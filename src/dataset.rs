--- conflicted
+++ resolved
@@ -11,15 +11,9 @@
 
 use crate::{
     manifest::mk_manifests_table, structure::mk_structure_table, AddNodeError,
-<<<<<<< HEAD
-    ArrayIndices, ChangeSet, ChunkInfo, ChunkPayload, Dataset, DeleteNodeError, Flags,
-    GetNodeError, ManifestExtents, ManifestRef, NodeData, NodeId, NodeStructure,
+    ArrayIndices, ChangeSet, ChunkInfo, ChunkPayload, ChunkRef, Dataset, DeleteNodeError,
+    Flags, GetNodeError, ManifestExtents, ManifestRef, NodeData, NodeId, NodeStructure,
     ObjectId, Path, Storage, StorageError, TableRegion, UpdateNodeError, UserAttributes,
-=======
-    ArrayIndices, ChangeSet, ChunkInfo, ChunkPayload, ChunkRef, Dataset, Flags,
-    ManifestExtents, ManifestRef, NodeData, NodeId, NodeStructure, ObjectId, Path,
-    Storage, StorageError, TableRegion, UpdateNodeError, UserAttributes,
->>>>>>> 79b58873
     UserAttributesStructure, ZarrArrayMetadata,
 };
 
@@ -890,15 +884,10 @@
             node.ok(),
             Some(NodeStructure {
                 path: "/group/array2".into(),
-<<<<<<< HEAD
                 id: 6,
-                user_attributes: Some(UserAttributesStructure::Inline("{n:42}".into(),)),
-=======
-                id: 4,
                 user_attributes: Some(UserAttributesStructure::Inline(
                     UserAttributes::try_new(br#"{"n":42}"#).unwrap()
                 )),
->>>>>>> 79b58873
                 node_data: NodeData::Array(zarr_meta2.clone(), vec![]),
             }),
         );
