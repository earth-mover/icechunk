--- conflicted
+++ resolved
@@ -126,21 +126,10 @@
     }
 
     async fn get_metadata(&self, _key: &str, path: &Path) -> StoreResult<Bytes> {
-        // FIXME: handle error
-<<<<<<< HEAD
-
-        let node = self
-            .dataset
-            .get_node(path)
-            .await
-            .map_err(|_| StoreError::NodeNotFound { path: path.clone() })?;
-        let atts = match node.user_attributes {
-=======
-        let node = self.dataset.get_node(path).await.ok_or(StoreError::NotFound(
-            KeyNotFoundError::NodeNotFound { path: path.clone() },
-        ))?;
+        let node = self.dataset.get_node(path).await.map_err(|_| {
+            StoreError::NotFound(KeyNotFoundError::NodeNotFound { path: path.clone() })
+        })?;
         let user_attributes = match node.user_attributes {
->>>>>>> 79b58873
             None => None,
             Some(UserAttributesStructure::Inline(atts)) => Some(atts),
             Some(UserAttributesStructure::Ref(_)) => todo!(),
