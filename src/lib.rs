--- conflicted
+++ resolved
@@ -33,15 +33,12 @@
 use object_store;
 use parquet::errors as parquet_errors;
 use std::{
-<<<<<<< HEAD
-    collections::HashMap, fmt::Display, io, num::NonZeroU64, ops::Range, path::PathBuf,
-=======
     collections::HashMap,
     fmt::{self, Display},
+    io,
     num::NonZeroU64,
     ops::Range,
     path::PathBuf,
->>>>>>> 2568a2ee
     sync::Arc,
 };
 use structure::StructureTable;
