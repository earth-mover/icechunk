name: Python Check

on:
  push:
    branches:
      - main
  pull_request:
    paths:
      - 'icechunk/**'
      - 'icechunk-python/**'
      - '.github/workflows/python-check.yaml'
  workflow_dispatch:

concurrency:
  group: ${{ github.workflow }}-${{ github.ref }}
  cancel-in-progress: true

permissions:
  contents: read

defaults:
  run:
    working-directory: ./icechunk-python

jobs:
  build:
    runs-on: ubuntu-latest
    steps:
      - uses: actions/checkout@v4
      - name: Install Just
        run: sudo snap install --edge --classic just
      - name: Stand up MinIO
        run: |
          docker compose up -d minio

      - name: Wait for MinIO to be ready
        run: |
          for _ in {1..10}; do
              if curl --silent --fail http://minio:9000/minio/health/live; then
              break
              fi
              sleep 3
          done
          docker compose exec -T minio mc alias set minio http://minio:9000 minio123 minio123
      - uses: actions/setup-python@v5
        with:
          python-version: '3.11'

      - name: Build wheels
        uses: PyO3/maturin-action@v1
        with:
          working-directory: icechunk-python
          # target: ${{ matrix.platform.target }}
          args: --release --out dist --find-interpreter
          sccache: 'true'
          # manylinux: ${{ matrix.platform.manylinux }} # https://github.com/PyO3/maturin-action/issues/245

      - name: Cargo lint + format icechunk-python
        shell: bash
        working-directory: icechunk
        run: |
          just pre-commit-python

      - name: mypy
        shell: bash
        working-directory: icechunk-python
        run: |
          set -e
          python3 -m venv .venv
          source .venv/bin/activate
          pip install icechunk['test'] --find-links dist --force-reinstall
          mypy python

      - name: pre-commit lint
        shell: bash
        working-directory: icechunk-python
        run: |
<<<<<<< HEAD
          source .venv/bin/activate
          ruff check
=======
          set -e
          source .venv/bin/activate
          pip install pre-commit
          SKIP=just-rust pre-commit run --all-files
>>>>>>> f17dac61

      - name: Restore cached hypothesis directory
        id: restore-hypothesis-cache
        uses: actions/cache/restore@v4
        with:
          path: icechunk-python/.hypothesis/
          key: cache-hypothesis-${{ runner.os }}-${{ github.run_id }}
          restore-keys: |
            cache-hypothesis-

      - name: pytest
        shell: bash
        working-directory: icechunk-python
        run: |
          set -e
          python3 -m venv .venv
          source .venv/bin/activate
          pip install icechunk['test'] --find-links dist --force-reinstall
          pytest

      # explicitly save the cache so it gets updated, also do this even if it fails.
      - name: Save cached hypothesis directory
        id: save-hypothesis-cache
        if: always()
        uses: actions/cache/save@v4
        with:
          path: icechunk-python/.hypothesis/
          key: cache-hypothesis-${{ runner.os }}-${{ github.run_id }}<|MERGE_RESOLUTION|>--- conflicted
+++ resolved
@@ -75,15 +75,10 @@
         shell: bash
         working-directory: icechunk-python
         run: |
-<<<<<<< HEAD
-          source .venv/bin/activate
-          ruff check
-=======
           set -e
           source .venv/bin/activate
           pip install pre-commit
           SKIP=just-rust pre-commit run --all-files
->>>>>>> f17dac61
 
       - name: Restore cached hypothesis directory
         id: restore-hypothesis-cache
