--- conflicted
+++ resolved
@@ -35,15 +35,10 @@
   "pytest-cov",
   "pytest-asyncio",
   "ruff",
-<<<<<<< HEAD
   "dask>=2024.11.0",
   "distributed>=2024.11.0",
   "xarray>=2024.11.0",
-=======
-  "dask",
-  "distributed",
   "hypothesis",
->>>>>>> ce83a626
 ]
 
 [tool.maturin]
