import datetime
from collections.abc import AsyncIterator, Iterator
from typing import Self, cast

from icechunk._icechunk_python import (
    Diff,
    GCSummary,
    PyRepository,
    RepositoryConfig,
    SnapshotInfo,
    Storage,
)
from icechunk.credentials import AnyCredential
from icechunk.session import Session


class Repository:
    """An Icechunk repository."""

    _repository: PyRepository

    def __init__(self, repository: PyRepository):
        self._repository = repository

    @classmethod
    def create(
        cls,
        storage: Storage,
        config: RepositoryConfig | None = None,
        virtual_chunk_credentials: dict[str, AnyCredential] | None = None,
    ) -> Self:
        """
        Create a new Icechunk repository.
        If one already exists at the given store location, an error will be raised.

        !!! warning
            Attempting to create a Repo concurrently in the same location from multiple processes is not safe.
            Instead, create a Repo once and then open it concurrently.

        Parameters
        ----------
        storage : Storage
            The storage configuration for the repository.
        config : RepositoryConfig, optional
            The repository configuration. If not provided, a default configuration will be used.
        virtual_chunk_credentials : dict[str, AnyCredential], optional
            Credentials for virtual chunks.

        Returns
        -------
        Self
            An instance of the Repository class.
        """
        return cls(
            PyRepository.create(
                storage,
                config=config,
                virtual_chunk_credentials=virtual_chunk_credentials,
            )
        )

    @classmethod
    def open(
        cls,
        storage: Storage,
        config: RepositoryConfig | None = None,
        virtual_chunk_credentials: dict[str, AnyCredential] | None = None,
    ) -> Self:
        """
        Open an existing Icechunk repository.

        If no repository exists at the given storage location, an error will be raised.

        !!! warning
            In multiprocessing environments this method can end up in a deadlock, if multiprocessing start method of processes is set to 'fork', which is the default on POSIX systems except MacOS.
            Change the start method to 'forkserver' is recommended: `mp.set_start_method('forkserver')`.
            Read more in our [Parallel Write Guide](/icechunk-python/parallel#uncooperative-distributed-writes).

        Parameters
        ----------
        storage : Storage
            The storage configuration for the repository.
        config : RepositoryConfig, optional
            The repository settings. If not provided, a default configuration will be
            loaded from the repository.
        virtual_chunk_credentials : dict[str, AnyCredential], optional
            Credentials for virtual chunks.

        Returns
        -------
        Self
            An instance of the Repository class.
        """
        return cls(
            PyRepository.open(
                storage,
                config=config,
                virtual_chunk_credentials=virtual_chunk_credentials,
            )
        )

    @classmethod
    def open_or_create(
        cls,
        storage: Storage,
        config: RepositoryConfig | None = None,
        virtual_chunk_credentials: dict[str, AnyCredential] | None = None,
    ) -> Self:
        """
        Open an existing Icechunk repository or create a new one if it does not exist.

        !!! warning
<<<<<<< HEAD
            In multiprocessing environments this method can end up in a deadlock, if multiprocessing start method of processes is set to 'fork', which is the default on POSIX systems except MacOS.
            Change the start method to 'forkserver' is recommended: `mp.set_start_method('forkserver')`.
            Read more in our [Parallel Write Guide](/icechunk-python/parallel#uncooperative-distributed-writes).
=======
            Attempting to create a Repo concurrently in the same location from multiple processes is not safe.
            Instead, create a Repo once and then open it concurrently.
>>>>>>> 70a7d482

        Parameters
        ----------
        storage : Storage
            The storage configuration for the repository.
        config : RepositoryConfig, optional
            The repository settings. If not provided, a default configuration will be
            loaded from the repository.
        virtual_chunk_credentials : dict[str, AnyCredential], optional
            Credentials for virtual chunks.

        Returns
        -------
        Self
            An instance of the Repository class.
        """
        return cls(
            PyRepository.open_or_create(
                storage,
                config=config,
                virtual_chunk_credentials=virtual_chunk_credentials,
            )
        )

    @staticmethod
    def exists(storage: Storage) -> bool:
        """
        Check if a repository exists at the given storage location.

        Parameters
        ----------
        storage : Storage
            The storage configuration for the repository.

        Returns
        -------
        bool
            True if the repository exists, False otherwise.
        """
        return PyRepository.exists(storage)

    def __getstate__(self) -> object:
        return {
            "_repository": self._repository.as_bytes(),
        }

    def __setstate__(self, state: object) -> None:
        if not isinstance(state, dict):
            raise ValueError("Invalid repository state")
        self._repository = PyRepository.from_bytes(state["_repository"])

    @staticmethod
    def fetch_config(storage: Storage) -> RepositoryConfig | None:
        """
        Fetch the configuration for the repository saved in storage.

        Parameters
        ----------
        storage : Storage
            The storage configuration for the repository.

        Returns
        -------
        RepositoryConfig | None
            The repository configuration if it exists, None otherwise.
        """
        return PyRepository.fetch_config(storage)

    def save_config(self) -> None:
        """
        Save the repository configuration to storage, this configuration will be used in future calls to Repository.open.

        Returns
        -------
        None
        """
        return self._repository.save_config()

    @property
    def config(self) -> RepositoryConfig:
        """
        Get a copy of this repository's config.

        Returns
        -------
        RepositoryConfig
            The repository configuration.
        """
        return self._repository.config()

    @property
    def storage(self) -> Storage:
        """
        Get a copy of this repository's Storage instance.

        Returns
        -------
        Storage
            The repository storage instance.
        """
        return self._repository.storage()

    def ancestry(
        self,
        *,
        branch: str | None = None,
        tag: str | None = None,
        snapshot_id: str | None = None,
    ) -> Iterator[SnapshotInfo]:
        """
        Get the ancestry of a snapshot.

        Parameters
        ----------
        branch : str, optional
            The branch to get the ancestry of.
        tag : str, optional
            The tag to get the ancestry of.
        snapshot_id : str, optional
            The snapshot ID to get the ancestry of.

        Returns
        -------
        list[SnapshotInfo]
            The ancestry of the snapshot, listing out the snapshots and their metadata.

        Notes
        -----
        Only one of the arguments can be specified.
        """

        # the returned object is both an Async and Sync iterator
        res = cast(
            Iterator[SnapshotInfo],
            self._repository.async_ancestry(
                branch=branch, tag=tag, snapshot_id=snapshot_id
            ),
        )
        return res

    def async_ancestry(
        self,
        *,
        branch: str | None = None,
        tag: str | None = None,
        snapshot_id: str | None = None,
    ) -> AsyncIterator[SnapshotInfo]:
        """
        Get the ancestry of a snapshot.

        Parameters
        ----------
        branch : str, optional
            The branch to get the ancestry of.
        tag : str, optional
            The tag to get the ancestry of.
        snapshot_id : str, optional
            The snapshot ID to get the ancestry of.

        Returns
        -------
        list[SnapshotInfo]
            The ancestry of the snapshot, listing out the snapshots and their metadata.

        Notes
        -----
        Only one of the arguments can be specified.
        """
        return self._repository.async_ancestry(
            branch=branch, tag=tag, snapshot_id=snapshot_id
        )

    def create_branch(self, branch: str, snapshot_id: str) -> None:
        """
        Create a new branch at the given snapshot.

        Parameters
        ----------
        branch : str
            The name of the branch to create.
        snapshot_id : str
            The snapshot ID to create the branch at.

        Returns
        -------
        None
        """
        self._repository.create_branch(branch, snapshot_id)

    def list_branches(self) -> set[str]:
        """
        List the branches in the repository.

        Returns
        -------
        set[str]
            A set of branch names.
        """
        return self._repository.list_branches()

    def lookup_branch(self, branch: str) -> str:
        """
        Get the tip snapshot ID of a branch.

        Parameters
        ----------
        branch : str
            The branch to get the tip of.

        Returns
        -------
        str
            The snapshot ID of the tip of the branch.
        """
        return self._repository.lookup_branch(branch)

    def reset_branch(self, branch: str, snapshot_id: str) -> None:
        """
        Reset a branch to a specific snapshot.

        This will permanently alter the history of the branch such that the tip of
        the branch is the specified snapshot.

        Parameters
        ----------
        branch : str
            The branch to reset.
        snapshot_id : str
            The snapshot ID to reset the branch to.

        Returns
        -------
        None
        """
        self._repository.reset_branch(branch, snapshot_id)

    def delete_branch(self, branch: str) -> None:
        """
        Delete a branch.

        Parameters
        ----------
        branch : str
            The branch to delete.

        Returns
        -------
        None
        """
        self._repository.delete_branch(branch)

    def delete_tag(self, tag: str) -> None:
        """
        Delete a tag.

        Parameters
        ----------
        tag : str
            The tag to delete.

        Returns
        -------
        None
        """
        self._repository.delete_tag(tag)

    def create_tag(self, tag: str, snapshot_id: str) -> None:
        """
        Create a new tag at the given snapshot.

        Parameters
        ----------
        tag : str
            The name of the tag to create.
        snapshot_id : str
            The snapshot ID to create the tag at.

        Returns
        -------
        None
        """
        self._repository.create_tag(tag, snapshot_id)

    def list_tags(self) -> set[str]:
        """
        List the tags in the repository.

        Returns
        -------
        set[str]
            A set of tag names.
        """
        return self._repository.list_tags()

    def lookup_tag(self, tag: str) -> str:
        """
        Get the snapshot ID of a tag.

        Parameters
        ----------
        tag : str
            The tag to get the snapshot ID of.

        Returns
        -------
        str
            The snapshot ID of the tag.
        """
        return self._repository.lookup_tag(tag)

    def diff(
        self,
        *,
        from_branch: str | None = None,
        from_tag: str | None = None,
        from_snapshot_id: str | None = None,
        to_branch: str | None = None,
        to_tag: str | None = None,
        to_snapshot_id: str | None = None,
    ) -> Diff:
        """
        Compute an overview of the operations executed from version `from` to version `to`.

        Both versions, `from` and `to`, must be identified. Identification can be done using a branch, tag or snapshot id.
        The styles used to identify the `from` and `to` versions can be different.

        The `from` version must be a member of the `ancestry` of `to`.

        Returns
        -------
        Diff
            The operations executed between the two versions
        """
        return self._repository.diff(
            from_branch=from_branch,
            from_tag=from_tag,
            from_snapshot_id=from_snapshot_id,
            to_branch=to_branch,
            to_tag=to_tag,
            to_snapshot_id=to_snapshot_id,
        )

    def readonly_session(
        self,
        branch: str | None = None,
        *,
        tag: str | None = None,
        snapshot_id: str | None = None,
        as_of: datetime.datetime | None = None,
    ) -> Session:
        """
        Create a read-only session.

        This can be thought of as a read-only checkout of the repository at a given snapshot.
        When branch or tag are provided, the session will be based on the tip of the branch or
        the snapshot ID of the tag.

        Parameters
        ----------
        branch : str, optional
            If provided, the branch to create the session on.
        tag : str, optional
            If provided, the tag to create the session on.
        snapshot_id : str, optional
            If provided, the snapshot ID to create the session on.
        as_of: datetime.datetime, optional
            When combined with the branch argument, it will open the session at the last
            snapshot that is at or before this datetime

        Returns
        -------
        Session
            The read-only session, pointing to the specified snapshot, tag, or branch.

        Notes
        -----
        Only one of the arguments can be specified.
        """
        return Session(
            self._repository.readonly_session(
                branch=branch, tag=tag, snapshot_id=snapshot_id, as_of=as_of
            )
        )

    def writable_session(self, branch: str) -> Session:
        """
        Create a writable session on a branch.

        Like the read-only session, this can be thought of as a checkout of the repository at the
        tip of the branch. However, this session is writable and can be used to make changes to the
        repository. When ready, the changes can be committed to the branch, after which the session will
        become a read-only session on the new snapshot.

        Parameters
        ----------
        branch : str
            The branch to create the session on.

        Returns
        -------
        Session
            The writable session on the branch.
        """
        return Session(self._repository.writable_session(branch))

    def expire_snapshots(
        self,
        older_than: datetime.datetime,
        *,
        delete_expired_branches: bool = False,
        delete_expired_tags: bool = False,
    ) -> set[str]:
        """Expire all snapshots older than a threshold.

        This processes snapshots found by navigating all references in
        the repo, tags first, branches leter, both in lexicographical order.

        Returns the ids of all snapshots considered expired and skipped
        from history. Notice that this snapshot are not necessarily
        available for garbage collection, they could still be pointed by
        ether refs.

        If delete_expired_* is set to True, branches or tags that, after the
        expiration process, point to expired snapshots directly, will be
        deleted.

        Warning: this is an administrative operation, it should be run
        carefully. The repository can still operate concurrently while
        `expire_snapshots` runs, but other readers can get inconsistent
        views of the repository history.
        """

        return self._repository.expire_snapshots(older_than)

    def garbage_collect(self, delete_object_older_than: datetime.datetime) -> GCSummary:
        """Delete any objects no longer accessible from any branches or tags.

        Warning: this is an administrative operation, it should be run
        carefully. The repository can still operate concurrently while
        `garbage_collect` runs, but other reades can get inconsistent
        views if they are trying to access the expired snapshots.
        """

        return self._repository.garbage_collect(delete_object_older_than)<|MERGE_RESOLUTION|>--- conflicted
+++ resolved
@@ -110,14 +110,12 @@
         Open an existing Icechunk repository or create a new one if it does not exist.
 
         !!! warning
-<<<<<<< HEAD
             In multiprocessing environments this method can end up in a deadlock, if multiprocessing start method of processes is set to 'fork', which is the default on POSIX systems except MacOS.
             Change the start method to 'forkserver' is recommended: `mp.set_start_method('forkserver')`.
             Read more in our [Parallel Write Guide](/icechunk-python/parallel#uncooperative-distributed-writes).
-=======
+            
             Attempting to create a Repo concurrently in the same location from multiple processes is not safe.
             Instead, create a Repo once and then open it concurrently.
->>>>>>> 70a7d482
 
         Parameters
         ----------
