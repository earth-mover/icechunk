import contextlib
import warnings
from collections.abc import AsyncIterator, Callable, Generator, Iterable
from typing import Any, NoReturn, Self

from icechunk import (
    ConflictSolver,
    Diff,
    RepositoryConfig,
)
from icechunk._icechunk_python import PySession
from icechunk.store import IcechunkStore


class Session:
    """A session object that allows for reading and writing data from an Icechunk repository."""

    _session: PySession
    _allow_changes: bool

    def __init__(self, session: PySession):
        self._session = session
        self._allow_changes = False

    def __eq__(self, value: object) -> bool:
        if not isinstance(value, Session):
            return False
        return self._session == value._session

    def __getstate__(self) -> object:
        if not self.read_only:
            raise ValueError(
                "You must opt-in to pickle writable sessions in a distributed context "
                "using Session.fork(). "
                # link to docs
                "If you are using xarray's `Dataset.to_zarr` method to write dask arrays, "
                "please use `icechunk.xarray.to_icechunk` instead. "
            )
        state = {
            "_session": self._session.as_bytes(),
            "_allow_changes": self._allow_changes,
        }
        return state

    def __setstate__(self, state: object) -> None:
        if not isinstance(state, dict):
            raise ValueError("Invalid state")
        self._session = PySession.from_bytes(state["_session"])
        self._allow_changes = state["_allow_changes"]

    @contextlib.contextmanager
    def allow_pickling(self) -> Generator[None, None, None]:
        """
        Context manager to allow unpickling this store if writable.
        """
        raise RuntimeError(
            "The allow_pickling context manager has been removed. "
            "Use the new `Session.fork` API instead. "
            # FIXME: Add link to docs
            "Better yet, use `to_icechunk` if that will fit your needs."
        )

    @property
    def read_only(self) -> bool:
        """
        Whether the session is read-only.

        Returns
        -------
        bool
            True if the session is read-only, False otherwise.
        """
        return self._session.read_only

    @property
    def snapshot_id(self) -> str:
        """
        The base snapshot ID of the session.

        Returns
        -------
        str
            The base snapshot ID of the session.
        """
        return self._session.snapshot_id

    @property
    def branch(self) -> str | None:
        """
        The branch that the session is based on. This is only set if the session is writable.

        Returns
        -------
        str or None
            The branch that the session is based on if the session is writable, None otherwise.
        """
        return self._session.branch

    @property
    def has_uncommitted_changes(self) -> bool:
        """
        Whether the session has uncommitted changes. This is only possibly true if the session is writable.

        Returns
        -------
        bool
            True if the session has uncommitted changes, False otherwise.
        """
        return self._session.has_uncommitted_changes

    def status(self) -> Diff:
        """
        Compute an overview of the current session changes

        Returns
        -------
        Diff
            The operations executed in the current session but still not committed.
        """
        return self._session.status()

    def discard_changes(self) -> None:
        """
        When the session is writable, discard any uncommitted changes.
        """
        self._session.discard_changes()

    @property
    def store(self) -> IcechunkStore:
        """
        Get a zarr Store object for reading and writing data from the repository using zarr python.

        Returns
        -------
        IcechunkStore
            A zarr Store object for reading and writing data from the repository.
        """
        return IcechunkStore(self._session.store, for_fork=False)

    @property
    def config(self) -> RepositoryConfig:
        """
        Get the repository configuration.

        Notice that changes to the returned object won't be impacted. To change configuration values
        use `Repository.reopen`.

        Returns
        -------
        RepositoryConfig
            The config for the repository that owns this session.
        """
        return self._session.config

    def move(self, from_path: str, to_path: str) -> None:
        return self._session.move_node(from_path, to_path)

    async def move_async(self, from_path: str, to_path: str) -> None:
        return await self._session.move_node_async(from_path, to_path)

    def all_virtual_chunk_locations(self) -> list[str]:
        """
        Return the location URLs of all virtual chunks.

        Returns
        -------
        list of str
            The location URLs of all virtual chunks.
        """
        return self._session.all_virtual_chunk_locations()

    def reindex_array(
        self,
        array_path: str,
        shift_chunk: Callable[[Iterable[int]], Iterable[int] | None],
    ) -> None:
        return self._session.reindex_array(array_path, shift_chunk)

    def shift_array(self, array_path: str, offset: Iterable[int]) -> None:
        return self._session.shift_array(array_path, offset)

    async def all_virtual_chunk_locations_async(self) -> list[str]:
        """
        Return the location URLs of all virtual chunks (async version).

        Returns
        -------
        list of str
            The location URLs of all virtual chunks.
        """
        return await self._session.all_virtual_chunk_locations_async()

    async def chunk_coordinates(
        self, array_path: str, batch_size: int = 1000
    ) -> AsyncIterator[tuple[int, ...]]:
        """
        Return an async iterator to all initialized chunks for the array at array_path

        Returns
        -------
        an async iterator to chunk coordinates as tuples
        """
        # We do unbatching here to improve speed. Switching to rust to get
        # a batch is much faster than switching for every element
        async for batch in self._session.chunk_coordinates(array_path, batch_size):
            for coord in batch:
                yield tuple(coord)

    def merge(self, *others: "ForkSession") -> None:
        """
        Merge the changes for this session with the changes from another session.

        Parameters
        ----------
        others : ForkSession
            The forked sessions to merge changes from.
        """
        for other in others:
            if not isinstance(other, ForkSession):
                raise TypeError(
                    "Sessions can only be merged with a ForkSession created with Session.fork(). "
                    f"Received {type(other).__name__} instead."
                )
            self._session.merge(other._session)
        self._allow_changes = False

    async def merge_async(self, *others: "ForkSession") -> None:
        """
        Merge the changes for this session with the changes from another session (async version).

        Parameters
        ----------
        others : ForkSession
            The forked sessions to merge changes from.
        """
        for other in others:
            if not isinstance(other, ForkSession):
                raise TypeError(
                    "Sessions can only be merged with a ForkSession created with Session.fork(). "
                    f"Received {type(other).__name__} instead."
                )
            await self._session.merge_async(other._session)
        self._allow_changes = False

    def commit(
        self,
        message: str,
        metadata: dict[str, Any] | None = None,
        rebase_with: ConflictSolver | None = None,
        rebase_tries: int = 1_000,
    ) -> str:
        """
        Commit the changes in the session to the repository.

        When successful, the writable session is completed and the session is now read-only and based on the new commit. The snapshot ID of the new commit is returned.

        If the session is out of date, this will raise a ConflictError exception depicting the conflict that occurred. The session will need to be rebased before committing.

        Parameters
        ----------
        message : str
            The message to write with the commit.
        metadata : dict[str, Any] | None, optional
            Additional metadata to store with the commit snapshot.
        rebase_with : ConflictSolver | None, optional
            If other session committed while the current session was writing, use Session.rebase with this solver.
        rebase_tries : int, optional
            If other session committed while the current session was writing, use Session.rebase up to this many times in a loop.

        Returns
        -------
        str
            The snapshot ID of the new commit.

        Raises
        ------
        icechunk.ConflictError
            If the session is out of date and a conflict occurs.
        """
        if self._allow_changes:
            warnings.warn(
                "Committing a session after forking, and without merging will not work. "
                "Merge back in the remote changes first using Session.merge().",
                UserWarning,
                stacklevel=2,
            )
        return self._session.commit(
            message, metadata, rebase_with=rebase_with, rebase_tries=rebase_tries
        )

    async def commit_async(
        self,
        message: str,
        metadata: dict[str, Any] | None = None,
        rebase_with: ConflictSolver | None = None,
        rebase_tries: int = 1_000,
    ) -> str:
        """
        Commit the changes in the session to the repository (async version).

        When successful, the writable session is completed and the session is now read-only and based on the new commit. The snapshot ID of the new commit is returned.

        If the session is out of date, this will raise a ConflictError exception depicting the conflict that occurred. The session will need to be rebased before committing.

        Parameters
        ----------
        message : str
            The message to write with the commit.
        metadata : dict[str, Any] | None, optional
            Additional metadata to store with the commit snapshot.
        rebase_with : ConflictSolver | None, optional
            If other session committed while the current session was writing, use Session.rebase with this solver.
        rebase_tries : int, optional
            If other session committed while the current session was writing, use Session.rebase up to this many times in a loop.

        Returns
        -------
        str
            The snapshot ID of the new commit.

        Raises
        ------
        icechunk.ConflictError
            If the session is out of date and a conflict occurs.
        """
        if self._allow_changes:
            warnings.warn(
                "Committing a session after forking, and without merging will not work. "
                "Merge back in the remote changes first using Session.merge().",
                UserWarning,
                stacklevel=2,
            )
        return await self._session.commit_async(
            message, metadata, rebase_with=rebase_with, rebase_tries=rebase_tries
        )

<<<<<<< HEAD
    def amend(
=======
    def flush(
>>>>>>> 121d6ecc
        self,
        message: str,
        metadata: dict[str, Any] | None = None,
    ) -> str:
        """
<<<<<<< HEAD
        Commit the changes in the session to the repository, by amending/overwriting the previous commit.

        When successful, the writable session is completed and the session is now read-only and based on the new commit. The snapshot ID of the new commit is returned.

        If the session is out of date, this will raise a ConflictError exception depicting the conflict that occurred. The session will need to be rebased before committing.

        This operation doesn't create a new commit in the repo ancestry. It replaces the previous commit.

        The first commit to the repo cannot be amended.
=======
        Save the changes in the session to a new snapshot without modifying the current branch.

        When successful, the writable session is completed and the session is now read-only and based on the new snapshot. The ID of the new snapshot is returned.
>>>>>>> 121d6ecc

        Parameters
        ----------
        message : str
            The message to write with the commit.
        metadata : dict[str, Any] | None, optional
            Additional metadata to store with the commit snapshot.

        Returns
        -------
        str
<<<<<<< HEAD
            The snapshot ID of the new commit.

        Raises
        ------
        icechunk.ConflictError
            If the session is out of date and a conflict occurs.
=======
            The ID of the new snapshot.
>>>>>>> 121d6ecc
        """
        if self._allow_changes:
            warnings.warn(
                "Committing a session after forking, and without merging will not work. "
                "Merge back in the remote changes first using Session.merge().",
                UserWarning,
                stacklevel=2,
            )
<<<<<<< HEAD
        return self._session.amend(message, metadata)

    async def amend_async(
=======
        return self._session.flush(message, metadata)

    async def flush_async(
>>>>>>> 121d6ecc
        self,
        message: str,
        metadata: dict[str, Any] | None = None,
    ) -> str:
        """
<<<<<<< HEAD
        Commit the changes in the session to the repository, by amending/overwriting the previous commit.

        When successful, the writable session is completed and the session is now read-only and based on the new commit. The snapshot ID of the new commit is returned.

        If the session is out of date, this will raise a ConflictError exception depicting the conflict that occurred. The session will need to be rebased before committing.

        This operation doesn't create a new commit in the repo ancestry. It replaces the previous commit.

        The first commit to the repo cannot be amended.
=======
        Save the changes in the session to a new snapshot without modifying the current branch.

        When successful, the writable session is completed and the session is now read-only and based on the new snapshot. The ID of the new snapshot is returned.
>>>>>>> 121d6ecc

        Parameters
        ----------
        message : str
            The message to write with the commit.
        metadata : dict[str, Any] | None, optional
            Additional metadata to store with the commit snapshot.

        Returns
        -------
        str
<<<<<<< HEAD
            The snapshot ID of the new commit.

        Raises
        ------
        icechunk.ConflictError
            If the session is out of date and a conflict occurs.
        """
        if self._allow_changes:
            warnings.warn(
                "Committing a session after forking, and without merging will not work. "
=======
            The ID of the new snapshot.
        """
        if self._allow_changes:
            warnings.warn(
                "Flushing a session after forking, and without merging will not work. "
>>>>>>> 121d6ecc
                "Merge back in the remote changes first using Session.merge().",
                UserWarning,
                stacklevel=2,
            )
<<<<<<< HEAD
        return await self._session.amend_async(message, metadata)
=======
        return await self._session.flush_async(message, metadata)
>>>>>>> 121d6ecc

    def rebase(self, solver: ConflictSolver) -> None:
        """
        Rebase the session to the latest ancestry of the branch.

        This method will iteratively crawl the ancestry of the branch and apply the changes from the branch to the session. If a conflict is detected, the conflict solver will be used to optionally resolve the conflict. When complete, the session will be based on the latest commit of the branch and the session will be ready to attempt another commit.

        When a conflict is detected and a resolution is not possible with the provided solver, a RebaseFailed exception will be raised. This exception will contain the snapshot ID that the rebase failed on and a list of conflicts that occurred.

        Parameters
        ----------
        solver : ConflictSolver
            The conflict solver to use when a conflict is detected.

        Raises
        ------
        RebaseFailedError
            When a conflict is detected and the solver fails to resolve it.
        """
        self._session.rebase(solver)

    async def rebase_async(self, solver: ConflictSolver) -> None:
        """
        Rebase the session to the latest ancestry of the branch (async version).

        This method will iteratively crawl the ancestry of the branch and apply the changes from the branch to the session. If a conflict is detected, the conflict solver will be used to optionally resolve the conflict. When complete, the session will be based on the latest commit of the branch and the session will be ready to attempt another commit.

        When a conflict is detected and a resolution is not possible with the provided solver, a RebaseFailed exception will be raised. This exception will contain the snapshot ID that the rebase failed on and a list of conflicts that occurred.

        Parameters
        ----------
        solver : ConflictSolver
            The conflict solver to use when a conflict is detected.

        Raises
        ------
        RebaseFailedError
            When a conflict is detected and the solver fails to resolve it.
        """
        await self._session.rebase_async(solver)

    def fork(self) -> "ForkSession":
        """
        Create a child session that can be pickled to a worker job and later merged.

        This method supports Icechunk's distributed, collaborative jobs. A coordinator task creates a new session using
        `Repository.writable_session`. Then `Session.fork` is called repeatedly to create as many serializable sessions
        as worker jobs. Each new `ForkSession` is pickled to the worker that uses it to do all its writes.
        Finally, the `ForkSessions` are pickled back to the coordinator that uses `ForkSession.merge` to merge them
        back into the original session and `commit`.

        Learn more about collaborative writes at https://icechunk.io/en/latest/parallel/

        Raises
        ------
        ValueError
            When `self` already has uncommitted changes.
        ValueError
            When `self` is read-only.
        """
        if self.has_uncommitted_changes:
            raise ValueError(
                "Cannot fork a Session with uncommitted changes. "
                "Make a commit, create a new Session, and then fork that to execute distributed writes."
            )
        if self.read_only:
            raise ValueError(
                "You should not need to fork a read-only session. Read-only sessions can be pickled and transmitted directly."
            )
        self._allow_changes = True
        # force a deep-copy of the underlying Session,
        # so that multiple forks can be created and
        # used independently in a local session.
        # See test_dask.py::test_fork_session_deep_copies for an example
        return ForkSession(PySession.from_bytes(self._session.as_bytes()))


class ForkSession(Session):
    def __getstate__(self) -> object:
        state = {"_session": self._session.as_bytes()}
        return state

    def __setstate__(self, state: object) -> None:
        if not isinstance(state, dict):
            raise ValueError("Invalid state")
        self._session = PySession.from_bytes(state["_session"])

    def merge(self, *others: Self) -> None:
        for other in others:
            if not isinstance(other, ForkSession):
                raise TypeError(
                    f"A ForkSession can only be merged with another ForkSession. Received {type(other)} instead."
                )
            self._session.merge(other._session)

    async def merge_async(self, *others: Self) -> None:
        """
        Merge the changes for this fork session with the changes from other fork sessions (async version).

        Parameters
        ----------
        others : ForkSession
            The other fork sessions to merge changes from.
        """
        for other in others:
            if not isinstance(other, ForkSession):
                raise TypeError(
                    f"A ForkSession can only be merged with another ForkSession. Received {type(other)} instead."
                )
            await self._session.merge_async(other._session)

    def commit(
        self,
        message: str,
        metadata: dict[str, Any] | None = None,
        rebase_with: ConflictSolver | None = None,
        rebase_tries: int = 1_000,
    ) -> NoReturn:
        raise TypeError(
            "Cannot commit a fork of a Session. If you are using uncooperative writes, "
            "please send the Repository object to your workers, not a Session. "
            "See https://icechunk.io/en/stable/icechunk-python/parallel/#distributed-writes for more."
        )

    async def commit_async(
        self,
        message: str,
        metadata: dict[str, Any] | None = None,
        rebase_with: ConflictSolver | None = None,
        rebase_tries: int = 1_000,
    ) -> NoReturn:
        raise TypeError(
            "Cannot commit a fork of a Session. If you are using uncooperative writes, "
            "please send the Repository object to your workers, not a Session. "
            "See https://icechunk.io/en/stable/icechunk-python/parallel/#distributed-writes for more."
        )

    def flush(
        self,
        message: str,
        metadata: dict[str, Any] | None = None,
    ) -> NoReturn:
        raise TypeError(
            "Cannot flush a fork of a Session. If you are using uncooperative writes, "
            "please send the Repository object to your workers, not a Session. "
            "See https://icechunk.io/en/stable/icechunk-python/parallel/#distributed-writes for more."
        )

    async def flush_async(
        self,
        message: str,
        metadata: dict[str, Any] | None = None,
    ) -> NoReturn:
        raise TypeError(
            "Cannot flush a fork of a Session. If you are using uncooperative writes, "
            "please send the Repository object to your workers, not a Session. "
            "See https://icechunk.io/en/stable/icechunk-python/parallel/#distributed-writes for more."
        )

    @property
    def store(self) -> IcechunkStore:
        """
        Get a zarr Store object for reading and writing data from the repository using zarr python.

        Returns
        -------
        IcechunkStore
            A zarr Store object for reading and writing data from the repository.
        """
        return IcechunkStore(self._session.store, for_fork=True)<|MERGE_RESOLUTION|>--- conflicted
+++ resolved
@@ -334,17 +334,12 @@
             message, metadata, rebase_with=rebase_with, rebase_tries=rebase_tries
         )
 
-<<<<<<< HEAD
     def amend(
-=======
-    def flush(
->>>>>>> 121d6ecc
         self,
         message: str,
         metadata: dict[str, Any] | None = None,
     ) -> str:
         """
-<<<<<<< HEAD
         Commit the changes in the session to the repository, by amending/overwriting the previous commit.
 
         When successful, the writable session is completed and the session is now read-only and based on the new commit. The snapshot ID of the new commit is returned.
@@ -354,11 +349,6 @@
         This operation doesn't create a new commit in the repo ancestry. It replaces the previous commit.
 
         The first commit to the repo cannot be amended.
-=======
-        Save the changes in the session to a new snapshot without modifying the current branch.
-
-        When successful, the writable session is completed and the session is now read-only and based on the new snapshot. The ID of the new snapshot is returned.
->>>>>>> 121d6ecc
 
         Parameters
         ----------
@@ -370,16 +360,12 @@
         Returns
         -------
         str
-<<<<<<< HEAD
             The snapshot ID of the new commit.
 
         Raises
         ------
         icechunk.ConflictError
             If the session is out of date and a conflict occurs.
-=======
-            The ID of the new snapshot.
->>>>>>> 121d6ecc
         """
         if self._allow_changes:
             warnings.warn(
@@ -388,21 +374,14 @@
                 UserWarning,
                 stacklevel=2,
             )
-<<<<<<< HEAD
         return self._session.amend(message, metadata)
 
     async def amend_async(
-=======
-        return self._session.flush(message, metadata)
-
-    async def flush_async(
->>>>>>> 121d6ecc
         self,
         message: str,
         metadata: dict[str, Any] | None = None,
     ) -> str:
         """
-<<<<<<< HEAD
         Commit the changes in the session to the repository, by amending/overwriting the previous commit.
 
         When successful, the writable session is completed and the session is now read-only and based on the new commit. The snapshot ID of the new commit is returned.
@@ -412,11 +391,6 @@
         This operation doesn't create a new commit in the repo ancestry. It replaces the previous commit.
 
         The first commit to the repo cannot be amended.
-=======
-        Save the changes in the session to a new snapshot without modifying the current branch.
-
-        When successful, the writable session is completed and the session is now read-only and based on the new snapshot. The ID of the new snapshot is returned.
->>>>>>> 121d6ecc
 
         Parameters
         ----------
@@ -428,7 +402,6 @@
         Returns
         -------
         str
-<<<<<<< HEAD
             The snapshot ID of the new commit.
 
         Raises
@@ -439,22 +412,73 @@
         if self._allow_changes:
             warnings.warn(
                 "Committing a session after forking, and without merging will not work. "
-=======
+                "Merge back in the remote changes first using Session.merge().",
+                UserWarning,
+                stacklevel=2,
+            )
+        return await self._session.amend_async(message, metadata)
+
+    def flush(
+        self,
+        message: str,
+        metadata: dict[str, Any] | None = None,
+    ) -> str:
+        """
+        Save the changes in the session to a new snapshot without modifying the current branch.
+
+        When successful, the writable session is completed and the session is now read-only and based on the new snapshot. The ID of the new snapshot is returned.
+
+        Parameters
+        ----------
+        message : str
+            The message to write with the commit.
+        metadata : dict[str, Any] | None, optional
+            Additional metadata to store with the commit snapshot.
+
+        Returns
+        -------
+        str
+            The ID of the new snapshot.
+        """
+        if self._allow_changes:
+            warnings.warn(
+                "Committing a session after forking, and without merging will not work. "
+                "Merge back in the remote changes first using Session.merge().",
+                UserWarning,
+                stacklevel=2,
+            )
+        return self._session.flush(message, metadata)
+
+    async def flush_async(
+        self,
+        message: str,
+        metadata: dict[str, Any] | None = None,
+    ) -> str:
+        """
+        Save the changes in the session to a new snapshot without modifying the current branch.
+
+        When successful, the writable session is completed and the session is now read-only and based on the new snapshot. The ID of the new snapshot is returned.
+
+        Parameters
+        ----------
+        message : str
+            The message to write with the commit.
+        metadata : dict[str, Any] | None, optional
+            Additional metadata to store with the commit snapshot.
+
+        Returns
+        -------
+        str
             The ID of the new snapshot.
         """
         if self._allow_changes:
             warnings.warn(
                 "Flushing a session after forking, and without merging will not work. "
->>>>>>> 121d6ecc
                 "Merge back in the remote changes first using Session.merge().",
                 UserWarning,
                 stacklevel=2,
             )
-<<<<<<< HEAD
-        return await self._session.amend_async(message, metadata)
-=======
         return await self._session.flush_async(message, metadata)
->>>>>>> 121d6ecc
 
     def rebase(self, solver: ConflictSolver) -> None:
         """
