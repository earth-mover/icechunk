import abc
import datetime
from collections.abc import AsyncGenerator

class PyIcechunkStore:
    def with_mode(self, read_only: bool) -> PyIcechunkStore: ...
    @property
    def snapshot_id(self) -> str: ...
    @property
    def branch(self) -> str | None: ...
    async def checkout_snapshot(self, snapshot_id: str) -> None: ...
    async def checkout_branch(self, branch: str) -> None: ...
    async def checkout_tag(self, tag: str) -> None: ...
    async def commit(self, message: str) -> str: ...
    @property
    def has_uncommitted_changes(self) -> bool: ...
    async def reset(self) -> None: ...
    async def new_branch(self, branch_name: str) -> str: ...
    async def tag(self, tag: str, snapshot_id: str) -> None: ...
    def ancestry(self) -> PyAsyncSnapshotGenerator: ...
    async def empty(self) -> bool: ...
    async def clear(self) -> None: ...
    async def get(
        self, key: str, byte_range: tuple[int | None, int | None] | None = None
    ) -> bytes: ...
    async def get_partial_values(
        self, key_ranges: list[tuple[str, tuple[int | None, int | None]]]
    ) -> list[bytes]: ...
    async def exists(self, key: str) -> bool: ...
    @property
    def supports_writes(self) -> bool: ...
    @property
    def supports_deletes(self) -> bool: ...
    async def set(self, key: str, value: bytes) -> None: ...
    async def set_if_not_exists(self, key: str, value: bytes) -> None: ...
    async def set_virtual_ref(
        self, key: str, location: str, offset: int, length: int
    ) -> None: ...
    async def delete(self, key: str) -> None: ...
    @property
    def supports_partial_writes(self) -> bool: ...
    async def set_partial_values(
        self, key_start_values: list[tuple[str, int, bytes]]
    ) -> None: ...
    @property
    def supports_listing(self) -> bool: ...
    def list(self) -> PyAsyncStringGenerator: ...
    def list_prefix(self, prefix: str) -> PyAsyncStringGenerator: ...
    def list_dir(self, prefix: str) -> PyAsyncStringGenerator: ...
    def __eq__(self, other) -> bool: ...

class PyAsyncStringGenerator(AsyncGenerator[str, None], metaclass=abc.ABCMeta):
    def __aiter__(self) -> PyAsyncStringGenerator: ...
    async def __anext__(self) -> str: ...

class SnapshotMetadata:
    @property
    def id(self) -> str: ...
    @property
    def written_at(self) -> datetime.datetime: ...
    @property
    def message(self) -> str: ...

class PyAsyncSnapshotGenerator(
    AsyncGenerator[SnapshotMetadata, None], metaclass=abc.ABCMeta
):
    def __aiter__(self) -> PyAsyncSnapshotGenerator: ...
    async def __anext__(self) -> SnapshotMetadata: ...

class StorageConfig:
    """Storage configuration for an IcechunkStore

    Currently supports memory, filesystem, and S3 storage backends.
    Use the class methods to create a StorageConfig object with the desired backend.

    Ex:
    ```
    storage_config = StorageConfig.memory("prefix")
    storage_config = StorageConfig.filesystem("/path/to/root")
    storage_config = StorageConfig.s3_from_env("bucket", "prefix")
    storage_config = StorageConfig.s3_from_credentials("bucket", "prefix",
    ```
    """
    class Memory:
<<<<<<< HEAD
        """Config for an in-memory storage backend"""
        prefix: str

    class Filesystem:
        """Config for a local filesystem storage backend"""
        root: str

    class S3:
        """Config for an S3 Object Storage compatible storage backend"""
=======
        """An in-memory storage backend"""

        prefix: str

    class Filesystem:
        """A local filesystem storage backend"""

        root: str

    class S3:
        """An S3 Object Storage compatible storage backend"""

>>>>>>> 90c35f38
        bucket: str
        prefix: str
        credentials: S3Credentials
        endpoint_url: str | None

    def __init__(self, storage: Memory | Filesystem | S3): ...
    @classmethod
<<<<<<< HEAD
    def memory(cls, prefix: str) -> StorageConfig:
        """Create a StorageConfig object for an in-memory storage backend with the given prefix"""
        ...

    @classmethod
    def filesystem(cls, root: str) -> StorageConfig:
        """Create a StorageConfig object for a local filesystem storage backend with the given root directory"""
        ...

    @classmethod
    def s3_from_env(cls, bucket: str, prefix: str, endpoint_url: str | None = None) -> StorageConfig:
        """Create a StorageConfig object for an S3 Object Storage compatible storage backend
        with the given bucket and prefix

        This assumes that the necessary credentials are available in the environment:
            AWS_ACCESS_KEY_ID,
            AWS_SECRET_ACCESS_KEY,
            AWS_SESSION_TOKEN (optional)
        """
        ...

    @classmethod
    def s3_from_credentials(cls, bucket: str, prefix: str, credentials: S3Credentials, endpoint_url: str | None) -> StorageConfig:
        """Create a StorageConfig object for an S3 Object Storage compatible storage
        backend with the given bucket, prefix, and credentials

        This method will directly use the provided credentials to authenticate with the S3 service,
        ignoring any environment variables.
        """
        ...

=======
    def memory(cls, prefix: str) -> StorageConfig: ...
    @classmethod
    def filesystem(cls, root: str) -> StorageConfig: ...
    @classmethod
    def s3_from_env(
        cls, bucket: str, prefix: str, endpoint_url: str | None = None
    ) -> StorageConfig: ...
    @classmethod
    def s3_from_credentials(
        cls,
        bucket: str,
        prefix: str,
        credentials: S3Credentials,
        endpoint_url: str | None,
    ) -> StorageConfig: ...
>>>>>>> 90c35f38

class S3Credentials:
    access_key_id: str
    secret_access_key: str
    session_token: str | None

    def __init__(
        self,
        access_key_id: str,
        secret_access_key: str,
        session_token: str | None = None,
    ): ...

class StoreConfig:
    # The number of concurrent requests to make when fetching partial values
    get_partial_values_concurrency: int | None
    # The threshold at which to inline chunks in the store in bytes. When set,
    # chunks smaller than this threshold will be inlined in the store. Default is
    # 512 bytes.
    inline_chunk_threshold_bytes: int | None
    # Whether to allow overwriting refs in the store. Default is False. Experimental.
    unsafe_overwrite_refs: bool | None

    def __init__(
        self,
        get_partial_values_concurrency: int | None = None,
        inline_chunk_threshold_bytes: int | None = None,
        unsafe_overwrite_refs: bool | None = None,
    ): ...

async def pyicechunk_store_exists(storage: StorageConfig) -> bool: ...
<<<<<<< HEAD
async def pyicechunk_store_create(storage: StorageConfig, config: StoreConfig) -> PyIcechunkStore: ...
async def pyicechunk_store_open_existing(storage: StorageConfig, read_only: bool, config: StoreConfig) -> PyIcechunkStore: ...
async def pyicechunk_store_from_json_config(config: str, read_only: bool) -> PyIcechunkStore: ...
=======
async def pyicechunk_store_create(
    storage: StorageConfig, config: StoreConfig = StoreConfig()
) -> PyIcechunkStore: ...
async def pyicechunk_store_open_existing(
    storage: StorageConfig, read_only: bool, config: StoreConfig = StoreConfig()
) -> PyIcechunkStore: ...
async def pyicechunk_store_from_json_config(
    config: str, read_only: bool
) -> PyIcechunkStore: ...
>>>>>>> 90c35f38
<|MERGE_RESOLUTION|>--- conflicted
+++ resolved
@@ -82,7 +82,6 @@
     ```
     """
     class Memory:
-<<<<<<< HEAD
         """Config for an in-memory storage backend"""
         prefix: str
 
@@ -92,20 +91,6 @@
 
     class S3:
         """Config for an S3 Object Storage compatible storage backend"""
-=======
-        """An in-memory storage backend"""
-
-        prefix: str
-
-    class Filesystem:
-        """A local filesystem storage backend"""
-
-        root: str
-
-    class S3:
-        """An S3 Object Storage compatible storage backend"""
-
->>>>>>> 90c35f38
         bucket: str
         prefix: str
         credentials: S3Credentials
@@ -113,7 +98,6 @@
 
     def __init__(self, storage: Memory | Filesystem | S3): ...
     @classmethod
-<<<<<<< HEAD
     def memory(cls, prefix: str) -> StorageConfig:
         """Create a StorageConfig object for an in-memory storage backend with the given prefix"""
         ...
@@ -145,24 +129,6 @@
         """
         ...
 
-=======
-    def memory(cls, prefix: str) -> StorageConfig: ...
-    @classmethod
-    def filesystem(cls, root: str) -> StorageConfig: ...
-    @classmethod
-    def s3_from_env(
-        cls, bucket: str, prefix: str, endpoint_url: str | None = None
-    ) -> StorageConfig: ...
-    @classmethod
-    def s3_from_credentials(
-        cls,
-        bucket: str,
-        prefix: str,
-        credentials: S3Credentials,
-        endpoint_url: str | None,
-    ) -> StorageConfig: ...
->>>>>>> 90c35f38
-
 class S3Credentials:
     access_key_id: str
     secret_access_key: str
@@ -193,18 +159,6 @@
     ): ...
 
 async def pyicechunk_store_exists(storage: StorageConfig) -> bool: ...
-<<<<<<< HEAD
 async def pyicechunk_store_create(storage: StorageConfig, config: StoreConfig) -> PyIcechunkStore: ...
 async def pyicechunk_store_open_existing(storage: StorageConfig, read_only: bool, config: StoreConfig) -> PyIcechunkStore: ...
-async def pyicechunk_store_from_json_config(config: str, read_only: bool) -> PyIcechunkStore: ...
-=======
-async def pyicechunk_store_create(
-    storage: StorageConfig, config: StoreConfig = StoreConfig()
-) -> PyIcechunkStore: ...
-async def pyicechunk_store_open_existing(
-    storage: StorageConfig, read_only: bool, config: StoreConfig = StoreConfig()
-) -> PyIcechunkStore: ...
-async def pyicechunk_store_from_json_config(
-    config: str, read_only: bool
-) -> PyIcechunkStore: ...
->>>>>>> 90c35f38
+async def pyicechunk_store_from_json_config(config: str, read_only: bool) -> PyIcechunkStore: ...