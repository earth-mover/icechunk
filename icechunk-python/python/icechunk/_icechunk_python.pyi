import abc
import datetime
from collections.abc import AsyncGenerator, AsyncIterator
from enum import Enum
from typing import Any

class S3Options:
    """Options for accessing an S3-compatible storage backend"""
    def __init__(
        self,
        region: str | None = None,
        endpoint_url: str | None = None,
        allow_http: bool = False,
        anonymous: bool = False,
    ) -> None:
        """
        Create a new `S3Options` object

        Parameters
        ----------
        region: str | None
            Optional, the region to use for the storage backend.
        endpoint_url: str | None
            Optional, the endpoint URL to use for the storage backend.
        allow_http: bool
            Whether to allow HTTP requests to the storage backend.
        anonymous: bool
            Whether to use anonymous credentials to the storage backend. When `True`, the s3 requests will not be signed.
        """

class ObjectStoreConfig:
    class InMemory:
        def __init__(self) -> None: ...

    class LocalFileSystem:
        def __init__(self, path: str) -> None: ...

    class S3Compatible:
        def __init__(self, options: S3Options) -> None: ...

    class S3:
        def __init__(self, options: S3Options) -> None: ...

    class Gcs:
        def __init__(self) -> None: ...

    class Azure:
        def __init__(self) -> None: ...

    class Tigris:
        def __init__(self) -> None: ...

AnyObjectStoreConfig = (
    ObjectStoreConfig.InMemory
    | ObjectStoreConfig.LocalFileSystem
    | ObjectStoreConfig.S3
    | ObjectStoreConfig.S3Compatible
    | ObjectStoreConfig.Gcs
    | ObjectStoreConfig.Azure
    | ObjectStoreConfig.Tigris
)

class VirtualChunkContainer:
    """A virtual chunk container is a configuration that allows Icechunk to read virtual references from a storage backend.

    Attributes
    ----------
    name: str
        The name of the virtual chunk container.
    url_prefix: str
        The prefix of urls that will use this containers configuration for reading virtual references.
    store: ObjectStoreConfig
        The storage backend to use for the virtual chunk container.
    """

    name: str
    url_prefix: str
    store: ObjectStoreConfig

    def __init__(self, name: str, url_prefix: str, store: AnyObjectStoreConfig):
        """
        Create a new `VirtualChunkContainer` object

        Parameters
        ----------
        name: str
            The name of the virtual chunk container.
        url_prefix: str
            The prefix of urls that will use this containers configuration for reading virtual references.
        store: ObjectStoreConfig
            The storage backend to use for the virtual chunk container.
        """

class VirtualChunkSpec:
    """The specification for a virtual chunk reference."""
    @property
    def index(self) -> list[int]:
        """The chunk index, in chunk coordinates space"""
        ...
    @property
    def location(self) -> str:
        """The URL to the virtual chunk data, something like 's3://bucket/foo.nc'"""
        ...
    @property
    def offset(self) -> int:
        """The chunk offset within the pointed object, in bytes"""
        ...
    @property
    def length(self) -> int:
        """The length of the chunk in bytes"""
        ...
    @property
    def etag_checksum(self) -> str | None:
        """Optional object store e-tag for the containing object.

        Icechunk will refuse to serve data from this chunk if the etag has changed.
        """
        ...
    @property
    def last_updated_at_checksum(self) -> datetime.datetime | None:
        """Optional timestamp for the containing object.

        Icechunk will refuse to serve data from this chunk if it has been modified in object store after this time.
        """
        ...

    def __init__(
        self,
        index: list[int],
        location: str,
        offset: int,
        length: int,
        etag_checksum: str | None = None,
        last_updated_at_checksum: datetime.datetime | None = None,
    ) -> None: ...

class CompressionAlgorithm(Enum):
    """Enum for selecting the compression algorithm used by Icechunk to write its metadata files

    Attributes
    ----------
    Zstd: int
        The Zstd compression algorithm.
    """

    Zstd = 0

    def __init__(self) -> None: ...
    @staticmethod
    def default() -> CompressionAlgorithm:
        """
        The default compression algorithm used by Icechunk to write its metadata files.

        Returns
        -------
        CompressionAlgorithm
            The default compression algorithm.
        """
        ...

class CompressionConfig:
    """Configuration for how Icechunk compresses its metadata files"""

    def __init__(
        self, algorithm: CompressionAlgorithm | None = None, level: int | None = None
    ) -> None:
        """
        Create a new `CompressionConfig` object

        Parameters
        ----------
        algorithm: CompressionAlgorithm | None
            The compression algorithm to use.
        level: int | None
            The compression level to use.
        """
        ...
    @property
    def algorithm(self) -> CompressionAlgorithm | None:
        """
        The compression algorithm used by Icechunk to write its metadata files.

        Returns
        -------
        CompressionAlgorithm | None
            The compression algorithm used by Icechunk to write its metadata files.
        """
        ...
    @algorithm.setter
    def algorithm(self, value: CompressionAlgorithm | None) -> None:
        """
        Set the compression algorithm used by Icechunk to write its metadata files.

        Parameters
        ----------
        value: CompressionAlgorithm | None
            The compression algorithm to use.
        """
        ...
    @property
    def level(self) -> int | None:
        """
        The compression level used by Icechunk to write its metadata files.

        Returns
        -------
        int | None
            The compression level used by Icechunk to write its metadata files.
        """
        ...
    @level.setter
    def level(self, value: int | None) -> None:
        """
        Set the compression level used by Icechunk to write its metadata files.

        Parameters
        ----------
        value: int | None
            The compression level to use.
        """
        ...
    @staticmethod
    def default() -> CompressionConfig:
        """
        The default compression configuration used by Icechunk to write its metadata files.

        Returns
        -------
        CompressionConfig
        """

class CachingConfig:
    """Configuration for how Icechunk caches its metadata files"""

    def __init__(
        self,
        num_snapshot_nodes: int | None = None,
        num_chunk_refs: int | None = None,
        num_transaction_changes: int | None = None,
        num_bytes_attributes: int | None = None,
        num_bytes_chunks: int | None = None,
    ) -> None:
        """
        Create a new `CachingConfig` object

        Parameters
        ----------
        num_snapshot_nodes: int | None
            The number of snapshot nodes to cache.
        num_chunk_refs: int | None
            The number of chunk references to cache.
        num_transaction_changes: int | None
            The number of transaction changes to cache.
        num_bytes_attributes: int | None
            The number of bytes of attributes to cache.
        num_bytes_chunks: int | None
            The number of bytes of chunks to cache.
        """
    @property
    def num_snapshot_nodes(self) -> int | None:
        """
        The number of snapshot nodes to cache.

        Returns
        -------
        int | None
            The number of snapshot nodes to cache.
        """
        ...
    @num_snapshot_nodes.setter
    def num_snapshot_nodes(self, value: int | None) -> None:
        """
        Set the number of snapshot nodes to cache.

        Parameters
        ----------
        value: int | None
            The number of snapshot nodes to cache.
        """
        ...
    @property
    def num_chunk_refs(self) -> int | None:
        """
        The number of chunk references to cache.

        Returns
        -------
        int | None
            The number of chunk references to cache.
        """
        ...
    @num_chunk_refs.setter
    def num_chunk_refs(self, value: int | None) -> None:
        """
        Set the number of chunk references to cache.

        Parameters
        ----------
        value: int | None
            The number of chunk references to cache.
        """
        ...
    @property
    def num_transaction_changes(self) -> int | None:
        """
        The number of transaction changes to cache.

        Returns
        -------
        int | None
            The number of transaction changes to cache.
        """
        ...
    @num_transaction_changes.setter
    def num_transaction_changes(self, value: int | None) -> None:
        """
        Set the number of transaction changes to cache.

        Parameters
        ----------
        value: int | None
            The number of transaction changes to cache.
        """
        ...
    @property
    def num_bytes_attributes(self) -> int | None:
        """
        The number of bytes of attributes to cache.

        Returns
        -------
        int | None
            The number of bytes of attributes to cache.
        """
        ...
    @num_bytes_attributes.setter
    def num_bytes_attributes(self, value: int | None) -> None:
        """
        Set the number of bytes of attributes to cache.

        Parameters
        ----------
        value: int | None
            The number of bytes of attributes to cache.
        """
        ...
    @property
    def num_bytes_chunks(self) -> int | None:
        """
        The number of bytes of chunks to cache.

        Returns
        -------
        int | None
            The number of bytes of chunks to cache.
        """
        ...
    @num_bytes_chunks.setter
    def num_bytes_chunks(self, value: int | None) -> None:
        """
        Set the number of bytes of chunks to cache.

        Parameters
        ----------
        value: int | None
            The number of bytes of chunks to cache.
        """
        ...

class ManifestPreloadCondition:
    """Configuration for conditions under which manifests will preload on session creation"""

    @staticmethod
    def or_conditions(
        conditions: list[ManifestPreloadCondition],
    ) -> ManifestPreloadCondition:
        """Create a preload condition that matches if any of `conditions` matches"""
        ...
    @staticmethod
    def and_conditions(
        conditions: list[ManifestPreloadCondition],
    ) -> ManifestPreloadCondition:
        """Create a preload condition that matches only if all passed `conditions` match"""
        ...
    @staticmethod
    def path_matches(regex: str) -> ManifestPreloadCondition:
        """Create a preload condition that matches if the full path to the array matches the passed regex.

        Array paths are absolute, as in `/path/to/my/array`
        """
        ...
    @staticmethod
    def name_matches(regex: str) -> ManifestPreloadCondition:
        """Create a preload condition that matches if the array's name matches the passed regex.

        Example, for an array  `/model/outputs/temperature`, the following will match:
        ```
        name_matches(".*temp.*")
        ```
        """
        ...
    @staticmethod
    def num_refs(from_refs: int | None, to_refs: int | None) -> ManifestPreloadCondition:
        """Create a preload condition that matches only if the number of chunk references in the manifest is within the given range.

        from_refs is inclusive, to_refs is exclusive.
        """
        ...
    @staticmethod
    def true() -> ManifestPreloadCondition:
        """Create a preload condition that always matches any manifest"""
        ...
    @staticmethod
    def false() -> ManifestPreloadCondition:
        """Create a preload condition that never matches any manifests"""
        ...

class ManifestPreloadConfig:
    """Configuration for how Icechunk manifest preload on session creation"""

    def __init__(
        self,
        max_total_refs: int | None = None,
        preload_if: ManifestPreloadCondition | None = None,
    ) -> None:
        """
        Create a new `ManifestPreloadConfig` object

        Parameters
        ----------
        max_total_refs: int | None
            The maximum number of references to preload.
        preload_if: ManifestPreloadCondition | None
            The condition under which manifests will be preloaded.
        """
        ...
    @property
    def max_total_refs(self) -> int | None:
        """
        The maximum number of references to preload.

        Returns
        -------
        int | None
            The maximum number of references to preload.
        """
        ...
    @max_total_refs.setter
    def max_total_refs(self, value: int | None) -> None:
        """
        Set the maximum number of references to preload.

        Parameters
        ----------
        value: int | None
            The maximum number of references to preload.
        """
        ...
    @property
    def preload_if(self) -> ManifestPreloadCondition | None:
        """
        The condition under which manifests will be preloaded.

        Returns
        -------
        ManifestPreloadCondition | None
            The condition under which manifests will be preloaded.
        """
        ...
    @preload_if.setter
    def preload_if(self, value: ManifestPreloadCondition | None) -> None:
        """
        Set the condition under which manifests will be preloaded.

        Parameters
        ----------
        value: ManifestPreloadCondition | None
            The condition under which manifests will be preloaded.
        """
        ...

class ManifestConfig:
    """Configuration for how Icechunk manifests"""

    def __init__(
        self,
        preload: ManifestPreloadConfig | None = None,
    ) -> None:
        """
        Create a new `ManifestConfig` object

        Parameters
        ----------
        preload: ManifestPreloadConfig | None
            The configuration for how Icechunk manifests will be preloaded.
        """
        ...
    @property
    def preload(self) -> ManifestPreloadConfig | None:
        """
        The configuration for how Icechunk manifests will be preloaded.

        Returns
        -------
        ManifestPreloadConfig | None
            The configuration for how Icechunk manifests will be preloaded.
        """
        ...
    @preload.setter
    def preload(self, value: ManifestPreloadConfig | None) -> None:
        """
        Set the configuration for how Icechunk manifests will be preloaded.

        Parameters
        ----------
        value: ManifestPreloadConfig | None
            The configuration for how Icechunk manifests will be preloaded.
        """
        ...

class StorageConcurrencySettings:
    """Configuration for how Icechunk uses its Storage instance"""

    def __init__(
        self,
        max_concurrent_requests_for_object: int | None = None,
        ideal_concurrent_request_size: int | None = None,
    ) -> None:
        """
        Create a new `StorageConcurrencySettings` object

        Parameters
        ----------
        max_concurrent_requests_for_object: int | None
            The maximum number of concurrent requests for an object.
        ideal_concurrent_request_size: int | None
            The ideal concurrent request size.
        """
        ...
    @property
    def max_concurrent_requests_for_object(self) -> int | None:
        """
        The maximum number of concurrent requests for an object.

        Returns
        -------
        int | None
            The maximum number of concurrent requests for an object.
        """
        ...
    @max_concurrent_requests_for_object.setter
    def max_concurrent_requests_for_object(self, value: int | None) -> None:
        """
        Set the maximum number of concurrent requests for an object.

        Parameters
        ----------
        value: int | None
            The maximum number of concurrent requests for an object.
        """
        ...
    @property
    def ideal_concurrent_request_size(self) -> int | None:
        """
        The ideal concurrent request size.

        Returns
        -------
        int | None
            The ideal concurrent request size.
        """
        ...
    @ideal_concurrent_request_size.setter
    def ideal_concurrent_request_size(self, value: int | None) -> None:
        """
        Set the ideal concurrent request size.

        Parameters
        ----------
        value: int | None
            The ideal concurrent request size.
        """
        ...

class StorageSettings:
    """Configuration for how Icechunk uses its Storage instance"""

    def __init__(
        self,
        concurrency: StorageConcurrencySettings | None = None,
        unsafe_use_conditional_create: bool | None = None,
        unsafe_use_conditional_update: bool | None = None,
        unsafe_use_metadata: bool | None = None,
    ) -> None:
        """
        Create a new `StorageSettings` object

        Parameters
        ----------
        concurrency: StorageConcurrencySettings | None
            The configuration for how Icechunk uses its Storage instance.

        unsafe_use_conditional_update: bool | None
            If set to False, Icechunk loses some of its consistency guarantees.
            This is only useful in object stores that don't support the feature.
            Use it at your own risk.

        unsafe_use_conditional_create: bool | None
            If set to False, Icechunk loses some of its consistency guarantees.
            This is only useful in object stores that don't support the feature.
            Use at your own risk.

        unsafe_use_metadata: bool | None
            Don't write metadata fields in Icechunk files.
            This is only useful in object stores that don't support the feature.
            Use at your own risk.
        """
        ...
    @property
    def concurrency(self) -> StorageConcurrencySettings | None:
        """
        The configuration for how much concurrency Icechunk store uses

        Returns
        -------
        StorageConcurrencySettings | None
            The configuration for how Icechunk uses its Storage instance.
        """

    @property
    def unsafe_use_conditional_update(self) -> bool | None:
        """True if Icechunk will use conditional PUT operations for updates in the object store"""
        ...
    @property
    def unsafe_use_conditional_create(self) -> bool | None:
        """True if Icechunk will use conditional PUT operations for creation in the object store"""
        ...
    @property
    def unsafe_use_metadata(self) -> bool | None:
        """True if Icechunk will write object metadata in the object store"""
        ...

class RepositoryConfig:
    """Configuration for an Icechunk repository"""

    def __init__(
        self,
        inline_chunk_threshold_bytes: int | None = None,
        get_partial_values_concurrency: int | None = None,
        compression: CompressionConfig | None = None,
        caching: CachingConfig | None = None,
        storage: StorageSettings | None = None,
        virtual_chunk_containers: dict[str, VirtualChunkContainer] | None = None,
        manifest: ManifestConfig | None = None,
    ) -> None:
        """
        Create a new `RepositoryConfig` object

        Parameters
        ----------
        inline_chunk_threshold_bytes: int | None
            The maximum size of a chunk that will be stored inline in the repository.
        get_partial_values_concurrency: int | None
            The number of concurrent requests to make when getting partial values from storage.
        compression: CompressionConfig | None
            The compression configuration for the repository.
        caching: CachingConfig | None
            The caching configuration for the repository.
        storage: StorageSettings | None
            The storage configuration for the repository.
        virtual_chunk_containers: dict[str, VirtualChunkContainer] | None
            The virtual chunk containers for the repository.
        manifest: ManifestConfig | None
            The manifest configuration for the repository.
        """
        ...
    @staticmethod
    def default() -> RepositoryConfig:
        """Create a default repository config instance"""
        ...
    @property
    def inline_chunk_threshold_bytes(self) -> int | None:
        """
        The maximum size of a chunk that will be stored inline in the repository. Chunks larger than this size will be written to storage.
        """
        ...
    @inline_chunk_threshold_bytes.setter
    def inline_chunk_threshold_bytes(self, value: int | None) -> None:
        """
        Set the maximum size of a chunk that will be stored inline in the repository. Chunks larger than this size will be written to storage.
        """
        ...
    @property
    def get_partial_values_concurrency(self) -> int | None:
        """
        The number of concurrent requests to make when getting partial values from storage.

        Returns
        -------
        int | None
            The number of concurrent requests to make when getting partial values from storage.
        """
        ...
    @get_partial_values_concurrency.setter
    def get_partial_values_concurrency(self, value: int | None) -> None:
        """
        Set the number of concurrent requests to make when getting partial values from storage.

        Parameters
        ----------
        value: int | None
            The number of concurrent requests to make when getting partial values from storage.
        """
        ...
    @property
    def compression(self) -> CompressionConfig | None:
        """
        The compression configuration for the repository.

        Returns
        -------
        CompressionConfig | None
            The compression configuration for the repository.
        """
        ...
    @compression.setter
    def compression(self, value: CompressionConfig | None) -> None:
        """
        Set the compression configuration for the repository.

        Parameters
        ----------
        value: CompressionConfig | None
            The compression configuration for the repository.
        """
        ...
    @property
    def caching(self) -> CachingConfig | None:
        """
        The caching configuration for the repository.

        Returns
        -------
        CachingConfig | None
            The caching configuration for the repository.
        """
        ...
    @caching.setter
    def caching(self, value: CachingConfig | None) -> None:
        """
        Set the caching configuration for the repository.

        Parameters
        ----------
        value: CachingConfig | None
            The caching configuration for the repository.
        """
        ...
    @property
    def storage(self) -> StorageSettings | None:
        """
        The storage configuration for the repository.

        Returns
        -------
        StorageSettings | None
            The storage configuration for the repository.
        """
        ...
    @storage.setter
    def storage(self, value: StorageSettings | None) -> None:
        """
        Set the storage configuration for the repository.

        Parameters
        ----------
        value: StorageSettings | None
            The storage configuration for the repository.
        """
        ...
    @property
    def manifest(self) -> ManifestConfig | None:
        """
        The manifest configuration for the repository.

        Returns
        -------
        ManifestConfig | None
            The manifest configuration for the repository.
        """
        ...
    @manifest.setter
    def manifest(self, value: ManifestConfig | None) -> None:
        """
        Set the manifest configuration for the repository.

        Parameters
        ----------
        value: ManifestConfig | None
            The manifest configuration for the repository.
        """
        ...
    @property
    def virtual_chunk_containers(self) -> dict[str, VirtualChunkContainer] | None:
        """
        The virtual chunk containers for the repository.

        Returns
        -------
        dict[str, VirtualChunkContainer] | None
            The virtual chunk containers for the repository.
        """
        ...
    def get_virtual_chunk_container(self, name: str) -> VirtualChunkContainer | None:
        """
        Get the virtual chunk container for the repository associated with the given name.

        Parameters
        ----------
        name: str
            The name of the virtual chunk container to get.

        Returns
        -------
        VirtualChunkContainer | None
            The virtual chunk container for the repository associated with the given name.
        """
        ...
    def set_virtual_chunk_container(self, cont: VirtualChunkContainer) -> None:
        """
        Set the virtual chunk container for the repository.

        Parameters
        ----------
        cont: VirtualChunkContainer
            The virtual chunk container to set.
        """
        ...
    def clear_virtual_chunk_containers(self) -> None:
        """
        Clear all virtual chunk containers from the repository.
        """
        ...

class Diff:
    """The result of comparing two snapshots"""
    @property
    def new_groups(self) -> set[str]:
        """
        The groups that were added to the target ref.
        """
        ...
    @property
    def new_arrays(self) -> set[str]:
        """
        The arrays that were added to the target ref.
        """
        ...
    @property
    def deleted_groups(self) -> set[str]:
        """
        The groups that were deleted in the target ref.
        """
        ...
    @property
    def deleted_arrays(self) -> set[str]:
        """
        The arrays that were deleted in the target ref.
        """
        ...
    @property
    def updated_user_attributes(self) -> set[str]:
        """
        The nodes that had user attributes updated in the target ref.
        """
        ...
    @property
    def updated_zarr_metadata(self) -> set[str]:
        """
        The nodes that had zarr metadata updated in the target ref.
        """
        ...
    @property
    def updated_chunks(self) -> dict[str, int]:
        """
        The chunks that had data updated in the target ref.
        """
        ...

class GCSummary:
    """Summarizes the results of a garbage collection operation on an icechunk repo"""
    @property
    def chunks_deleted(self) -> int:
        """
        How many chunks were deleted.
        """
        ...
    @property
    def manifests_deleted(self) -> int:
        """
        How many manifests were deleted.
        """
        ...
    @property
    def snapshots_deleted(self) -> int:
        """
        How many snapshots were deleted.
        """
        ...
    @property
    def attributes_deleted(self) -> int:
        """
        How many attributes were deleted.
        """
        ...
    @property
    def transaction_logs_deleted(self) -> int:
        """
        How many transaction logs were deleted.
        """
        ...

class PyRepository:
    @classmethod
    def create(
        cls,
        storage: Storage,
        *,
        config: RepositoryConfig | None = None,
        virtual_chunk_credentials: dict[str, AnyCredential] | None = None,
    ) -> PyRepository: ...
    @classmethod
    def open(
        cls,
        storage: Storage,
        *,
        config: RepositoryConfig | None = None,
        virtual_chunk_credentials: dict[str, AnyCredential] | None = None,
    ) -> PyRepository: ...
    @classmethod
    def open_or_create(
        cls,
        storage: Storage,
        *,
        config: RepositoryConfig | None = None,
        virtual_chunk_credentials: dict[str, AnyCredential] | None = None,
    ) -> PyRepository: ...
    @staticmethod
    def exists(storage: Storage) -> bool: ...
    @staticmethod
    def fetch_config(storage: Storage) -> RepositoryConfig | None: ...
    def save_config(self) -> None: ...
    def config(self) -> RepositoryConfig: ...
    def storage(self) -> Storage: ...
    def async_ancestry(
        self,
        *,
        branch: str | None = None,
        tag: str | None = None,
        snapshot_id: str | None = None,
    ) -> AsyncIterator[SnapshotInfo]: ...
    def create_branch(self, branch: str, snapshot_id: str) -> None: ...
    def list_branches(self) -> set[str]: ...
    def lookup_branch(self, branch: str) -> str: ...
    def reset_branch(self, branch: str, snapshot_id: str) -> None: ...
    def delete_branch(self, branch: str) -> None: ...
    def delete_tag(self, tag: str) -> None: ...
    def create_tag(self, tag: str, snapshot_id: str) -> None: ...
    def list_tags(self) -> set[str]: ...
    def lookup_tag(self, tag: str) -> str: ...
    def diff(
        self,
        from_branch: str | None = None,
        from_tag: str | None = None,
        from_snapshot_id: str | None = None,
        to_branch: str | None = None,
        to_tag: str | None = None,
        to_snapshot_id: str | None = None,
    ) -> Diff: ...
    def readonly_session(
        self,
        branch: str | None = None,
        *,
        tag: str | None = None,
<<<<<<< HEAD
        snapshot: str | None = None,
        as_of: datetime.datetime | None = None,
=======
        snapshot_id: str | None = None,
>>>>>>> 474e0048
    ) -> PySession: ...
    def writable_session(self, branch: str) -> PySession: ...
    def expire_snapshots(
        self,
        older_than: datetime.datetime,
        *,
        delete_expired_branches: bool = False,
        delete_expired_tags: bool = False,
    ) -> set[str]: ...
    def garbage_collect(
        self, delete_object_older_than: datetime.datetime
    ) -> GCSummary: ...

class PySession:
    @classmethod
    def from_bytes(cls, data: bytes) -> PySession: ...
    def __eq__(self, value: object) -> bool: ...
    def as_bytes(self) -> bytes: ...
    @property
    def read_only(self) -> bool: ...
    @property
    def snapshot_id(self) -> str: ...
    @property
    def branch(self) -> str | None: ...
    @property
    def has_uncommitted_changes(self) -> bool: ...
    def status(self) -> Diff: ...
    def discard_changes(self) -> None: ...
    def all_virtual_chunk_locations(self) -> list[str]: ...
    def chunk_coordinates(
        self, array_path: str, batch_size: int
    ) -> AsyncIterator[list[list[int]]]: ...
    @property
    def store(self) -> PyStore: ...
    def merge(self, other: PySession) -> None: ...
    def commit(self, message: str, metadata: dict[str, Any] | None = None) -> str: ...
    def rebase(self, solver: ConflictSolver) -> None: ...

class PyStore:
    @classmethod
    def from_bytes(cls, data: bytes) -> PyStore: ...
    def __eq__(self, value: object) -> bool: ...
    @property
    def read_only(self) -> bool: ...
    @property
    def session(self) -> PySession: ...
    def as_bytes(self) -> bytes: ...
    async def is_empty(self, prefix: str) -> bool: ...
    async def clear(self) -> None: ...
    def sync_clear(self) -> None: ...
    async def get(
        self, key: str, byte_range: tuple[int | None, int | None] | None = None
    ) -> bytes: ...
    async def get_partial_values(
        self, key_ranges: list[tuple[str, tuple[int | None, int | None]]]
    ) -> list[bytes]: ...
    async def exists(self, key: str) -> bool: ...
    @property
    def supports_writes(self) -> bool: ...
    @property
    def supports_deletes(self) -> bool: ...
    async def set(self, key: str, value: bytes) -> None: ...
    async def set_if_not_exists(self, key: str, value: bytes) -> None: ...
    def set_virtual_ref(
        self,
        key: str,
        location: str,
        offset: int,
        length: int,
        checksum: str | datetime.datetime | None = None,
        validate_container: bool = False,
    ) -> None: ...
    def set_virtual_refs(
        self,
        array_path: str,
        chunks: list[VirtualChunkSpec],
        validate_containers: bool,
    ) -> list[tuple[int, ...]] | None: ...
    async def delete(self, key: str) -> None: ...
    async def delete_dir(self, prefix: str) -> None: ...
    @property
    def supports_partial_writes(self) -> bool: ...
    async def set_partial_values(
        self, key_start_values: list[tuple[str, int, bytes]]
    ) -> None: ...
    @property
    def supports_listing(self) -> bool: ...
    def list(self) -> PyAsyncStringGenerator: ...
    def list_prefix(self, prefix: str) -> PyAsyncStringGenerator: ...
    def list_dir(self, prefix: str) -> PyAsyncStringGenerator: ...
    async def getsize(self, key: str) -> int: ...
    async def getsize_prefix(self, prefix: str) -> int: ...

class PyAsyncStringGenerator(AsyncGenerator[str, None], metaclass=abc.ABCMeta):
    def __aiter__(self) -> PyAsyncStringGenerator: ...
    async def __anext__(self) -> str: ...

class SnapshotInfo:
    """Metadata for a snapshot"""
    @property
    def id(self) -> str:
        """The snapshot ID"""
        ...
    @property
    def parent_id(self) -> str | None:
        """The snapshot ID"""
        ...
    @property
    def written_at(self) -> datetime.datetime:
        """
        The timestamp when the snapshot was written
        """
        ...
    @property
    def message(self) -> str:
        """
        The commit message of the snapshot
        """
        ...
    @property
    def metadata(self) -> dict[str, Any]:
        """
        The metadata of the snapshot
        """
        ...

class PyAsyncSnapshotGenerator(AsyncGenerator[SnapshotInfo, None], metaclass=abc.ABCMeta):
    def __aiter__(self) -> PyAsyncSnapshotGenerator: ...
    async def __anext__(self) -> SnapshotInfo: ...

class S3StaticCredentials:
    """Credentials for an S3 storage backend

    Attributes:
        access_key_id: str
            The access key ID to use for authentication.
        secret_access_key: str
            The secret access key to use for authentication.
        session_token: str | None
            The session token to use for authentication.
        expires_after: datetime.datetime | None
            Optional, the expiration time of the credentials.
    """

    access_key_id: str
    secret_access_key: str
    session_token: str | None
    expires_after: datetime.datetime | None

    def __init__(
        self,
        access_key_id: str,
        secret_access_key: str,
        session_token: str | None = None,
        expires_after: datetime.datetime | None = None,
    ):
        """
        Create a new `S3StaticCredentials` object

        Parameters
        ----------
        access_key_id: str
            The access key ID to use for authentication.
        secret_access_key: str
            The secret access key to use for authentication.
        session_token: str | None
            Optional, the session token to use for authentication.
        expires_after: datetime.datetime | None
            Optional, the expiration time of the credentials.
        """
        ...

class S3Credentials:
    """Credentials for an S3 storage backend"""
    class FromEnv:
        """Uses credentials from environment variables"""
        def __init__(self) -> None: ...

    class Anonymous:
        """Does not sign requests, useful for public buckets"""
        def __init__(self) -> None: ...

    class Static:
        """Uses s3 credentials without expiration

        Parameters
        ----------
        credentials: S3StaticCredentials
            The credentials to use for authentication.
        """
        def __init__(self, credentials: S3StaticCredentials) -> None: ...

    class Refreshable:
        """Allows for an outside authority to pass in a function that can be used to provide credentials.

        This is useful for credentials that have an expiration time, or are otherwise not known ahead of time.

        Parameters
        ----------
        pickled_function: bytes
            The pickled function to use to provide credentials.
        """
        def __init__(self, pickled_function: bytes) -> None: ...

AnyS3Credential = (
    S3Credentials.Static
    | S3Credentials.Anonymous
    | S3Credentials.FromEnv
    | S3Credentials.Refreshable
)

class GcsBearerCredential:
    """Credentials for a google cloud storage backend

    This is a bearer token that has an expiration time.
    """

    bearer: str
    expires_after: datetime.datetime | None

    def __init__(
        self, bearer: str, *, expires_after: datetime.datetime | None = None
    ) -> None:
        """Create a GcsBearerCredential object

        Parameters
        ----------
        bearer: str
            The bearer token to use for authentication.
        expires_after: datetime.datetime | None
            The expiration time of the bearer token.
        """

class GcsStaticCredentials:
    """Credentials for a google cloud storage backend"""
    class ServiceAccount:
        """Credentials for a google cloud storage backend using a service account json file

        Parameters
        ----------
        path: str
            The path to the service account json file.
        """
        def __init__(self, path: str) -> None: ...

    class ServiceAccountKey:
        """Credentials for a google cloud storage backend using a a serialized service account key

        Parameters
        ----------
        key: str
            The serialized service account key.
        """
        def __init__(self, key: str) -> None: ...

    class ApplicationCredentials:
        """Credentials for a google cloud storage backend using application default credentials

        Parameters
        ----------
        path: str
            The path to the application default credentials (ADC) file.
        """
        def __init__(self, path: str) -> None: ...

    class BearerToken:
        """Credentials for a google cloud storage backend using a bearer token

        Parameters
        ----------
        token: str
            The bearer token to use for authentication.
        """
        def __init__(self, token: str) -> None: ...

AnyGcsStaticCredential = (
    GcsStaticCredentials.ServiceAccount
    | GcsStaticCredentials.ServiceAccountKey
    | GcsStaticCredentials.ApplicationCredentials
    | GcsStaticCredentials.BearerToken
)

class GcsCredentials:
    """Credentials for a google cloud storage backend

    This can be used to authenticate with a google cloud storage backend.
    """
    class FromEnv:
        """Uses credentials from environment variables"""
        def __init__(self) -> None: ...

    class Static:
        """Uses gcs credentials without expiration"""
        def __init__(self, credentials: AnyGcsStaticCredential) -> None: ...

    class Refreshable:
        """Allows for an outside authority to pass in a function that can be used to provide credentials.

        This is useful for credentials that have an expiration time, or are otherwise not known ahead of time.
        """
        def __init__(self, pickled_function: bytes) -> None: ...

AnyGcsCredential = (
    GcsCredentials.FromEnv | GcsCredentials.Static | GcsCredentials.Refreshable
)

class AzureStaticCredentials:
    """Credentials for an azure storage backend"""
    class AccessKey:
        """Credentials for an azure storage backend using an access key

        Parameters
        ----------
        key: str
            The access key to use for authentication.
        """
        def __init__(self, key: str) -> None: ...

    class SasToken:
        """Credentials for an azure storage backend using a shared access signature token

        Parameters
        ----------
        token: str
            The shared access signature token to use for authentication.
        """
        def __init__(self, token: str) -> None: ...

    class BearerToken:
        """Credentials for an azure storage backend using a bearer token

        Parameters
        ----------
        token: str
            The bearer token to use for authentication.
        """
        def __init__(self, token: str) -> None: ...

AnyAzureStaticCredential = (
    AzureStaticCredentials.AccessKey
    | AzureStaticCredentials.SasToken
    | AzureStaticCredentials.BearerToken
)

class AzureCredentials:
    """Credentials for an azure storage backend

    This can be used to authenticate with an azure storage backend.
    """
    class FromEnv:
        """Uses credentials from environment variables"""
        def __init__(self) -> None: ...

    class Static:
        """Uses azure credentials without expiration"""
        def __init__(self, credentials: AnyAzureStaticCredential) -> None: ...

AnyAzureCredential = AzureCredentials.FromEnv | AzureCredentials.Static

class Credentials:
    class S3:
        def __init__(self, credentials: AnyS3Credential) -> None: ...

    class Gcs:
        def __init__(self, credentials: GcsCredentials) -> None: ...

    class Azure:
        def __init__(self, credentials: AzureCredentials) -> None: ...

AnyCredential = Credentials.S3 | Credentials.Gcs | Credentials.Azure

class Storage:
    """Storage configuration for an IcechunkStore

    Currently supports memory, filesystem S3, azure blob, and google cloud storage backends.
    Use the following methods to create a Storage object with the desired backend.

    Ex:
    ```
    storage = icechunk.in_memory_storage()
    storage = icechunk.local_filesystem_storage("/path/to/root")
    storage = icechunk.s3_storage("bucket", "prefix", ...)
    storage = icechunk.gcs_storage("bucket", "prefix", ...)
    storage = icechunk.azure_storage("container", "prefix", ...)
    ```
    """

    @classmethod
    def new_s3(
        cls,
        config: S3Options,
        bucket: str,
        prefix: str | None,
        credentials: AnyS3Credential | None = None,
    ) -> Storage: ...
    @classmethod
    def new_s3_object_store(
        cls,
        config: S3Options,
        bucket: str,
        prefix: str | None,
        credentials: AnyS3Credential | None = None,
    ) -> Storage: ...
    @classmethod
    def new_tigris(
        cls,
        config: S3Options,
        bucket: str,
        prefix: str | None,
        credentials: AnyS3Credential | None = None,
    ) -> Storage: ...
    @classmethod
    def new_in_memory(cls) -> Storage: ...
    @classmethod
    def new_local_filesystem(cls, path: str) -> Storage: ...
    @classmethod
    def new_gcs(
        cls,
        bucket: str,
        prefix: str | None,
        credentials: AnyGcsCredential | None = None,
        *,
        config: dict[str, str] | None = None,
    ) -> Storage: ...
    @classmethod
    def new_azure_blob(
        cls,
        account: str,
        container: str,
        prefix: str,
        credentials: AnyAzureCredential | None = None,
        *,
        config: dict[str, str] | None = None,
    ) -> Storage: ...
    def default_settings(self) -> StorageSettings: ...

class VersionSelection(Enum):
    """Enum for selecting the which version of a conflict

    Attributes
    ----------
    Fail: int
        Fail the rebase operation
    UseOurs: int
        Use the version from the source store
    UseTheirs: int
        Use the version from the target store
    """

    Fail = 0
    UseOurs = 1
    UseTheirs = 2

class ConflictSolver:
    """An abstract conflict solver that can be used to detect or resolve conflicts between two stores

    This should never be used directly, but should be subclassed to provide specific conflict resolution behavior
    """

    ...

class BasicConflictSolver(ConflictSolver):
    """A basic conflict solver that allows for simple configuration of resolution behavior

    This conflict solver allows for simple configuration of resolution behavior for conflicts that may occur during a rebase operation.
    It will attempt to resolve a limited set of conflicts based on the configuration options provided.

    - When a chunk conflict is encountered, the behavior is determined by the `on_chunk_conflict` option
    - When an array is deleted that has been updated, `fail_on_delete_of_updated_array` will determine whether to fail the rebase operation
    - When a group is deleted that has been updated, `fail_on_delete_of_updated_group` will determine whether to fail the rebase operation
    """

    def __init__(
        self,
        *,
        on_chunk_conflict: VersionSelection = VersionSelection.UseOurs,
        fail_on_delete_of_updated_array: bool = False,
        fail_on_delete_of_updated_group: bool = False,
    ) -> None:
        """Create a BasicConflictSolver object with the given configuration options

        Parameters
        ----------
        on_chunk_conflict: VersionSelection
            The behavior to use when a chunk conflict is encountered, by default VersionSelection.use_theirs()
        fail_on_delete_of_updated_array: bool
            Whether to fail when a chunk is deleted that has been updated, by default False
        fail_on_delete_of_updated_group: bool
            Whether to fail when a group is deleted that has been updated, by default False
        """
        ...

class ConflictDetector(ConflictSolver):
    """A conflict solver that can be used to detect conflicts between two stores, but does not resolve them

    Where the `BasicConflictSolver` will attempt to resolve conflicts, the `ConflictDetector` will only detect them. This means
    that during a rebase operation the `ConflictDetector` will raise a `RebaseFailed` error if any conflicts are detected, and
    allow the rebase operation to be retried with a different conflict resolution strategy. Otherwise, if no conflicts are detected
    the rebase operation will succeed.
    """

    def __init__(self) -> None: ...

class IcechunkError(Exception):
    """Base class for all Icechunk errors"""

    ...

class ConflictErrorData:
    """Data class for conflict errors. This describes the snapshot conflict detected when committing a session

    If this error is raised, it means the branch was modified and committed by another session after the session was created.
    """
    @property
    def expected_parent(self) -> str:
        """The expected parent snapshot ID.

        This is the snapshot ID that the session was based on when the
        commit operation was called.
        """
        ...
    @property
    def actual_parent(self) -> str:
        """
        The actual parent snapshot ID of the branch that the session attempted to commit to.

        When the session is based on a branch, this is the snapshot ID of the branch tip. If this
        error is raised, it means the branch was modified and committed by another session after
        the session was created.
        """
        ...

class PyConflictError(IcechunkError):
    """An error that occurs when a conflict is detected"""

    args: tuple[ConflictErrorData]
    ...

__version__: str

class ConflictType(Enum):
    """Type of conflict detected

    Attributes:
        NewNodeConflictsWithExistingNode: int
            A new node conflicts with an existing node
        NewNodeInInvalidGroup: tuple[int]
            A new node is in an invalid group
        ZarrMetadataDoubleUpdate: tuple[int]
            A zarr metadata update conflicts with an existing zarr metadata update
        ZarrMetadataUpdateOfDeletedArray: tuple[int]
            A zarr metadata update is attempted on a deleted array
        ZarrMetadataUpdateOfDeletedGroup: tuple[int]
            A zarr metadata update is attempted on a deleted group
        ChunkDoubleUpdate: tuple[int]
            A chunk update conflicts with an existing chunk update
        ChunksUpdatedInDeletedArray: tuple[int]
            Chunks are updated in a deleted array
        ChunksUpdatedInUpdatedArray: tuple[int]
            Chunks are updated in an updated array
        DeleteOfUpdatedArray: tuple[int]
            A delete is attempted on an updated array
        DeleteOfUpdatedGroup: tuple[int]
            A delete is attempted on an updated group
    """

    NewNodeConflictsWithExistingNode = (1,)
    NewNodeInInvalidGroup = (2,)
    ZarrMetadataDoubleUpdate = (3,)
    ZarrMetadataUpdateOfDeletedArray = (4,)
    ZarrMetadataUpdateOfDeletedGroup = (5,)
    ChunkDoubleUpdate = (6,)
    ChunksUpdatedInDeletedArray = (7,)
    ChunksUpdatedInUpdatedArray = (8,)
    DeleteOfUpdatedArray = (9,)
    DeleteOfUpdatedGroup = (10,)

class Conflict:
    """A conflict detected between snapshots"""

    @property
    def conflict_type(self) -> ConflictType:
        """The type of conflict detected

        Returns:
            ConflictType: The type of conflict detected
        """
        ...

    @property
    def path(self) -> str:
        """The path of the node that caused the conflict

        Returns:
            str: The path of the node that caused the conflict
        """
        ...

    @property
    def conflicted_chunks(self) -> list[list[int]] | None:
        """If the conflict is a chunk conflict, this will return the list of chunk indices that are in conflict

        Returns:
            list[list[int]] | None: The list of chunk indices that are in conflict
        """
        ...

class RebaseFailedData:
    """Data class for rebase failed errors. This describes the error that occurred when rebasing a session"""

    @property
    def snapshot(self) -> str:
        """The snapshot ID that the session was rebased to"""
        ...

    @property
    def conflicts(self) -> list[Conflict]:
        """The conflicts that occurred during the rebase operation

        Returns:
            list[Conflict]: The conflicts that occurred during the rebase operation
        """
        ...

class PyRebaseFailedError(IcechunkError):
    """An error that occurs when a rebase operation fails"""

    args: tuple[RebaseFailedData]
    ...

def initialize_logs() -> None:
    """
    Initialize the logging system for the library.

    This should be called before any other Icechunk functions are called.
    """
    ...

def spec_version() -> int:
    """
    The version of the Icechunk specification that the library is compatible with.

    Returns:
        int: The version of the Icechunk specification that the library is compatible with
    """
    ...<|MERGE_RESOLUTION|>--- conflicted
+++ resolved
@@ -982,12 +982,8 @@
         branch: str | None = None,
         *,
         tag: str | None = None,
-<<<<<<< HEAD
-        snapshot: str | None = None,
+        snapshot_id: str | None = None,
         as_of: datetime.datetime | None = None,
-=======
-        snapshot_id: str | None = None,
->>>>>>> 474e0048
     ) -> PySession: ...
     def writable_session(self, branch: str) -> PySession: ...
     def expire_snapshots(
