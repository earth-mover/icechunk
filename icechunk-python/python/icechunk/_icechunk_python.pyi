import abc
import datetime
from collections.abc import AsyncGenerator, AsyncIterator, Callable, Iterable
from enum import Enum
from typing import Any, TypeAlias

class S3Options:
    """Options for accessing an S3-compatible storage backend"""
    def __init__(
        self,
        region: str | None = None,
        endpoint_url: str | None = None,
        allow_http: bool = False,
        anonymous: bool = False,
        force_path_style: bool = False,
        network_stream_timeout_seconds: int | None = None,
    ) -> None:
        """
        Create a new `S3Options` object

        Parameters
        ----------
        region: str | None
            Optional, the region to use for the storage backend.
        endpoint_url: str | None
            Optional, the endpoint URL to use for the storage backend.
        allow_http: bool
            Whether to allow HTTP requests to the storage backend.
        anonymous: bool
            Whether to use anonymous credentials to the storage backend. When `True`, the s3 requests will not be signed.
        force_path_style: bool
            Whether to force use of path-style addressing for buckets.
        network_stream_timeout_seconds: int | None
            Timeout requests if no bytes can be transmitted during this period of time.
            If set to 0, timeout is disabled. Default is 60 seconds.
        """

    @property
    def region(self) -> str | None:
        """
        Optional region to use for the storage backend.

        Returns
        -------
        str | None
            The region configured for the storage backend.
        """
        ...

    @region.setter
    def region(self, value: str | None) -> None:
        """
        Set the region to use for the storage backend.

        Parameters
        ----------
        value: str | None
            The region to use for the storage backend.
        """
        ...

    @property
    def endpoint_url(self) -> str | None:
        """
        Optional endpoint URL for the storage backend.

        Returns
        -------
        str | None
            The endpoint URL configured for the storage backend.
        """
        ...

    @endpoint_url.setter
    def endpoint_url(self, value: str | None) -> None:
        """
        Set the endpoint URL for the storage backend.

        Parameters
        ----------
        value: str | None
            The endpoint URL to use for the storage backend.
        """
        ...

    @property
    def allow_http(self) -> bool:
        """
        Whether HTTP requests are allowed for the storage backend.

        Returns
        -------
        bool
            ``True`` when HTTP requests to the storage backend are permitted.
        """
        ...

    @allow_http.setter
    def allow_http(self, value: bool) -> None:
        """
        Set whether HTTP requests are allowed for the storage backend.

        Parameters
        ----------
        value: bool
            ``True`` to allow HTTP requests to the storage backend, ``False`` otherwise.
        """
        ...

    @property
    def anonymous(self) -> bool:
        """
        Whether to use anonymous credentials (unsigned requests).

        Returns
        -------
        bool
            ``True`` when anonymous access is configured.
        """
        ...

    @anonymous.setter
    def anonymous(self, value: bool) -> None:
        """
        Set whether to use anonymous credentials.

        Parameters
        ----------
        value: bool
            ``True`` to perform unsigned requests, ``False`` to sign requests.
        """
        ...

    @property
    def force_path_style(self) -> bool:
        """
        Whether to force path-style bucket addressing.

        Returns
        -------
        bool
            ``True`` when path-style addressing is forced.
        """
        ...

    @force_path_style.setter
    def force_path_style(self, value: bool) -> None:
        """
        Set whether to force path-style bucket addressing.

        Parameters
        ----------
        value: bool
            ``True`` to always use path-style addressing, ``False`` to allow virtual-host style.
        """
        ...

    @property
    def network_stream_timeout_seconds(self) -> int | None:
        """
        Timeout in seconds for idle network streams.

        Returns
        -------
        int | None
            The timeout duration; ``0`` disables the timeout and ``None`` uses the default.
        """
        ...

    @network_stream_timeout_seconds.setter
    def network_stream_timeout_seconds(self, value: int | None) -> None:
        """
        Set the timeout for idle network streams.

        Parameters
        ----------
        value: int | None
            Timeout duration in seconds. Use ``0`` to disable or ``None`` for the default.
        """
        ...

class ObjectStoreConfig:
    class InMemory:
        def __init__(self) -> None: ...

    class LocalFileSystem:
        def __init__(self, path: str) -> None: ...

    class S3Compatible:
        def __init__(self, options: S3Options) -> None: ...

    class S3:
        def __init__(self, options: S3Options) -> None: ...

    class Gcs:
        def __init__(self, opts: dict[str, str] | None = None) -> None: ...

    class Azure:
        def __init__(self, opts: dict[str, str] | None = None) -> None: ...

    class Tigris:
        def __init__(self, opts: S3Options) -> None: ...

    class Http:
        def __init__(self, opts: dict[str, str] | None = None) -> None: ...

AnyObjectStoreConfig = (
    ObjectStoreConfig.InMemory
    | ObjectStoreConfig.LocalFileSystem
    | ObjectStoreConfig.S3
    | ObjectStoreConfig.S3Compatible
    | ObjectStoreConfig.Gcs
    | ObjectStoreConfig.Azure
    | ObjectStoreConfig.Tigris
    | ObjectStoreConfig.Http
)

class VirtualChunkContainer:
    """A virtual chunk container is a configuration that allows Icechunk to read virtual references from a storage backend.

    Attributes
    ----------
    url_prefix: str
        The prefix of urls that will use this containers configuration for reading virtual references.
    store: ObjectStoreConfig
        The storage backend to use for the virtual chunk container.
    """

    name: str
    url_prefix: str
    store: ObjectStoreConfig

    def __init__(self, url_prefix: str, store: AnyObjectStoreConfig):
        """
        Create a new `VirtualChunkContainer` object

        Parameters
        ----------
        url_prefix: str
            The prefix of urls that will use this containers configuration for reading virtual references.
        store: ObjectStoreConfig
            The storage backend to use for the virtual chunk container.
        """

class VirtualChunkSpec:
    """The specification for a virtual chunk reference."""
    @property
    def index(self) -> list[int]:
        """The chunk index, in chunk coordinates space"""
        ...
    @property
    def location(self) -> str:
        """The URL to the virtual chunk data, something like 's3://bucket/foo.nc'"""
        ...
    @property
    def offset(self) -> int:
        """The chunk offset within the pointed object, in bytes"""
        ...
    @property
    def length(self) -> int:
        """The length of the chunk in bytes"""
        ...
    @property
    def etag_checksum(self) -> str | None:
        """Optional object store e-tag for the containing object.

        Icechunk will refuse to serve data from this chunk if the etag has changed.
        """
        ...
    @property
    def last_updated_at_checksum(self) -> datetime.datetime | None:
        """Optional timestamp for the containing object.

        Icechunk will refuse to serve data from this chunk if it has been modified in object store after this time.
        """
        ...

    def __init__(
        self,
        index: list[int],
        location: str,
        offset: int,
        length: int,
        etag_checksum: str | None = None,
        last_updated_at_checksum: datetime.datetime | None = None,
    ) -> None: ...

class CompressionAlgorithm(Enum):
    """Enum for selecting the compression algorithm used by Icechunk to write its metadata files

    Attributes
    ----------
    Zstd: int
        The Zstd compression algorithm.
    """

    Zstd = 0

    def __init__(self) -> None: ...
    @staticmethod
    def default() -> CompressionAlgorithm:
        """
        The default compression algorithm used by Icechunk to write its metadata files.

        Returns
        -------
        CompressionAlgorithm
            The default compression algorithm.
        """
        ...

class CompressionConfig:
    """Configuration for how Icechunk compresses its metadata files"""

    def __init__(
        self, algorithm: CompressionAlgorithm | None = None, level: int | None = None
    ) -> None:
        """
        Create a new `CompressionConfig` object

        Parameters
        ----------
        algorithm: CompressionAlgorithm | None
            The compression algorithm to use.
        level: int | None
            The compression level to use.
        """
        ...
    @property
    def algorithm(self) -> CompressionAlgorithm | None:
        """
        The compression algorithm used by Icechunk to write its metadata files.

        Returns
        -------
        CompressionAlgorithm | None
            The compression algorithm used by Icechunk to write its metadata files.
        """
        ...
    @algorithm.setter
    def algorithm(self, value: CompressionAlgorithm | None) -> None:
        """
        Set the compression algorithm used by Icechunk to write its metadata files.

        Parameters
        ----------
        value: CompressionAlgorithm | None
            The compression algorithm to use.
        """
        ...
    @property
    def level(self) -> int | None:
        """
        The compression level used by Icechunk to write its metadata files.

        Returns
        -------
        int | None
            The compression level used by Icechunk to write its metadata files.
        """
        ...
    @level.setter
    def level(self, value: int | None) -> None:
        """
        Set the compression level used by Icechunk to write its metadata files.

        Parameters
        ----------
        value: int | None
            The compression level to use.
        """
        ...
    @staticmethod
    def default() -> CompressionConfig:
        """
        The default compression configuration used by Icechunk to write its metadata files.

        Returns
        -------
        CompressionConfig
        """

class CachingConfig:
    """Configuration for how Icechunk caches its metadata files"""

    def __init__(
        self,
        num_snapshot_nodes: int | None = None,
        num_chunk_refs: int | None = None,
        num_transaction_changes: int | None = None,
        num_bytes_attributes: int | None = None,
        num_bytes_chunks: int | None = None,
    ) -> None:
        """
        Create a new `CachingConfig` object

        Parameters
        ----------
        num_snapshot_nodes: int | None
            The number of snapshot nodes to cache.
        num_chunk_refs: int | None
            The number of chunk references to cache.
        num_transaction_changes: int | None
            The number of transaction changes to cache.
        num_bytes_attributes: int | None
            The number of bytes of attributes to cache.
        num_bytes_chunks: int | None
            The number of bytes of chunks to cache.
        """
    @property
    def num_snapshot_nodes(self) -> int | None:
        """
        The number of snapshot nodes to cache.

        Returns
        -------
        int | None
            The number of snapshot nodes to cache.
        """
        ...
    @num_snapshot_nodes.setter
    def num_snapshot_nodes(self, value: int | None) -> None:
        """
        Set the number of snapshot nodes to cache.

        Parameters
        ----------
        value: int | None
            The number of snapshot nodes to cache.
        """
        ...
    @property
    def num_chunk_refs(self) -> int | None:
        """
        The number of chunk references to cache.

        Returns
        -------
        int | None
            The number of chunk references to cache.
        """
        ...
    @num_chunk_refs.setter
    def num_chunk_refs(self, value: int | None) -> None:
        """
        Set the number of chunk references to cache.

        Parameters
        ----------
        value: int | None
            The number of chunk references to cache.
        """
        ...
    @property
    def num_transaction_changes(self) -> int | None:
        """
        The number of transaction changes to cache.

        Returns
        -------
        int | None
            The number of transaction changes to cache.
        """
        ...
    @num_transaction_changes.setter
    def num_transaction_changes(self, value: int | None) -> None:
        """
        Set the number of transaction changes to cache.

        Parameters
        ----------
        value: int | None
            The number of transaction changes to cache.
        """
        ...
    @property
    def num_bytes_attributes(self) -> int | None:
        """
        The number of bytes of attributes to cache.

        Returns
        -------
        int | None
            The number of bytes of attributes to cache.
        """
        ...
    @num_bytes_attributes.setter
    def num_bytes_attributes(self, value: int | None) -> None:
        """
        Set the number of bytes of attributes to cache.

        Parameters
        ----------
        value: int | None
            The number of bytes of attributes to cache.
        """
        ...
    @property
    def num_bytes_chunks(self) -> int | None:
        """
        The number of bytes of chunks to cache.

        Returns
        -------
        int | None
            The number of bytes of chunks to cache.
        """
        ...
    @num_bytes_chunks.setter
    def num_bytes_chunks(self, value: int | None) -> None:
        """
        Set the number of bytes of chunks to cache.

        Parameters
        ----------
        value: int | None
            The number of bytes of chunks to cache.
        """
        ...

class ManifestPreloadCondition:
    """Configuration for conditions under which manifests will preload on session creation"""

    @staticmethod
    def or_conditions(
        conditions: list[ManifestPreloadCondition],
    ) -> ManifestPreloadCondition:
        """Create a preload condition that matches if any of `conditions` matches"""
        ...
    @staticmethod
    def and_conditions(
        conditions: list[ManifestPreloadCondition],
    ) -> ManifestPreloadCondition:
        """Create a preload condition that matches only if all passed `conditions` match"""
        ...
    @staticmethod
    def path_matches(regex: str) -> ManifestPreloadCondition:
        """Create a preload condition that matches if the full path to the array matches the passed regex.

        Array paths are absolute, as in `/path/to/my/array`
        """
        ...
    @staticmethod
    def name_matches(regex: str) -> ManifestPreloadCondition:
        """Create a preload condition that matches if the array's name matches the passed regex.

        Example, for an array  `/model/outputs/temperature`, the following will match:
        ```
        name_matches(".*temp.*")
        ```
        """
        ...
    @staticmethod
    def num_refs(from_refs: int | None, to_refs: int | None) -> ManifestPreloadCondition:
        """Create a preload condition that matches only if the number of chunk references in the manifest is within the given range.

        from_refs is inclusive, to_refs is exclusive.
        """
        ...
    @staticmethod
    def true() -> ManifestPreloadCondition:
        """Create a preload condition that always matches any manifest"""
        ...
    @staticmethod
    def false() -> ManifestPreloadCondition:
        """Create a preload condition that never matches any manifests"""
        ...
    def __and__(self, other: ManifestPreloadCondition) -> ManifestPreloadCondition:
        """Create a preload condition that matches if both this condition and `other` match."""
        ...
    def __or__(self, other: ManifestPreloadCondition) -> ManifestPreloadCondition:
        """Create a preload condition that matches if either this condition or `other` match."""
        ...

class ManifestPreloadConfig:
    """Configuration for how Icechunk manifest preload on session creation"""

    def __init__(
        self,
        max_total_refs: int | None = None,
        preload_if: ManifestPreloadCondition | None = None,
    ) -> None:
        """
        Create a new `ManifestPreloadConfig` object

        Parameters
        ----------
        max_total_refs: int | None
            The maximum number of references to preload.
        preload_if: ManifestPreloadCondition | None
            The condition under which manifests will be preloaded.
        """
        ...
    @property
    def max_total_refs(self) -> int | None:
        """
        The maximum number of references to preload.

        Returns
        -------
        int | None
            The maximum number of references to preload.
        """
        ...
    @max_total_refs.setter
    def max_total_refs(self, value: int | None) -> None:
        """
        Set the maximum number of references to preload.

        Parameters
        ----------
        value: int | None
            The maximum number of references to preload.
        """
        ...
    @property
    def preload_if(self) -> ManifestPreloadCondition | None:
        """
        The condition under which manifests will be preloaded.

        Returns
        -------
        ManifestPreloadCondition | None
            The condition under which manifests will be preloaded.
        """
        ...
    @preload_if.setter
    def preload_if(self, value: ManifestPreloadCondition | None) -> None:
        """
        Set the condition under which manifests will be preloaded.

        Parameters
        ----------
        value: ManifestPreloadCondition | None
            The condition under which manifests will be preloaded.
        """
        ...

class ManifestSplitCondition:
    """Configuration for conditions under which manifests will be split into splits"""

    @staticmethod
    def or_conditions(
        conditions: list[ManifestSplitCondition],
    ) -> ManifestSplitCondition:
        """Create a splitting condition that matches if any of `conditions` matches"""
        ...
    @staticmethod
    def and_conditions(
        conditions: list[ManifestSplitCondition],
    ) -> ManifestSplitCondition:
        """Create a splitting condition that matches only if all passed `conditions` match"""
        ...
    @staticmethod
    def path_matches(regex: str) -> ManifestSplitCondition:
        """Create a splitting condition that matches if the full path to the array matches the passed regex.

        Array paths are absolute, as in `/path/to/my/array`
        """
        ...
    @staticmethod
    def name_matches(regex: str) -> ManifestSplitCondition:
        """Create a splitting condition that matches if the array's name matches the passed regex.

        Example, for an array  `/model/outputs/temperature`, the following will match:
        ```
        name_matches(".*temp.*")
        ```
        """
        ...

    @staticmethod
    def AnyArray() -> ManifestSplitCondition:
        """Create a splitting condition that matches any array."""
        ...

    def __or__(self, other: ManifestSplitCondition) -> ManifestSplitCondition:
        """Create a splitting condition that matches if either this condition or `other` matches"""
        ...

    def __and__(self, other: ManifestSplitCondition) -> ManifestSplitCondition:
        """Create a splitting condition that matches if both this condition and `other` match"""
        ...

class ManifestSplitDimCondition:
    """Conditions for specifying dimensions along which to shard manifests."""
    class Axis:
        """Split along specified integer axis."""
        def __init__(self, axis: int) -> None: ...

    class DimensionName:
        """Split along specified named dimension."""
        def __init__(self, regex: str) -> None: ...

    class Any:
        """Split along any other unspecified dimension."""
        def __init__(self) -> None: ...

DimSplitSize: TypeAlias = int
SplitSizes: TypeAlias = tuple[
    tuple[
        ManifestSplitCondition,
        tuple[
            tuple[
                ManifestSplitDimCondition.Axis
                | ManifestSplitDimCondition.DimensionName
                | ManifestSplitDimCondition.Any,
                DimSplitSize,
            ],
            ...,
        ],
    ],
    ...,
]

class ManifestSplittingConfig:
    """Configuration for manifest splitting."""

    @staticmethod
    def from_dict(
        split_sizes: dict[
            ManifestSplitCondition,
            dict[
                ManifestSplitDimCondition.Axis
                | ManifestSplitDimCondition.DimensionName
                | ManifestSplitDimCondition.Any,
                int,
            ],
        ],
    ) -> ManifestSplittingConfig: ...
    def __init__(self, split_sizes: SplitSizes) -> None:
        """Configuration for how Icechunk manifests will be split.

        Parameters
        ----------
        split_sizes: tuple[tuple[ManifestSplitCondition, tuple[tuple[ManifestSplitDimCondition, int], ...]], ...]
            The configuration for how Icechunk manifests will be preloaded.

        Examples
        --------

        Split manifests for the `temperature` array, with 3 chunks per shard along the `longitude` dimension.
        >>> ManifestSplittingConfig.from_dict(
        ...     {
        ...         ManifestSplitCondition.name_matches("temperature"): {
        ...             ManifestSplitDimCondition.DimensionName("longitude"): 3
        ...         }
        ...     }
        ... )
        """
        pass

    @property
    def split_sizes(self) -> SplitSizes:
        """
        Configuration for how Icechunk manifests will be split.

        Returns
        -------
        tuple[tuple[ManifestSplitCondition, tuple[tuple[ManifestSplitDimCondition, int], ...]], ...]
            The configuration for how Icechunk manifests will be preloaded.
        """
        ...

    @split_sizes.setter
    def split_sizes(self, value: SplitSizes) -> None:
        """
        Set the sizes for how Icechunk manifests will be split.

        Parameters
        ----------
        value: tuple[tuple[ManifestSplitCondition, tuple[tuple[ManifestSplitDimCondition, int], ...]], ...]
            The configuration for how Icechunk manifests will be preloaded.
        """
        ...

class ManifestConfig:
    """Configuration for how Icechunk manifests"""

    def __init__(
        self,
        preload: ManifestPreloadConfig | None = None,
        splitting: ManifestSplittingConfig | None = None,
    ) -> None:
        """
        Create a new `ManifestConfig` object

        Parameters
        ----------
        preload: ManifestPreloadConfig | None
            The configuration for how Icechunk manifests will be preloaded.
        splitting: ManifestSplittingConfig | None
            The configuration for how Icechunk manifests will be split.
        """
        ...
    @property
    def preload(self) -> ManifestPreloadConfig | None:
        """
        The configuration for how Icechunk manifests will be preloaded.

        Returns
        -------
        ManifestPreloadConfig | None
            The configuration for how Icechunk manifests will be preloaded.
        """
        ...
    @preload.setter
    def preload(self, value: ManifestPreloadConfig | None) -> None:
        """
        Set the configuration for how Icechunk manifests will be preloaded.

        Parameters
        ----------
        value: ManifestPreloadConfig | None
            The configuration for how Icechunk manifests will be preloaded.
        """
        ...

    @property
    def splitting(self) -> ManifestSplittingConfig | None:
        """
        The configuration for how Icechunk manifests will be split.

        Returns
        -------
        ManifestSplittingConfig | None
            The configuration for how Icechunk manifests will be split.
        """
        ...

    @splitting.setter
    def splitting(self, value: ManifestSplittingConfig | None) -> None:
        """
        Set the configuration for how Icechunk manifests will be split.

        Parameters
        ----------
        value: ManifestSplittingConfig | None
            The configuration for how Icechunk manifests will be split.
        """
        ...

class StorageRetriesSettings:
    """Configuration for how Icechunk retries requests.

    Icechunk retries failed requests with an exponential backoff algorithm."""

    def __init__(
        self,
        max_tries: int | None = None,
        initial_backoff_ms: int | None = None,
        max_backoff_ms: int | None = None,
    ) -> None:
        """
        Create a new `StorageRetriesSettings` object

        Parameters
        ----------
        max_tries: int | None
            The maximum number of tries, including the initial one. Set to 1 to disable retries
        initial_backoff_ms: int | None
            The initial backoff duration in milliseconds
        max_backoff_ms: int | None
            The limit to backoff duration in milliseconds
        """
        ...
    @property
    def max_tries(self) -> int | None:
        """
        The maximum number of tries, including the initial one.

        Returns
        -------
        int | None
            The maximum number of tries.
        """
        ...
    @max_tries.setter
    def max_tries(self, value: int | None) -> None:
        """
        Set the maximum number of tries. Set to 1 to disable retries.

        Parameters
        ----------
        value: int | None
            The maximum number of tries
        """
        ...
    @property
    def initial_backoff_ms(self) -> int | None:
        """
        The initial backoff duration in milliseconds.

        Returns
        -------
        int | None
            The initial backoff duration in milliseconds.
        """
        ...
    @initial_backoff_ms.setter
    def initial_backoff_ms(self, value: int | None) -> None:
        """
        Set the initial backoff duration in milliseconds.

        Parameters
        ----------
        value: int | None
            The initial backoff duration in milliseconds.
        """
        ...
    @property
    def max_backoff_ms(self) -> int | None:
        """
        The maximum backoff duration in milliseconds.

        Returns
        -------
        int | None
            The maximum backoff duration in milliseconds.
        """
        ...
    @max_backoff_ms.setter
    def max_backoff_ms(self, value: int | None) -> None:
        """
        Set the maximum backoff duration in milliseconds.

        Parameters
        ----------
        value: int | None
            The maximum backoff duration in milliseconds.
        """
        ...

class StorageConcurrencySettings:
    """Configuration for how Icechunk uses its Storage instance"""

    def __init__(
        self,
        max_concurrent_requests_for_object: int | None = None,
        ideal_concurrent_request_size: int | None = None,
    ) -> None:
        """
        Create a new `StorageConcurrencySettings` object

        Parameters
        ----------
        max_concurrent_requests_for_object: int | None
            The maximum number of concurrent requests for an object.
        ideal_concurrent_request_size: int | None
            The ideal concurrent request size.
        """
        ...
    @property
    def max_concurrent_requests_for_object(self) -> int | None:
        """
        The maximum number of concurrent requests for an object.

        Returns
        -------
        int | None
            The maximum number of concurrent requests for an object.
        """
        ...
    @max_concurrent_requests_for_object.setter
    def max_concurrent_requests_for_object(self, value: int | None) -> None:
        """
        Set the maximum number of concurrent requests for an object.

        Parameters
        ----------
        value: int | None
            The maximum number of concurrent requests for an object.
        """
        ...
    @property
    def ideal_concurrent_request_size(self) -> int | None:
        """
        The ideal concurrent request size.

        Returns
        -------
        int | None
            The ideal concurrent request size.
        """
        ...
    @ideal_concurrent_request_size.setter
    def ideal_concurrent_request_size(self, value: int | None) -> None:
        """
        Set the ideal concurrent request size.

        Parameters
        ----------
        value: int | None
            The ideal concurrent request size.
        """
        ...

class StorageSettings:
    """Configuration for how Icechunk uses its Storage instance"""

    def __init__(
        self,
        concurrency: StorageConcurrencySettings | None = None,
        retries: StorageRetriesSettings | None = None,
        unsafe_use_conditional_create: bool | None = None,
        unsafe_use_conditional_update: bool | None = None,
        unsafe_use_metadata: bool | None = None,
        storage_class: str | None = None,
        metadata_storage_class: str | None = None,
        chunks_storage_class: str | None = None,
        minimum_size_for_multipart_upload: int | None = None,
    ) -> None:
        """
        Create a new `StorageSettings` object

        Parameters
        ----------
        concurrency: StorageConcurrencySettings | None
            The configuration for how Icechunk uses its Storage instance.

        retries: StorageRetriesSettings | None
            The configuration for how Icechunk retries failed requests.

        unsafe_use_conditional_update: bool | None
            If set to False, Icechunk loses some of its consistency guarantees.
            This is only useful in object stores that don't support the feature.
            Use it at your own risk.

        unsafe_use_conditional_create: bool | None
            If set to False, Icechunk loses some of its consistency guarantees.
            This is only useful in object stores that don't support the feature.
            Use at your own risk.

        unsafe_use_metadata: bool | None
            Don't write metadata fields in Icechunk files.
            This is only useful in object stores that don't support the feature.
            Use at your own risk.

        storage_class: str | None
            Store all objects using this object store storage class
            If None the object store default will be used.
            Currently not supported in GCS.
            Example: STANDARD_IA

        metadata_storage_class: str | None
            Store metadata objects using this object store storage class.
            Currently not supported in GCS.
            Defaults to storage_class.

        chunks_storage_class: str | None
            Store chunk objects using this object store storage class.
            Currently not supported in GCS.
            Defaults to storage_class.

        minimum_size_for_multipart_upload: int | None
            Use object store's multipart upload for objects larger than this size in bytes.
            Default: 100 MB if None is passed.
        """
        ...
    @property
    def concurrency(self) -> StorageConcurrencySettings | None:
        """
        The configuration for how much concurrency Icechunk store uses

        Returns
        -------
        StorageConcurrencySettings | None
            The configuration for how Icechunk uses its Storage instance.
        """

    @concurrency.setter
    def concurrency(self, value: StorageConcurrencySettings | None) -> None: ...
    @property
    def retries(self) -> StorageRetriesSettings | None:
        """
        The configuration for how Icechunk retries failed requests.

        Returns
        -------
        StorageRetriesSettings | None
            The configuration for how Icechunk retries failed requests.
        """

    @retries.setter
    def retries(self, value: StorageRetriesSettings | None) -> None: ...
    @property
    def unsafe_use_conditional_update(self) -> bool | None:
        """True if Icechunk will use conditional PUT operations for updates in the object store"""
        ...

    @unsafe_use_conditional_update.setter
    def unsafe_use_conditional_update(self, value: bool) -> None: ...
    @property
    def unsafe_use_conditional_create(self) -> bool | None:
        """True if Icechunk will use conditional PUT operations for creation in the object store"""
        ...

    @unsafe_use_conditional_create.setter
    def unsafe_use_conditional_create(self, value: bool) -> None: ...
    @property
    def unsafe_use_metadata(self) -> bool | None:
        """True if Icechunk will write object metadata in the object store"""
        ...

    @unsafe_use_metadata.setter
    def unsafe_use_metadata(self, value: bool) -> None: ...
    @property
    def storage_class(self) -> str | None:
        """All objects in object store will use this storage class or the default if None"""
        ...

    @storage_class.setter
    def storage_class(self, value: str) -> None: ...
    @property
    def metadata_storage_class(self) -> str | None:
        """Metadata objects in object store will use this storage class or self.storage_class if None"""
        ...

    @metadata_storage_class.setter
    def metadata_storage_class(self, value: str) -> None: ...
    @property
    def chunks_storage_class(self) -> str | None:
        """Chunk objects in object store will use this storage class or self.storage_class if None"""
        ...

    @chunks_storage_class.setter
    def chunks_storage_class(self, value: str) -> None: ...
    @property
    def minimum_size_for_multipart_upload(self) -> int | None:
        """Use object store's multipart upload for objects larger than this size in bytes"""
        ...

    @minimum_size_for_multipart_upload.setter
    def minimum_size_for_multipart_upload(self, value: int) -> None: ...

class RepositoryConfig:
    """Configuration for an Icechunk repository"""

    def __init__(
        self,
        inline_chunk_threshold_bytes: int | None = None,
        get_partial_values_concurrency: int | None = None,
        compression: CompressionConfig | None = None,
        max_concurrent_requests: int | None = None,
        caching: CachingConfig | None = None,
        storage: StorageSettings | None = None,
        virtual_chunk_containers: dict[str, VirtualChunkContainer] | None = None,
        manifest: ManifestConfig | None = None,
    ) -> None:
        """
        Create a new `RepositoryConfig` object

        Parameters
        ----------
        inline_chunk_threshold_bytes: int | None
            The maximum size of a chunk that will be stored inline in the repository.
        get_partial_values_concurrency: int | None
            The number of concurrent requests to make when getting partial values from storage.
        compression: CompressionConfig | None
            The compression configuration for the repository.
        max_concurrent_requests: int | None
            The maximum number of concurrent HTTP requests Icechunk will do for this repo.
            Default is 256.
        caching: CachingConfig | None
            The caching configuration for the repository.
        storage: StorageSettings | None
            The storage configuration for the repository.
        virtual_chunk_containers: dict[str, VirtualChunkContainer] | None
            The virtual chunk containers for the repository.
        manifest: ManifestConfig | None
            The manifest configuration for the repository.
        """
        ...
    @staticmethod
    def default() -> RepositoryConfig:
        """Create a default repository config instance"""
        ...
    @property
    def inline_chunk_threshold_bytes(self) -> int | None:
        """
        The maximum size of a chunk that will be stored inline in the repository. Chunks larger than this size will be written to storage.
        """
        ...
    @inline_chunk_threshold_bytes.setter
    def inline_chunk_threshold_bytes(self, value: int | None) -> None:
        """
        Set the maximum size of a chunk that will be stored inline in the repository. Chunks larger than this size will be written to storage.
        """
        ...
    @property
    def get_partial_values_concurrency(self) -> int | None:
        """
        The number of concurrent requests to make when getting partial values from storage.

        Returns
        -------
        int | None
            The number of concurrent requests to make when getting partial values from storage.
        """
        ...
    @get_partial_values_concurrency.setter
    def get_partial_values_concurrency(self, value: int | None) -> None:
        """
        Set the number of concurrent requests to make when getting partial values from storage.

        Parameters
        ----------
        value: int | None
            The number of concurrent requests to make when getting partial values from storage.
        """
        ...
    @property
    def compression(self) -> CompressionConfig | None:
        """
        The compression configuration for the repository.

        Returns
        -------
        CompressionConfig | None
            The compression configuration for the repository.
        """
        ...
    @compression.setter
    def compression(self, value: CompressionConfig | None) -> None:
        """
        Set the compression configuration for the repository.

        Parameters
        ----------
        value: CompressionConfig | None
            The compression configuration for the repository.
        """
        ...
    @property
    def max_concurrent_requests(self) -> int | None:
        """
        The maximum number of concurrent HTTP requests Icechunk will do for this repo.

        Returns
        -------
        int | None
            The maximum number of concurrent HTTP requests Icechunk will do for this repo.
        """
        ...
    @max_concurrent_requests.setter
    def max_concurrent_requests(self, value: int | None) -> None:
        """
        Set the maximum number of concurrent HTTP requests Icechunk should do for this repo.

        Parameters
        ----------
        value: int | None
            The maximum allowed.
        """
        ...
    @property
    def caching(self) -> CachingConfig | None:
        """
        The caching configuration for the repository.

        Returns
        -------
        CachingConfig | None
            The caching configuration for the repository.
        """
        ...
    @caching.setter
    def caching(self, value: CachingConfig | None) -> None:
        """
        Set the caching configuration for the repository.

        Parameters
        ----------
        value: CachingConfig | None
            The caching configuration for the repository.
        """
        ...
    @property
    def storage(self) -> StorageSettings | None:
        """
        The storage configuration for the repository.

        Returns
        -------
        StorageSettings | None
            The storage configuration for the repository.
        """
        ...
    @storage.setter
    def storage(self, value: StorageSettings | None) -> None:
        """
        Set the storage configuration for the repository.

        Parameters
        ----------
        value: StorageSettings | None
            The storage configuration for the repository.
        """
        ...
    @property
    def manifest(self) -> ManifestConfig | None:
        """
        The manifest configuration for the repository.

        Returns
        -------
        ManifestConfig | None
            The manifest configuration for the repository.
        """
        ...
    @manifest.setter
    def manifest(self, value: ManifestConfig | None) -> None:
        """
        Set the manifest configuration for the repository.

        Parameters
        ----------
        value: ManifestConfig | None
            The manifest configuration for the repository.
        """
        ...
    @property
    def virtual_chunk_containers(self) -> dict[str, VirtualChunkContainer] | None:
        """
        The virtual chunk containers for the repository.

        Returns
        -------
        dict[str, VirtualChunkContainer] | None
            The virtual chunk containers for the repository.
        """
        ...
    def get_virtual_chunk_container(self, name: str) -> VirtualChunkContainer | None:
        """
        Get the virtual chunk container for the repository associated with the given name.

        Parameters
        ----------
        name: str
            The name of the virtual chunk container to get.

        Returns
        -------
        VirtualChunkContainer | None
            The virtual chunk container for the repository associated with the given name.
        """
        ...
    def set_virtual_chunk_container(self, cont: VirtualChunkContainer) -> None:
        """
        Set the virtual chunk container for the repository.

        Parameters
        ----------
        cont: VirtualChunkContainer
            The virtual chunk container to set.
        """
        ...
    def clear_virtual_chunk_containers(self) -> None:
        """
        Clear all virtual chunk containers from the repository.
        """
        ...

class Diff:
    """The result of comparing two snapshots"""
    @property
    def new_groups(self) -> set[str]:
        """
        The groups that were added to the target ref.
        """
        ...
    @property
    def new_arrays(self) -> set[str]:
        """
        The arrays that were added to the target ref.
        """
        ...
    @property
    def deleted_groups(self) -> set[str]:
        """
        The groups that were deleted in the target ref.
        """
        ...
    @property
    def deleted_arrays(self) -> set[str]:
        """
        The arrays that were deleted in the target ref.
        """
        ...
    @property
    def updated_groups(self) -> set[str]:
        """
        The groups that were updated via zarr metadata in the target ref.
        """
        ...
    @property
    def updated_arrays(self) -> set[str]:
        """
        The arrays that were updated via zarr metadata in the target ref.
        """
        ...
    @property
    def updated_chunks(self) -> dict[str, list[list[int]]]:
        """
        The chunks indices that had data updated in the target ref, keyed by the path to the array.
        """
        ...
    @property
    def moved_nodes(self) -> list[tuple[str, str]]:
        """
        The list of node moves, in order of application, as tuples (from_path, to_path).
        """
        ...

class GCSummary:
    """Summarizes the results of a garbage collection operation on an icechunk repo"""
    @property
    def bytes_deleted(self) -> int:
        """
        How many bytes were deleted.
        """
        ...
    @property
    def chunks_deleted(self) -> int:
        """
        How many chunks were deleted.
        """
        ...
    @property
    def manifests_deleted(self) -> int:
        """
        How many manifests were deleted.
        """
        ...
    @property
    def snapshots_deleted(self) -> int:
        """
        How many snapshots were deleted.
        """
        ...
    @property
    def attributes_deleted(self) -> int:
        """
        How many attributes were deleted.
        """
        ...
    @property
    def transaction_logs_deleted(self) -> int:
        """
        How many transaction logs were deleted.
        """
        ...

class UpdateType:
    @property
    def updated_at(self) -> datetime.datetime: ...

class RepoInitializedUpdate(UpdateType):
    pass

class RepoMigratedUpdate(UpdateType):
    @property
    def from_version(self) -> int: ...
    @property
    def to_version(self) -> int: ...

class ConfigChangedUpdate(UpdateType):
    pass

class TagCreatedUpdate(UpdateType):
    @property
    def name(self) -> str: ...

class TagDeletedUpdate(UpdateType):
    @property
    def name(self) -> str: ...
    @property
    def previous_snap_id(self) -> str: ...

class BranchCreatedUpdate(UpdateType):
    @property
    def name(self) -> str: ...

class BranchDeletedUpdate(UpdateType):
    @property
    def name(self) -> str: ...
    @property
    def previous_snap_id(self) -> str: ...

class BranchResetUpdate(UpdateType):
    @property
    def name(self) -> str: ...
    @property
    def previous_snap_id(self) -> str: ...

class NewCommitUpdate(UpdateType):
    @property
    def branch(self) -> str: ...

class CommitAmendedUpdate(UpdateType):
    @property
    def name(self) -> str: ...
    @property
    def previous_snap_id(self) -> str: ...

class GCRanUpdate(UpdateType):
    pass

class ExpirationRanUpdate(UpdateType):
    pass

class PyRepository:
    @classmethod
    def create(
        cls,
        storage: Storage,
        *,
        config: RepositoryConfig | None = None,
        authorize_virtual_chunk_access: dict[str, AnyCredential | None] | None = None,
    ) -> PyRepository: ...
    @classmethod
    async def create_async(
        cls,
        storage: Storage,
        *,
        config: RepositoryConfig | None = None,
        authorize_virtual_chunk_access: dict[str, AnyCredential | None] | None = None,
    ) -> PyRepository: ...
    @classmethod
    def open(
        cls,
        storage: Storage,
        *,
        config: RepositoryConfig | None = None,
        authorize_virtual_chunk_access: dict[str, AnyCredential | None] | None = None,
    ) -> PyRepository: ...
    @classmethod
    async def open_async(
        cls,
        storage: Storage,
        *,
        config: RepositoryConfig | None = None,
        authorize_virtual_chunk_access: dict[str, AnyCredential | None] | None = None,
    ) -> PyRepository: ...
    @classmethod
    def open_or_create(
        cls,
        storage: Storage,
        *,
        config: RepositoryConfig | None = None,
        authorize_virtual_chunk_access: dict[str, AnyCredential | None] | None = None,
    ) -> PyRepository: ...
    @classmethod
    async def open_or_create_async(
        cls,
        storage: Storage,
        *,
        config: RepositoryConfig | None = None,
        authorize_virtual_chunk_access: dict[str, AnyCredential | None] | None = None,
    ) -> PyRepository: ...
    @staticmethod
    def exists(storage: Storage) -> bool: ...
    @staticmethod
    async def exists_async(storage: Storage) -> bool: ...
    @classmethod
    def from_bytes(cls, data: bytes) -> PyRepository: ...
    def as_bytes(self) -> bytes: ...
    @staticmethod
    def fetch_config(storage: Storage) -> RepositoryConfig | None: ...
    @staticmethod
    async def fetch_config_async(storage: Storage) -> RepositoryConfig | None: ...
    def save_config(self) -> None: ...
    async def save_config_async(self) -> None: ...
    def config(self) -> RepositoryConfig: ...
    def storage_settings(self) -> StorageSettings: ...
    def storage(self) -> Storage: ...
    def reopen(
        self,
        *,
        config: RepositoryConfig | None = None,
        authorize_virtual_chunk_access: dict[str, AnyCredential | None] | None = None,
    ) -> PyRepository: ...
    async def reopen_async(
        self,
        *,
        config: RepositoryConfig | None = None,
        authorize_virtual_chunk_access: dict[str, AnyCredential | None] | None = None,
    ) -> PyRepository: ...
    def set_default_commit_metadata(self, metadata: dict[str, Any]) -> None: ...
    def default_commit_metadata(self) -> dict[str, Any]: ...
    def async_ancestry(
        self,
        *,
        branch: str | None = None,
        tag: str | None = None,
        snapshot_id: str | None = None,
    ) -> AsyncIterator[SnapshotInfo]: ...
    def async_ops_log(self) -> AsyncIterator[UpdateType]: ...
    def create_branch(self, branch: str, snapshot_id: str) -> None: ...
    async def create_branch_async(self, branch: str, snapshot_id: str) -> None: ...
    def list_branches(self) -> set[str]: ...
    async def list_branches_async(self) -> set[str]: ...
    def lookup_branch(self, branch: str) -> str: ...
    async def lookup_branch_async(self, branch: str) -> str: ...
    def lookup_snapshot(self, snapshot_id: str) -> SnapshotInfo: ...
    async def lookup_snapshot_async(self, snapshot_id: str) -> SnapshotInfo: ...
    def reset_branch(
        self, branch: str, to_snapshot_id: str, from_snapshot_id: str | None
    ) -> None: ...
    async def reset_branch_async(
        self, branch: str, to_snapshot_id: str, from_snapshot_id: str | None
    ) -> None: ...
    def delete_branch(self, branch: str) -> None: ...
    async def delete_branch_async(self, branch: str) -> None: ...
    def delete_tag(self, tag: str) -> None: ...
    async def delete_tag_async(self, tag: str) -> None: ...
    def create_tag(self, tag: str, snapshot_id: str) -> None: ...
    async def create_tag_async(self, tag: str, snapshot_id: str) -> None: ...
    def list_tags(self) -> set[str]: ...
    async def list_tags_async(self) -> set[str]: ...
    def lookup_tag(self, tag: str) -> str: ...
    async def lookup_tag_async(self, tag: str) -> str: ...
    def diff(
        self,
        from_branch: str | None = None,
        from_tag: str | None = None,
        from_snapshot_id: str | None = None,
        to_branch: str | None = None,
        to_tag: str | None = None,
        to_snapshot_id: str | None = None,
    ) -> Diff: ...
    async def diff_async(
        self,
        from_branch: str | None = None,
        from_tag: str | None = None,
        from_snapshot_id: str | None = None,
        to_branch: str | None = None,
        to_tag: str | None = None,
        to_snapshot_id: str | None = None,
    ) -> Diff: ...
    def readonly_session(
        self,
        branch: str | None = None,
        *,
        tag: str | None = None,
        snapshot_id: str | None = None,
        as_of: datetime.datetime | None = None,
    ) -> PySession: ...
    async def readonly_session_async(
        self,
        branch: str | None = None,
        *,
        tag: str | None = None,
        snapshot_id: str | None = None,
        as_of: datetime.datetime | None = None,
    ) -> PySession: ...
    def writable_session(self, branch: str) -> PySession: ...
    async def writable_session_async(self, branch: str) -> PySession: ...
    def rearrange_session(self, branch: str) -> PySession: ...
    async def rearrange_session_async(self, branch: str) -> PySession: ...
    def expire_snapshots(
        self,
        older_than: datetime.datetime,
        *,
        delete_expired_branches: bool = False,
        delete_expired_tags: bool = False,
    ) -> set[str]: ...
    async def expire_snapshots_async(
        self,
        older_than: datetime.datetime,
        *,
        delete_expired_branches: bool = False,
        delete_expired_tags: bool = False,
    ) -> set[str]: ...
    def rewrite_manifests(
        self, message: str, *, branch: str, metadata: dict[str, Any] | None = None
    ) -> str: ...
    async def rewrite_manifests_async(
        self, message: str, *, branch: str, metadata: dict[str, Any] | None = None
    ) -> str: ...
    def garbage_collect(
        self,
        delete_object_older_than: datetime.datetime,
        *,
        dry_run: bool = False,
        max_snapshots_in_memory: int = 50,
        max_compressed_manifest_mem_bytes: int = 512 * 1024 * 1024,
        max_concurrent_manifest_fetches: int = 500,
    ) -> GCSummary: ...
    async def garbage_collect_async(
        self,
        delete_object_older_than: datetime.datetime,
        *,
        dry_run: bool = False,
        max_snapshots_in_memory: int = 50,
        max_compressed_manifest_mem_bytes: int = 512 * 1024 * 1024,
        max_concurrent_manifest_fetches: int = 500,
    ) -> GCSummary: ...
    def total_chunks_storage(
        self,
        *,
        max_snapshots_in_memory: int = 50,
        max_compressed_manifest_mem_bytes: int = 512 * 1024 * 1024,
        max_concurrent_manifest_fetches: int = 500,
    ) -> int: ...
    async def total_chunks_storage_async(
        self,
        *,
        max_snapshots_in_memory: int = 50,
        max_compressed_manifest_mem_bytes: int = 512 * 1024 * 1024,
        max_concurrent_manifest_fetches: int = 500,
    ) -> int: ...
    def inspect_snapshot(self, snapshot_id: str, *, pretty: bool = True) -> str: ...
    async def inspect_snapshot_async(
        self, snapshot_id: str, *, pretty: bool = True
    ) -> str: ...
    def spec_version(self) -> int: ...

class PySession:
    @classmethod
    def from_bytes(cls, data: bytes) -> PySession: ...
    def __eq__(self, value: object) -> bool: ...
    def as_bytes(self) -> bytes: ...
    @property
    def read_only(self) -> bool: ...
    @property
    def snapshot_id(self) -> str: ...
    @property
    def branch(self) -> str | None: ...
    @property
    def has_uncommitted_changes(self) -> bool: ...
    def status(self) -> Diff: ...
    def discard_changes(self) -> None: ...
    def move_node(self, from_path: str, to_path: str) -> None: ...
    def reindex_array(
        self,
        array_path: str,
        shift_chunk: Callable[[Iterable[int]], Iterable[int] | None],
    ) -> None: ...
    def shift_array(self, array_path: str, offset: Iterable[int]) -> None: ...
    async def move_node_async(self, from_path: str, to_path: str) -> None: ...
    def all_virtual_chunk_locations(self) -> list[str]: ...
    async def all_virtual_chunk_locations_async(self) -> list[str]: ...
    def chunk_coordinates(
        self, array_path: str, batch_size: int
    ) -> AsyncIterator[list[list[int]]]: ...
    @property
    def store(self) -> PyStore: ...
    @property
    def config(self) -> RepositoryConfig: ...
    def merge(self, other: PySession) -> None: ...
    async def merge_async(self, other: PySession) -> None: ...
    def commit(
        self,
        message: str,
        metadata: dict[str, Any] | None = None,
        rebase_with: ConflictSolver | None = None,
        rebase_tries: int = 1_000,
    ) -> str: ...
    async def commit_async(
        self,
        message: str,
        metadata: dict[str, Any] | None = None,
        rebase_with: ConflictSolver | None = None,
        rebase_tries: int = 1_000,
    ) -> str: ...
<<<<<<< HEAD
    def amend(
=======
    def flush(
>>>>>>> 121d6ecc
        self,
        message: str,
        metadata: dict[str, Any] | None = None,
    ) -> str: ...
<<<<<<< HEAD
    async def amend_async(
=======
    async def flush_async(
>>>>>>> 121d6ecc
        self,
        message: str,
        metadata: dict[str, Any] | None = None,
    ) -> str: ...
    def rebase(self, solver: ConflictSolver) -> None: ...
    async def rebase_async(self, solver: ConflictSolver) -> None: ...

class PyStore:
    @classmethod
    def from_bytes(cls, data: bytes) -> PyStore: ...
    def __eq__(self, value: object) -> bool: ...
    @property
    def read_only(self) -> bool: ...
    @property
    def session(self) -> PySession: ...
    def as_bytes(self) -> bytes: ...
    async def is_empty(self, prefix: str) -> bool: ...
    async def clear(self) -> None: ...
    def sync_clear(self) -> None: ...
    async def get(
        self, key: str, byte_range: tuple[int | None, int | None] | None = None
    ) -> bytes: ...
    async def get_partial_values(
        self, key_ranges: list[tuple[str, tuple[int | None, int | None]]]
    ) -> list[bytes]: ...
    async def exists(self, key: str) -> bool: ...
    @property
    def supports_writes(self) -> bool: ...
    @property
    def supports_consolidated_metadata(self) -> bool: ...
    @property
    def supports_deletes(self) -> bool: ...
    async def set(self, key: str, value: bytes) -> None: ...
    async def set_if_not_exists(self, key: str, value: bytes) -> None: ...
    def set_virtual_ref(
        self,
        key: str,
        location: str,
        offset: int,
        length: int,
        checksum: str | datetime.datetime | None,
        validate_container: bool,
    ) -> None: ...
    async def set_virtual_ref_async(
        self,
        key: str,
        location: str,
        offset: int,
        length: int,
        checksum: str | datetime.datetime | None,
        validate_container: bool = False,
    ) -> None: ...
    def set_virtual_refs(
        self,
        array_path: str,
        chunks: list[VirtualChunkSpec],
        validate_containers: bool,
    ) -> list[tuple[int, ...]] | None: ...
    async def set_virtual_refs_async(
        self,
        array_path: str,
        chunks: list[VirtualChunkSpec],
        validate_containers: bool,
    ) -> list[tuple[int, ...]] | None: ...
    async def delete(self, key: str) -> None: ...
    async def delete_dir(self, prefix: str) -> None: ...
    @property
    def supports_partial_writes(self) -> bool: ...
    async def set_partial_values(
        self, key_start_values: list[tuple[str, int, bytes]]
    ) -> None: ...
    @property
    def supports_listing(self) -> bool: ...
    def list(self) -> PyAsyncStringGenerator: ...
    def list_prefix(self, prefix: str) -> PyAsyncStringGenerator: ...
    def list_dir(self, prefix: str) -> PyAsyncStringGenerator: ...
    async def getsize(self, key: str) -> int: ...
    async def getsize_prefix(self, prefix: str) -> int: ...

class PyAsyncStringGenerator(AsyncGenerator[str, None], metaclass=abc.ABCMeta):
    def __aiter__(self) -> PyAsyncStringGenerator: ...
    async def __anext__(self) -> str: ...

class ManifestFileInfo:
    """Manifest file metadata"""

    @property
    def id(self) -> str:
        """The manifest id"""
        ...
    @property
    def size_bytes(self) -> int:
        """The size in bytes of the"""
        ...
    @property
    def num_chunk_refs(self) -> int:
        """The number of chunk references contained in this manifest"""
        ...

class SnapshotInfo:
    """Metadata for a snapshot"""
    @property
    def id(self) -> str:
        """The snapshot ID"""
        ...
    @property
    def parent_id(self) -> str | None:
        """The snapshot ID"""
        ...
    @property
    def written_at(self) -> datetime.datetime:
        """
        The timestamp when the snapshot was written
        """
        ...
    @property
    def message(self) -> str:
        """
        The commit message of the snapshot
        """
        ...
    @property
    def metadata(self) -> dict[str, Any]:
        """
        The metadata of the snapshot
        """
        ...
    @property
    def manifests(self) -> list[ManifestFileInfo]:
        """
        The manifests linked to this snapshot
        """
        ...

class PyAsyncSnapshotGenerator(AsyncGenerator[SnapshotInfo, None], metaclass=abc.ABCMeta):
    def __aiter__(self) -> PyAsyncSnapshotGenerator: ...
    async def __anext__(self) -> SnapshotInfo: ...

class S3StaticCredentials:
    """Credentials for an S3 storage backend

    Attributes:
        access_key_id: str
            The access key ID to use for authentication.
        secret_access_key: str
            The secret access key to use for authentication.
        session_token: str | None
            The session token to use for authentication.
        expires_after: datetime.datetime | None
            Optional, the expiration time of the credentials.
    """

    access_key_id: str
    secret_access_key: str
    session_token: str | None
    expires_after: datetime.datetime | None

    def __init__(
        self,
        access_key_id: str,
        secret_access_key: str,
        session_token: str | None = None,
        expires_after: datetime.datetime | None = None,
    ):
        """
        Create a new `S3StaticCredentials` object

        Parameters
        ----------
        access_key_id: str
            The access key ID to use for authentication.
        secret_access_key: str
            The secret access key to use for authentication.
        session_token: str | None
            Optional, the session token to use for authentication.
        expires_after: datetime.datetime | None
            Optional, the expiration time of the credentials.
        """
        ...

class S3Credentials:
    """Credentials for an S3 storage backend"""
    class FromEnv:
        """Uses credentials from environment variables"""
        def __init__(self) -> None: ...

    class Anonymous:
        """Does not sign requests, useful for public buckets"""
        def __init__(self) -> None: ...

    class Static:
        """Uses s3 credentials without expiration

        Parameters
        ----------
        credentials: S3StaticCredentials
            The credentials to use for authentication.
        """
        def __init__(self, credentials: S3StaticCredentials) -> None: ...

    class Refreshable:
        """Allows for an outside authority to pass in a function that can be used to provide credentials.

        This is useful for credentials that have an expiration time, or are otherwise not known ahead of time.

        Parameters
        ----------
        pickled_function: bytes
            The pickled function to use to provide credentials.
        current: S3StaticCredentials
            The initial credentials. They will be returned the first time credentials
            are requested and then deleted.
        """
        def __init__(
            self, pickled_function: bytes, current: S3StaticCredentials | None = None
        ) -> None: ...

AnyS3Credential = (
    S3Credentials.Static
    | S3Credentials.Anonymous
    | S3Credentials.FromEnv
    | S3Credentials.Refreshable
)

class GcsBearerCredential:
    """Credentials for a google cloud storage backend

    This is a bearer token that has an expiration time.
    """

    def __init__(
        self, bearer: str, *, expires_after: datetime.datetime | None = None
    ) -> None:
        """Create a GcsBearerCredential object

        Parameters
        ----------
        bearer: str
            The bearer token to use for authentication.
        expires_after: datetime.datetime | None
            The expiration time of the bearer token.
        """

    @property
    def bearer(self) -> str: ...
    @property
    def expires_after(self) -> datetime.datetime | None: ...

class GcsStaticCredentials:
    """Credentials for a google cloud storage backend"""
    class ServiceAccount:
        """Credentials for a google cloud storage backend using a service account json file

        Parameters
        ----------
        path: str
            The path to the service account json file.
        """
        def __init__(self, path: str) -> None: ...

    class ServiceAccountKey:
        """Credentials for a google cloud storage backend using a a serialized service account key

        Parameters
        ----------
        key: str
            The serialized service account key.
        """
        def __init__(self, key: str) -> None: ...

    class ApplicationCredentials:
        """Credentials for a google cloud storage backend using application default credentials

        Parameters
        ----------
        path: str
            The path to the application default credentials (ADC) file.
        """
        def __init__(self, path: str) -> None: ...

    class BearerToken:
        """Credentials for a google cloud storage backend using a bearer token

        Parameters
        ----------
        token: str
            The bearer token to use for authentication.
        """
        def __init__(self, token: str) -> None: ...

AnyGcsStaticCredential = (
    GcsStaticCredentials.ServiceAccount
    | GcsStaticCredentials.ServiceAccountKey
    | GcsStaticCredentials.ApplicationCredentials
    | GcsStaticCredentials.BearerToken
)

class GcsCredentials:
    """Credentials for a google cloud storage backend

    This can be used to authenticate with a google cloud storage backend.
    """
    class FromEnv:
        """Uses credentials from environment variables"""
        def __init__(self) -> None: ...

    class Static:
        """Uses gcs credentials without expiration"""
        def __init__(self, credentials: AnyGcsStaticCredential) -> None: ...

    class Refreshable:
        """Allows for an outside authority to pass in a function that can be used to provide credentials.

        This is useful for credentials that have an expiration time, or are otherwise not known ahead of time.
        """
        def __init__(
            self, pickled_function: bytes, current: GcsBearerCredential | None = None
        ) -> None: ...

AnyGcsCredential = (
    GcsCredentials.FromEnv | GcsCredentials.Static | GcsCredentials.Refreshable
)

class AzureStaticCredentials:
    """Credentials for an azure storage backend"""
    class AccessKey:
        """Credentials for an azure storage backend using an access key

        Parameters
        ----------
        key: str
            The access key to use for authentication.
        """
        def __init__(self, key: str) -> None: ...

    class SasToken:
        """Credentials for an azure storage backend using a shared access signature token

        Parameters
        ----------
        token: str
            The shared access signature token to use for authentication.
        """
        def __init__(self, token: str) -> None: ...

    class BearerToken:
        """Credentials for an azure storage backend using a bearer token

        Parameters
        ----------
        token: str
            The bearer token to use for authentication.
        """
        def __init__(self, token: str) -> None: ...

AnyAzureStaticCredential = (
    AzureStaticCredentials.AccessKey
    | AzureStaticCredentials.SasToken
    | AzureStaticCredentials.BearerToken
)

class AzureCredentials:
    """Credentials for an azure storage backend

    This can be used to authenticate with an azure storage backend.
    """
    class FromEnv:
        """Uses credentials from environment variables"""
        def __init__(self) -> None: ...

    class Static:
        """Uses azure credentials without expiration"""
        def __init__(self, credentials: AnyAzureStaticCredential) -> None: ...

AnyAzureCredential = AzureCredentials.FromEnv | AzureCredentials.Static

class Credentials:
    class S3:
        def __init__(self, credentials: AnyS3Credential) -> None: ...

    class Gcs:
        def __init__(self, credentials: GcsCredentials) -> None: ...

    class Azure:
        def __init__(self, credentials: AzureCredentials) -> None: ...

AnyCredential = Credentials.S3 | Credentials.Gcs | Credentials.Azure

class Storage:
    """Storage configuration for an IcechunkStore

    Currently supports memory, filesystem S3, azure blob, and google cloud storage backends.
    Use the following methods to create a Storage object with the desired backend.

    Ex:
    ```
    storage = icechunk.in_memory_storage()
    storage = icechunk.local_filesystem_storage("/path/to/root")
    storage = icechunk.s3_storage("bucket", "prefix", ...)
    storage = icechunk.gcs_storage("bucket", "prefix", ...)
    storage = icechunk.azure_storage("container", "prefix", ...)
    ```
    """

    @classmethod
    def new_s3(
        cls,
        config: S3Options,
        bucket: str,
        prefix: str | None,
        credentials: AnyS3Credential | None = None,
    ) -> Storage: ...
    @classmethod
    def new_s3_object_store(
        cls,
        config: S3Options,
        bucket: str,
        prefix: str | None,
        credentials: AnyS3Credential | None = None,
    ) -> Storage: ...
    @classmethod
    def new_tigris(
        cls,
        config: S3Options,
        bucket: str,
        prefix: str | None,
        use_weak_consistency: bool,
        credentials: AnyS3Credential | None = None,
    ) -> Storage: ...
    @classmethod
    def new_in_memory(cls) -> Storage: ...
    @classmethod
    def new_local_filesystem(cls, path: str) -> Storage: ...
    @classmethod
    def new_gcs(
        cls,
        bucket: str,
        prefix: str | None,
        credentials: AnyGcsCredential | None = None,
        *,
        config: dict[str, str] | None = None,
    ) -> Storage: ...
    @classmethod
    def new_r2(
        cls,
        bucket: str | None,
        prefix: str | None,
        account_id: str | None,
        credentials: AnyS3Credential | None = None,
        *,
        config: S3Options,
    ) -> Storage: ...
    @classmethod
    def new_azure_blob(
        cls,
        account: str,
        container: str,
        prefix: str,
        credentials: AnyAzureCredential | None = None,
        *,
        config: dict[str, str] | None = None,
    ) -> Storage: ...
    def __repr__(self) -> str: ...
    def default_settings(self) -> StorageSettings: ...

class VersionSelection(Enum):
    """Enum for selecting the which version of a conflict

    Attributes
    ----------
    Fail: int
        Fail the rebase operation
    UseOurs: int
        Use the version from the source store
    UseTheirs: int
        Use the version from the target store
    """

    Fail = 0
    UseOurs = 1
    UseTheirs = 2

class ConflictSolver:
    """An abstract conflict solver that can be used to detect or resolve conflicts between two stores

    This should never be used directly, but should be subclassed to provide specific conflict resolution behavior
    """

    ...

class BasicConflictSolver(ConflictSolver):
    """A basic conflict solver that allows for simple configuration of resolution behavior

    This conflict solver allows for simple configuration of resolution behavior for conflicts that may occur during a rebase operation.
    It will attempt to resolve a limited set of conflicts based on the configuration options provided.

    - When a chunk conflict is encountered, the behavior is determined by the `on_chunk_conflict` option
    - When an array is deleted that has been updated, `fail_on_delete_of_updated_array` will determine whether to fail the rebase operation
    - When a group is deleted that has been updated, `fail_on_delete_of_updated_group` will determine whether to fail the rebase operation
    """

    def __init__(
        self,
        *,
        on_chunk_conflict: VersionSelection = VersionSelection.UseOurs,
        fail_on_delete_of_updated_array: bool = False,
        fail_on_delete_of_updated_group: bool = False,
    ) -> None:
        """Create a BasicConflictSolver object with the given configuration options

        Parameters
        ----------
        on_chunk_conflict: VersionSelection
            The behavior to use when a chunk conflict is encountered, by default VersionSelection.use_theirs()
        fail_on_delete_of_updated_array: bool
            Whether to fail when a chunk is deleted that has been updated, by default False
        fail_on_delete_of_updated_group: bool
            Whether to fail when a group is deleted that has been updated, by default False
        """
        ...

class ConflictDetector(ConflictSolver):
    """A conflict solver that can be used to detect conflicts between two stores, but does not resolve them

    Where the `BasicConflictSolver` will attempt to resolve conflicts, the `ConflictDetector` will only detect them. This means
    that during a rebase operation the `ConflictDetector` will raise a `RebaseFailed` error if any conflicts are detected, and
    allow the rebase operation to be retried with a different conflict resolution strategy. Otherwise, if no conflicts are detected
    the rebase operation will succeed.
    """

    def __init__(self) -> None: ...

class IcechunkError(Exception):
    """Base class for all Icechunk errors"""

    @property
    def message(self) -> str: ...

class ConflictError(Exception):
    """An error that occurs when a conflict is detected"""

    @property
    def expected_parent(self) -> str:
        """The expected parent snapshot ID.

        This is the snapshot ID that the session was based on when the
        commit operation was called.
        """
        ...
    @property
    def actual_parent(self) -> str:
        """
        The actual parent snapshot ID of the branch that the session attempted to commit to.

        When the session is based on a branch, this is the snapshot ID of the branch tip. If this
        error is raised, it means the branch was modified and committed by another session after
        the session was created.
        """
        ...
    ...

__version__: str

class ConflictType(Enum):
    """Type of conflict detected"""

    NewNodeConflictsWithExistingNode = (1,)
    """A new node conflicts with an existing node"""

    NewNodeInInvalidGroup = (2,)
    """A new node is in an invalid group"""

    ZarrMetadataDoubleUpdate = (3,)
    """A zarr metadata update conflicts with an existing zarr metadata update"""

    ZarrMetadataUpdateOfDeletedArray = (4,)
    """A zarr metadata update is attempted on a deleted array"""

    ZarrMetadataUpdateOfDeletedGroup = (5,)
    """A zarr metadata update is attempted on a deleted group"""

    ChunkDoubleUpdate = (6,)
    """A chunk update conflicts with an existing chunk update"""

    ChunksUpdatedInDeletedArray = (7,)
    """Chunks are updated in a deleted array"""

    ChunksUpdatedInUpdatedArray = (8,)
    """Chunks are updated in an updated array"""

    DeleteOfUpdatedArray = (9,)
    """A delete is attempted on an updated array"""

    DeleteOfUpdatedGroup = (10,)
    """A delete is attempted on an updated group"""

    (MoveOperationCannotBeRebased,) = (11,)
    """Move operation cannot be rebased"""

class Conflict:
    """A conflict detected between snapshots"""

    @property
    def conflict_type(self) -> ConflictType:
        """The type of conflict detected

        Returns:
            ConflictType: The type of conflict detected
        """
        ...

    @property
    def path(self) -> str:
        """The path of the node that caused the conflict

        Returns:
            str: The path of the node that caused the conflict
        """
        ...

    @property
    def conflicted_chunks(self) -> list[list[int]] | None:
        """If the conflict is a chunk conflict, this will return the list of chunk indices that are in conflict

        Returns:
            list[list[int]] | None: The list of chunk indices that are in conflict
        """
        ...

class RebaseFailedError(IcechunkError):
    """An error that occurs when a rebase operation fails"""

    @property
    def snapshot(self) -> str:
        """The snapshot ID that the session was rebased to"""
        ...

    @property
    def conflicts(self) -> list[Conflict]:
        """The conflicts that occurred during the rebase operation

        Returns:
            list[Conflict]: The conflicts that occurred during the rebase operation
        """
    ...

def initialize_logs() -> None:
    """
    Initialize the logging system for the library.

    Reads the value of the environment variable ICECHUNK_LOG to obtain the filters.
    This is autamtically called on `import icechunk`.
    """
    ...

def set_logs_filter(log_filter_directive: str | None) -> None:
    """
    Set filters and log levels for the different modules.

    Examples:
      - set_logs_filter("trace")  # trace level for all modules
      - set_logs_filter("error")  # error level for all modules
      - set_logs_filter("icechunk=debug,info")  # debug level for icechunk, info for everything else

    Full spec for the log_filter_directive syntax is documented in
    https://docs.rs/tracing-subscriber/latest/tracing_subscriber/filter/struct.EnvFilter.html#directives

    Parameters
    ----------
    log_filter_directive: str | None
        The comma separated list of directives for modules and log levels.
        If None, the directive will be read from the environment variable
        ICECHUNK_LOG
    """
    ...

def spec_version() -> int:
    """
    The version of the Icechunk specification that the library is compatible with.

    Returns:
        int: The version of the Icechunk specification that the library is compatible with
    """
    ...

def _upgrade_icechunk_repository(
    repo: PyRepository, *, dry_run: bool = True, delete_unused_v1_files: bool = False
) -> None:
    """
    Migrate a repository to the latest version of Icechunk.

    This is an administrative operation, and must be executed in isolation from
    other readers and writers. Other processes running concurrently on the same
    repo may see undefined behavior.

    At this time, this function supports only migration from Icechunk spec version 1
    to Icechunk spec version 2. This means Icechunk versions 1.x to 2.x.

    The operation is usually fast, but it can take several minutes if there is a very
    large version history (thousands of snapshots).
    """
    ...<|MERGE_RESOLUTION|>--- conflicted
+++ resolved
@@ -1502,6 +1502,10 @@
     def name(self) -> str: ...
     @property
     def previous_snap_id(self) -> str: ...
+
+class NewDetachedSnapshotUpdate(UpdateType):
+    @property
+    def new_snap_id(self) -> str: ...
 
 class GCRanUpdate(UpdateType):
     pass
@@ -1764,20 +1768,22 @@
         rebase_with: ConflictSolver | None = None,
         rebase_tries: int = 1_000,
     ) -> str: ...
-<<<<<<< HEAD
-    def amend(
-=======
     def flush(
->>>>>>> 121d6ecc
         self,
         message: str,
         metadata: dict[str, Any] | None = None,
     ) -> str: ...
-<<<<<<< HEAD
+    async def flush_async(
+        self,
+        message: str,
+        metadata: dict[str, Any] | None = None,
+    ) -> str: ...
+    def amend(
+        self,
+        message: str,
+        metadata: dict[str, Any] | None = None,
+    ) -> str: ...
     async def amend_async(
-=======
-    async def flush_async(
->>>>>>> 121d6ecc
         self,
         message: str,
         metadata: dict[str, Any] | None = None,
