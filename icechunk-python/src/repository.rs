use std::{
    collections::{BTreeMap, BTreeSet, HashMap, HashSet},
    sync::Arc,
};

use itertools::Itertools;

use chrono::{DateTime, Utc};
use futures::{StreamExt, TryStreamExt};
use icechunk::{
    config::Credentials,
    format::{
        snapshot::{SnapshotInfo, SnapshotProperties},
        transaction_log::Diff,
        SnapshotId,
    },
    ops::gc::{expire, garbage_collect, ExpiredRefAction, GCConfig, GCSummary},
    repository::{RepositoryErrorKind, VersionInfo},
    Repository,
};
use pyo3::{
    exceptions::PyValueError,
    prelude::*,
    types::{PyDict, PyNone, PyType},
    IntoPyObjectExt,
};
use tokio::sync::{Mutex, RwLock};

use crate::{
    config::{
        datetime_repr, format_option_to_string, PyCredentials, PyRepositoryConfig,
        PyStorage, PyStorageSettings,
    },
    errors::PyIcechunkStoreError,
    session::PySession,
    streams::PyAsyncGenerator,
};

/// Wrapper needed to implement pyo3 conversion classes
#[derive(Clone, Debug, PartialEq, Eq)]
pub struct JsonValue(pub serde_json::Value);

/// Wrapper needed to implement pyo3 conversion classes
#[derive(Clone, Debug, PartialEq, Eq)]
pub struct PySnapshotProperties(pub HashMap<String, JsonValue>);

#[pyclass(name = "SnapshotInfo", eq)]
#[derive(Clone, Debug, PartialEq, Eq)]
pub struct PySnapshotInfo {
    #[pyo3(get)]
    id: String,
    #[pyo3(get)]
    parent_id: Option<String>,
    #[pyo3(get)]
    written_at: DateTime<Utc>,
    #[pyo3(get)]
    message: String,
    #[pyo3(get)]
    metadata: PySnapshotProperties,
}

impl<'py> FromPyObject<'py> for PySnapshotProperties {
    fn extract_bound(ob: &Bound<'py, PyAny>) -> PyResult<Self> {
        let m: HashMap<String, JsonValue> = ob.extract()?;
        Ok(Self(m))
    }
}

impl<'py> FromPyObject<'py> for JsonValue {
    fn extract_bound(ob: &Bound<'py, PyAny>) -> PyResult<Self> {
        let value = ob
            .extract()
            .map(serde_json::Value::String)
            .or(ob.extract().map(serde_json::Value::Bool))
            .or(ob.downcast().map(|_: &Bound<'py, PyNone>| serde_json::Value::Null))
            .or(ob.extract().map(|n: i64| serde_json::Value::from(n)))
            .or(ob.extract().map(|n: u64| serde_json::Value::from(n)))
            .or(ob.extract().map(|n: f64| serde_json::Value::from(n)))
            .or(ob.extract().map(|xs: Vec<JsonValue>| serde_json::Value::from(xs)))
            .or(ob.extract().map(|xs: HashMap<String, JsonValue>| {
                serde_json::Value::Object(xs.into_iter().map(|(k, v)| (k, v.0)).collect())
            }))?;
        Ok(JsonValue(value))
    }
}

impl<'py> IntoPyObject<'py> for JsonValue {
    type Target = PyAny;

    type Output = Bound<'py, Self::Target>;

    type Error = PyErr;

    fn into_pyobject(self, py: Python<'py>) -> Result<Self::Output, Self::Error> {
        match self.0 {
            serde_json::Value::Null => Ok(PyNone::get(py).to_owned().into_any()),
            serde_json::Value::Bool(b) => b.into_bound_py_any(py),
            serde_json::Value::Number(n) => {
                if n.is_i64() || n.is_u64() {
                    n.as_i128().into_bound_py_any(py)
                } else {
                    n.as_f64().into_bound_py_any(py)
                }
            }
            serde_json::Value::String(s) => s.clone().into_bound_py_any(py),
            serde_json::Value::Array(vec) => {
                let res: Vec<_> = vec
                    .into_iter()
                    .map(|v| JsonValue(v).into_bound_py_any(py))
                    .try_collect()?;
                res.into_bound_py_any(py)
            }
            serde_json::Value::Object(map) => {
                let res: HashMap<_, _> = map
                    .into_iter()
                    .map(|(k, v)| JsonValue(v).into_bound_py_any(py).map(|v| (k, v)))
                    .try_collect()?;
                res.into_bound_py_any(py)
            }
        }
    }
}

impl<'py> IntoPyObject<'py> for PySnapshotProperties {
    type Target = PyDict;

    type Output = Bound<'py, Self::Target>;

    type Error = PyErr;

    fn into_pyobject(self, py: Python<'py>) -> Result<Self::Output, Self::Error> {
        self.0.into_pyobject(py)
    }
}

impl From<JsonValue> for serde_json::Value {
    fn from(value: JsonValue) -> Self {
        value.0
    }
}

impl From<serde_json::Value> for JsonValue {
    fn from(value: serde_json::Value) -> Self {
        JsonValue(value)
    }
}

impl From<SnapshotProperties> for PySnapshotProperties {
    fn from(value: SnapshotProperties) -> Self {
        PySnapshotProperties(value.into_iter().map(|(k, v)| (k, v.into())).collect())
    }
}

impl From<PySnapshotProperties> for SnapshotProperties {
    fn from(value: PySnapshotProperties) -> Self {
        value.0.into_iter().map(|(k, v)| (k, v.into())).collect()
    }
}

impl From<SnapshotInfo> for PySnapshotInfo {
    fn from(val: SnapshotInfo) -> Self {
        PySnapshotInfo {
            id: val.id.to_string(),
            parent_id: val.parent_id.map(|id| id.to_string()),
            written_at: val.flushed_at,
            message: val.message,
            metadata: val.metadata.into(),
        }
    }
}

#[pymethods]
impl PySnapshotInfo {
    pub fn __repr__(&self) -> String {
        // TODO: escape
        format!(
            r#"SnapshotInfo(id="{id}", parent_id={parent}, written_at={at}, message="{message}")"#,
            id = self.id,
            parent = format_option_to_string(self.parent_id.as_ref()),
            at = datetime_repr(&self.written_at),
            message = self.message.chars().take(10).collect::<String>() + "...",
        )
    }
}

#[pyclass(name = "Diff", eq)]
#[derive(Debug, PartialEq, Eq, Default)]
pub struct PyDiff {
    #[pyo3(get)]
    pub new_groups: BTreeSet<String>,
    #[pyo3(get)]
    pub new_arrays: BTreeSet<String>,
    #[pyo3(get)]
    pub deleted_groups: BTreeSet<String>,
    #[pyo3(get)]
    pub deleted_arrays: BTreeSet<String>,
    #[pyo3(get)]
    pub updated_groups: BTreeSet<String>,
    #[pyo3(get)]
    pub updated_arrays: BTreeSet<String>,
    #[pyo3(get)]
    // A Vec instead of a set to avoid issues with list not being hashable in python
    pub updated_chunks: BTreeMap<String, Vec<Vec<u32>>>,
}

impl From<Diff> for PyDiff {
    fn from(value: Diff) -> Self {
        let new_groups =
            value.new_groups.into_iter().map(|path| path.to_string()).collect();
        let new_arrays =
            value.new_arrays.into_iter().map(|path| path.to_string()).collect();
        let deleted_groups =
            value.deleted_groups.into_iter().map(|path| path.to_string()).collect();
        let deleted_arrays =
            value.deleted_arrays.into_iter().map(|path| path.to_string()).collect();
        let updated_groups =
            value.updated_groups.into_iter().map(|path| path.to_string()).collect();
        let updated_arrays =
            value.updated_arrays.into_iter().map(|path| path.to_string()).collect();
        let updated_chunks = value
            .updated_chunks
            .into_iter()
            .map(|(k, v)| {
                let path = k.to_string();
                let map = v.into_iter().map(|idx| idx.0).collect();
                (path, map)
            })
            .collect();

        PyDiff {
            new_groups,
            new_arrays,
            deleted_groups,
            deleted_arrays,
            updated_groups,
            updated_arrays,
            updated_chunks,
        }
    }
}

#[pymethods]
impl PyDiff {
    pub fn __repr__(&self) -> String {
        let mut res = String::new();
        use std::fmt::Write;

        if !self.new_groups.is_empty() {
            res.push_str("Groups created:\n");
            for g in self.new_groups.iter() {
                writeln!(res, "    {}", g).unwrap();
            }
            res.push('\n');
        }
        if !self.new_arrays.is_empty() {
            res.push_str("Arrays created:\n");
            for g in self.new_arrays.iter() {
                writeln!(res, "    {}", g).unwrap();
            }
            res.push('\n');
        }

        if !self.updated_groups.is_empty() {
            res.push_str("Group definitions updated:\n");
            for g in self.updated_groups.iter() {
                writeln!(res, "    {}", g).unwrap();
            }
            res.push('\n');
        }

        if !self.updated_arrays.is_empty() {
            res.push_str("Array definitions updated:\n");
            for g in self.updated_arrays.iter() {
                writeln!(res, "    {}", g).unwrap();
            }
            res.push('\n');
        }

        if !self.deleted_groups.is_empty() {
            res.push_str("Groups deleted:\n");
            for g in self.deleted_groups.iter() {
                writeln!(res, "    {}", g).unwrap();
            }
            res.push('\n');
        }

        if !self.deleted_arrays.is_empty() {
            res.push_str("Arrays deleted:\n");
            for g in self.deleted_arrays.iter() {
                writeln!(res, "    {}", g).unwrap();
            }
            res.push('\n');
        }

        if !self.updated_chunks.is_empty() {
            res.push_str("Chunks updated:\n");
            for (path, chunks) in self.updated_chunks.iter() {
                writeln!(res, "    {}:", path).unwrap();
                let coords = chunks
                    .iter()
                    .map(|idx| format!("        [{}]", idx.iter().join(", ")))
                    .take(10)
                    .join("\n");
                res.push_str(coords.as_str());
                res.push('\n');
                if chunks.len() > 10 {
                    writeln!(res, "        ... {} more", chunks.len() - 10).unwrap();
                }
            }
        }
        res
    }
}

#[pyclass(name = "GCSummary", eq)]
#[derive(Debug, PartialEq, Eq, Default)]
pub struct PyGCSummary {
    #[pyo3(get)]
    pub chunks_deleted: usize,
    #[pyo3(get)]
    pub manifests_deleted: usize,
    #[pyo3(get)]
    pub snapshots_deleted: usize,
    #[pyo3(get)]
    pub attributes_deleted: usize,
    #[pyo3(get)]
    pub transaction_logs_deleted: usize,
}

impl From<GCSummary> for PyGCSummary {
    fn from(value: GCSummary) -> Self {
        Self {
            chunks_deleted: value.chunks_deleted,
            manifests_deleted: value.manifests_deleted,
            snapshots_deleted: value.snapshots_deleted,
            attributes_deleted: value.attributes_deleted,
            transaction_logs_deleted: value.transaction_logs_deleted,
        }
    }
}

#[pyclass]
pub struct PyRepository(Arc<Repository>);

#[pymethods]
/// Most functions in this class call `Runtime.block_on` so they need to `allow_threads` so other
/// python threads can make progress in the case of an actual block
impl PyRepository {
    #[classmethod]
    #[pyo3(signature = (storage, *, config = None, virtual_chunk_credentials = None))]
    fn create(
        _cls: &Bound<'_, PyType>,
        py: Python<'_>,
        storage: PyStorage,
        config: Option<&PyRepositoryConfig>,
        virtual_chunk_credentials: Option<HashMap<String, PyCredentials>>,
    ) -> PyResult<Self> {
        // This function calls block_on, so we need to allow other thread python to make progress
        py.allow_threads(move || {
            let repository =
                pyo3_async_runtimes::tokio::get_runtime().block_on(async move {
                    Repository::create(
                        config.map(|c| c.into()),
                        storage.0,
                        map_credentials(virtual_chunk_credentials),
                    )
                    .await
                    .map_err(PyIcechunkStoreError::RepositoryError)
                })?;

            Ok(Self(Arc::new(repository)))
        })
    }

    #[classmethod]
    #[pyo3(signature = (storage, *, config = None, virtual_chunk_credentials = None))]
    fn open(
        _cls: &Bound<'_, PyType>,
        py: Python<'_>,
        storage: PyStorage,
        config: Option<&PyRepositoryConfig>,
        virtual_chunk_credentials: Option<HashMap<String, PyCredentials>>,
    ) -> PyResult<Self> {
        // This function calls block_on, so we need to allow other thread python to make progress
        py.allow_threads(move || {
            let repository =
                pyo3_async_runtimes::tokio::get_runtime().block_on(async move {
                    Repository::open(
                        config.map(|c| c.into()),
                        storage.0,
                        map_credentials(virtual_chunk_credentials),
                    )
                    .await
                    .map_err(PyIcechunkStoreError::RepositoryError)
                })?;

            Ok(Self(Arc::new(repository)))
        })
    }

    #[classmethod]
    #[pyo3(signature = (storage, *, config = None, virtual_chunk_credentials = None))]
    fn open_or_create(
        _cls: &Bound<'_, PyType>,
        py: Python<'_>,
        storage: PyStorage,
        config: Option<&PyRepositoryConfig>,
        virtual_chunk_credentials: Option<HashMap<String, PyCredentials>>,
    ) -> PyResult<Self> {
        // This function calls block_on, so we need to allow other thread python to make progress
        py.allow_threads(move || {
            let repository =
                pyo3_async_runtimes::tokio::get_runtime().block_on(async move {
                    Ok::<_, PyErr>(
                        Repository::open_or_create(
                            config.map(|c| c.into()),
                            storage.0,
                            map_credentials(virtual_chunk_credentials),
                        )
                        .await
                        .map_err(PyIcechunkStoreError::RepositoryError)?,
                    )
                })?;

            Ok(Self(Arc::new(repository)))
        })
    }

    #[staticmethod]
    fn exists(py: Python<'_>, storage: PyStorage) -> PyResult<bool> {
        // This function calls block_on, so we need to allow other thread python to make progress
        py.allow_threads(move || {
            pyo3_async_runtimes::tokio::get_runtime().block_on(async move {
                let exists = Repository::exists(storage.0.as_ref())
                    .await
                    .map_err(PyIcechunkStoreError::RepositoryError)?;
                Ok(exists)
            })
        })
    }

    /// Reopen the repository changing its config and or virtual chunk credentials
    ///
    /// If config is None, it will use the same value as self
    /// If virtual_chunk_credentials is None, it will use the same value as self
    /// If virtual_chunk_credentials is Some(x), it will override with x
    #[pyo3(signature = (*, config = None, virtual_chunk_credentials = None::<Option<HashMap<String, PyCredentials>>>))]
    pub fn reopen(
        &self,
        py: Python<'_>,
        config: Option<&PyRepositoryConfig>,
        virtual_chunk_credentials: Option<Option<HashMap<String, PyCredentials>>>,
    ) -> PyResult<Self> {
        py.allow_threads(move || {
            Ok(Self(Arc::new(
                self.0
                    .reopen(
                        config.map(|c| c.into()),
                        virtual_chunk_credentials.map(map_credentials),
                    )
                    .map_err(PyIcechunkStoreError::RepositoryError)?,
            )))
        })
    }

    #[staticmethod]
    fn fetch_config(
        py: Python<'_>,
        storage: PyStorage,
    ) -> PyResult<Option<PyRepositoryConfig>> {
        // This function calls block_on, so we need to allow other thread python to make progress
        py.allow_threads(move || {
            pyo3_async_runtimes::tokio::get_runtime().block_on(async move {
                let res = Repository::fetch_config(storage.0.as_ref())
                    .await
                    .map_err(PyIcechunkStoreError::RepositoryError)?;
                Ok(res.map(|res| res.0.into()))
            })
        })
    }

    fn save_config(&self, py: Python<'_>) -> PyResult<()> {
        // This function calls block_on, so we need to allow other thread python to make progress
        py.allow_threads(move || {
            pyo3_async_runtimes::tokio::get_runtime().block_on(async move {
                let _etag = self
                    .0
                    .save_config()
                    .await
                    .map_err(PyIcechunkStoreError::RepositoryError)?;
                Ok(())
            })
        })
    }

    pub fn config(&self) -> PyRepositoryConfig {
        self.0.config().clone().into()
    }

    pub fn storage_settings(&self) -> PyStorageSettings {
        self.0.storage_settings().clone().into()
    }

    pub fn storage(&self) -> PyStorage {
        PyStorage(Arc::clone(self.0.storage()))
    }

    /// Returns an object that is both a sync and an async iterator
    #[pyo3(signature = (*, branch = None, tag = None, snapshot_id = None))]
    pub fn async_ancestry(
        &self,
        py: Python<'_>,
        branch: Option<String>,
        tag: Option<String>,
        snapshot_id: Option<String>,
    ) -> PyResult<PyAsyncGenerator> {
        let repo = Arc::clone(&self.0);
        // This function calls block_on, so we need to allow other thread python to make progress
        py.allow_threads(move || {
<<<<<<< HEAD
            let version = args_to_version_info(branch, tag, snapshot, None)?;
=======
            let version = args_to_version_info(branch, tag, snapshot_id)?;
>>>>>>> 474e0048
            let ancestry = pyo3_async_runtimes::tokio::get_runtime()
                .block_on(async move { repo.ancestry_arc(&version).await })
                .map_err(PyIcechunkStoreError::RepositoryError)?
                .map_err(PyIcechunkStoreError::RepositoryError);

            let parents = ancestry.and_then(|info| async move {
                Python::with_gil(|py| {
                    let info = PySnapshotInfo::from(info);
                    Ok(Bound::new(py, info)?.into_any().unbind())
                })
            });

            let prepared_list = Arc::new(Mutex::new(parents.err_into().boxed()));
            Ok(PyAsyncGenerator::new(prepared_list))
        })
    }

    pub fn create_branch(
        &self,
        py: Python<'_>,
        branch_name: &str,
        snapshot_id: &str,
    ) -> PyResult<()> {
        // This function calls block_on, so we need to allow other thread python to make progress
        py.allow_threads(move || {
            let snapshot_id = SnapshotId::try_from(snapshot_id).map_err(|_| {
                PyIcechunkStoreError::RepositoryError(
                    RepositoryErrorKind::InvalidSnapshotId(snapshot_id.to_owned()).into(),
                )
            })?;

            pyo3_async_runtimes::tokio::get_runtime().block_on(async move {
                self.0
                    .create_branch(branch_name, &snapshot_id)
                    .await
                    .map_err(PyIcechunkStoreError::RepositoryError)?;
                Ok(())
            })
        })
    }

    pub fn list_branches(&self, py: Python<'_>) -> PyResult<BTreeSet<String>> {
        // This function calls block_on, so we need to allow other thread python to make progress
        py.allow_threads(move || {
            pyo3_async_runtimes::tokio::get_runtime().block_on(async move {
                let branches = self
                    .0
                    .list_branches()
                    .await
                    .map_err(PyIcechunkStoreError::RepositoryError)?;
                Ok(branches)
            })
        })
    }

    pub fn lookup_branch(&self, py: Python<'_>, branch_name: &str) -> PyResult<String> {
        // This function calls block_on, so we need to allow other thread python to make progress
        py.allow_threads(move || {
            pyo3_async_runtimes::tokio::get_runtime().block_on(async move {
                let tip = self
                    .0
                    .lookup_branch(branch_name)
                    .await
                    .map_err(PyIcechunkStoreError::RepositoryError)?;
                Ok(tip.to_string())
            })
        })
    }

    pub fn reset_branch(
        &self,
        py: Python<'_>,
        branch_name: &str,
        snapshot_id: &str,
    ) -> PyResult<()> {
        // This function calls block_on, so we need to allow other thread python to make progress
        py.allow_threads(move || {
            let snapshot_id = SnapshotId::try_from(snapshot_id).map_err(|_| {
                PyIcechunkStoreError::RepositoryError(
                    RepositoryErrorKind::InvalidSnapshotId(snapshot_id.to_owned()).into(),
                )
            })?;

            pyo3_async_runtimes::tokio::get_runtime().block_on(async move {
                self.0
                    .reset_branch(branch_name, &snapshot_id)
                    .await
                    .map_err(PyIcechunkStoreError::RepositoryError)?;
                Ok(())
            })
        })
    }

    pub fn delete_branch(&self, py: Python<'_>, branch: &str) -> PyResult<()> {
        // This function calls block_on, so we need to allow other thread python to make progress
        py.allow_threads(move || {
            pyo3_async_runtimes::tokio::get_runtime().block_on(async move {
                self.0
                    .delete_branch(branch)
                    .await
                    .map_err(PyIcechunkStoreError::RepositoryError)?;
                Ok(())
            })
        })
    }

    pub fn delete_tag(&self, py: Python<'_>, tag: &str) -> PyResult<()> {
        // This function calls block_on, so we need to allow other thread python to make progress
        py.allow_threads(move || {
            pyo3_async_runtimes::tokio::get_runtime().block_on(async move {
                self.0
                    .delete_tag(tag)
                    .await
                    .map_err(PyIcechunkStoreError::RepositoryError)?;
                Ok(())
            })
        })
    }

    pub fn create_tag(
        &self,
        py: Python<'_>,
        tag_name: &str,
        snapshot_id: &str,
    ) -> PyResult<()> {
        // This function calls block_on, so we need to allow other thread python to make progress
        py.allow_threads(move || {
            let snapshot_id = SnapshotId::try_from(snapshot_id).map_err(|_| {
                PyIcechunkStoreError::RepositoryError(
                    RepositoryErrorKind::InvalidSnapshotId(snapshot_id.to_owned()).into(),
                )
            })?;

            pyo3_async_runtimes::tokio::get_runtime().block_on(async move {
                self.0
                    .create_tag(tag_name, &snapshot_id)
                    .await
                    .map_err(PyIcechunkStoreError::RepositoryError)?;
                Ok(())
            })
        })
    }

    pub fn list_tags(&self, py: Python<'_>) -> PyResult<BTreeSet<String>> {
        // This function calls block_on, so we need to allow other thread python to make progress
        py.allow_threads(move || {
            pyo3_async_runtimes::tokio::get_runtime().block_on(async move {
                let tags = self
                    .0
                    .list_tags()
                    .await
                    .map_err(PyIcechunkStoreError::RepositoryError)?;
                Ok(tags)
            })
        })
    }

    pub fn lookup_tag(&self, py: Python<'_>, tag: &str) -> PyResult<String> {
        // This function calls block_on, so we need to allow other thread python to make progress
        py.allow_threads(move || {
            pyo3_async_runtimes::tokio::get_runtime().block_on(async move {
                let tag = self
                    .0
                    .lookup_tag(tag)
                    .await
                    .map_err(PyIcechunkStoreError::RepositoryError)?;
                Ok(tag.to_string())
            })
        })
    }

    #[pyo3(signature = (*, from_branch=None, from_tag=None, from_snapshot_id=None, to_branch=None, to_tag=None, to_snapshot_id=None))]
    #[allow(clippy::too_many_arguments)]
    pub fn diff(
        &self,
        py: Python<'_>,
        from_branch: Option<String>,
        from_tag: Option<String>,
        from_snapshot_id: Option<String>,
        to_branch: Option<String>,
        to_tag: Option<String>,
        to_snapshot_id: Option<String>,
    ) -> PyResult<PyDiff> {
<<<<<<< HEAD
        let from = args_to_version_info(from_branch, from_tag, from_snapshot, None)?;
        let to = args_to_version_info(to_branch, to_tag, to_snapshot, None)?;
=======
        let from = args_to_version_info(from_branch, from_tag, from_snapshot_id)?;
        let to = args_to_version_info(to_branch, to_tag, to_snapshot_id)?;
>>>>>>> 474e0048

        // This function calls block_on, so we need to allow other thread python to make progress
        py.allow_threads(move || {
            pyo3_async_runtimes::tokio::get_runtime().block_on(async move {
                let diff = self
                    .0
                    .diff(&from, &to)
                    .await
                    .map_err(PyIcechunkStoreError::SessionError)?;
                Ok(diff.into())
            })
        })
    }

<<<<<<< HEAD
    #[pyo3(signature = (*, branch = None, tag = None, snapshot = None, as_of = None))]
=======
    #[pyo3(signature = (*, branch = None, tag = None, snapshot_id = None))]
>>>>>>> 474e0048
    pub fn readonly_session(
        &self,
        py: Python<'_>,
        branch: Option<String>,
        tag: Option<String>,
<<<<<<< HEAD
        snapshot: Option<String>,
        as_of: Option<DateTime<Utc>>,
    ) -> PyResult<PySession> {
        // This function calls block_on, so we need to allow other thread python to make progress
        py.allow_threads(move || {
            let version = args_to_version_info(branch, tag, snapshot, as_of)?;
=======
        snapshot_id: Option<String>,
    ) -> PyResult<PySession> {
        // This function calls block_on, so we need to allow other thread python to make progress
        py.allow_threads(move || {
            let version = args_to_version_info(branch, tag, snapshot_id)?;
>>>>>>> 474e0048
            let session =
                pyo3_async_runtimes::tokio::get_runtime().block_on(async move {
                    self.0
                        .readonly_session(&version)
                        .await
                        .map_err(PyIcechunkStoreError::RepositoryError)
                })?;

            Ok(PySession(Arc::new(RwLock::new(session))))
        })
    }

    pub fn writable_session(&self, py: Python<'_>, branch: &str) -> PyResult<PySession> {
        // This function calls block_on, so we need to allow other thread python to make progress
        py.allow_threads(move || {
            let session =
                pyo3_async_runtimes::tokio::get_runtime().block_on(async move {
                    self.0
                        .writable_session(branch)
                        .await
                        .map_err(PyIcechunkStoreError::RepositoryError)
                })?;

            Ok(PySession(Arc::new(RwLock::new(session))))
        })
    }

    #[pyo3(signature = (older_than, *, delete_expired_branches = false, delete_expired_tags = false))]
    pub fn expire_snapshots(
        &self,
        py: Python<'_>,
        older_than: DateTime<Utc>,
        delete_expired_branches: bool,
        delete_expired_tags: bool,
    ) -> PyResult<HashSet<String>> {
        // This function calls block_on, so we need to allow other thread python to make progress
        py.allow_threads(move || {
            let result =
                pyo3_async_runtimes::tokio::get_runtime().block_on(async move {
                    let result = expire(
                        self.0.storage().as_ref(),
                        self.0.storage_settings(),
                        self.0.asset_manager().clone(),
                        older_than,
                        if delete_expired_branches {
                            ExpiredRefAction::Delete
                        } else {
                            ExpiredRefAction::Ignore
                        },
                        if delete_expired_tags {
                            ExpiredRefAction::Delete
                        } else {
                            ExpiredRefAction::Ignore
                        },
                    )
                    .await
                    .map_err(PyIcechunkStoreError::GCError)?;
                    Ok::<_, PyIcechunkStoreError>(
                        result
                            .released_snapshots
                            .iter()
                            .map(|id| id.to_string())
                            .collect(),
                    )
                })?;

            Ok(result)
        })
    }

    pub fn garbage_collect(
        &self,
        py: Python<'_>,
        delete_object_older_than: DateTime<Utc>,
    ) -> PyResult<PyGCSummary> {
        // This function calls block_on, so we need to allow other thread python to make progress
        py.allow_threads(move || {
            let result =
                pyo3_async_runtimes::tokio::get_runtime().block_on(async move {
                    let gc_config = GCConfig::clean_all(
                        delete_object_older_than,
                        delete_object_older_than,
                        Default::default(),
                    );
                    let result = garbage_collect(
                        self.0.storage().as_ref(),
                        self.0.storage_settings(),
                        self.0.asset_manager().clone(),
                        &gc_config,
                    )
                    .await
                    .map_err(PyIcechunkStoreError::GCError)?;
                    Ok::<_, PyIcechunkStoreError>(result.into())
                })?;

            Ok(result)
        })
    }
}

fn map_credentials(
    cred: Option<HashMap<String, PyCredentials>>,
) -> HashMap<String, Credentials> {
    cred.map(|cred| {
        cred.iter().map(|(name, cred)| (name.clone(), cred.clone().into())).collect()
    })
    .unwrap_or_default()
}

fn args_to_version_info(
    branch: Option<String>,
    tag: Option<String>,
    snapshot: Option<String>,
    as_of: Option<DateTime<Utc>>,
) -> PyResult<VersionInfo> {
    let n = [&branch, &tag, &snapshot].iter().filter(|r| !r.is_none()).count();
    if n > 1 {
        return Err(PyValueError::new_err(
            "Must provide one of branch_name, tag_name, or snapshot_id",
        ));
    }

    if as_of.is_some() && branch.is_none() {
        return Err(PyValueError::new_err(
            "as_of argument must be provided together with a branch name",
        ));
    }

    if let Some(branch) = branch {
        if let Some(at) = as_of {
            Ok(VersionInfo::AsOf { branch, at })
        } else {
            Ok(VersionInfo::BranchTipRef(branch))
        }
    } else if let Some(tag_name) = tag {
        Ok(VersionInfo::TagRef(tag_name))
    } else if let Some(snapshot_id) = snapshot {
        let snapshot_id = SnapshotId::try_from(snapshot_id.as_str()).map_err(|_| {
            PyIcechunkStoreError::RepositoryError(
                RepositoryErrorKind::InvalidSnapshotId(snapshot_id.to_owned()).into(),
            )
        })?;

        Ok(VersionInfo::SnapshotId(snapshot_id))
    } else {
        return Err(PyValueError::new_err(
            "Must provide either branch_name, tag_name, or snapshot_id",
        ));
    }
}<|MERGE_RESOLUTION|>--- conflicted
+++ resolved
@@ -517,11 +517,7 @@
         let repo = Arc::clone(&self.0);
         // This function calls block_on, so we need to allow other thread python to make progress
         py.allow_threads(move || {
-<<<<<<< HEAD
-            let version = args_to_version_info(branch, tag, snapshot, None)?;
-=======
-            let version = args_to_version_info(branch, tag, snapshot_id)?;
->>>>>>> 474e0048
+            let version = args_to_version_info(branch, tag, snapshot_id, None)?;
             let ancestry = pyo3_async_runtimes::tokio::get_runtime()
                 .block_on(async move { repo.ancestry_arc(&version).await })
                 .map_err(PyIcechunkStoreError::RepositoryError)?
@@ -705,13 +701,8 @@
         to_tag: Option<String>,
         to_snapshot_id: Option<String>,
     ) -> PyResult<PyDiff> {
-<<<<<<< HEAD
-        let from = args_to_version_info(from_branch, from_tag, from_snapshot, None)?;
-        let to = args_to_version_info(to_branch, to_tag, to_snapshot, None)?;
-=======
-        let from = args_to_version_info(from_branch, from_tag, from_snapshot_id)?;
-        let to = args_to_version_info(to_branch, to_tag, to_snapshot_id)?;
->>>>>>> 474e0048
+        let from = args_to_version_info(from_branch, from_tag, from_snapshot_id, None)?;
+        let to = args_to_version_info(to_branch, to_tag, to_snapshot_id, None)?;
 
         // This function calls block_on, so we need to allow other thread python to make progress
         py.allow_threads(move || {
@@ -726,30 +717,18 @@
         })
     }
 
-<<<<<<< HEAD
-    #[pyo3(signature = (*, branch = None, tag = None, snapshot = None, as_of = None))]
-=======
-    #[pyo3(signature = (*, branch = None, tag = None, snapshot_id = None))]
->>>>>>> 474e0048
+    #[pyo3(signature = (*, branch = None, tag = None, snapshot_id = None, as_of = None))]
     pub fn readonly_session(
         &self,
         py: Python<'_>,
         branch: Option<String>,
         tag: Option<String>,
-<<<<<<< HEAD
-        snapshot: Option<String>,
+        snapshot_id: Option<String>,
         as_of: Option<DateTime<Utc>>,
     ) -> PyResult<PySession> {
         // This function calls block_on, so we need to allow other thread python to make progress
         py.allow_threads(move || {
-            let version = args_to_version_info(branch, tag, snapshot, as_of)?;
-=======
-        snapshot_id: Option<String>,
-    ) -> PyResult<PySession> {
-        // This function calls block_on, so we need to allow other thread python to make progress
-        py.allow_threads(move || {
-            let version = args_to_version_info(branch, tag, snapshot_id)?;
->>>>>>> 474e0048
+            let version = args_to_version_info(branch, tag, snapshot_id, as_of)?;
             let session =
                 pyo3_async_runtimes::tokio::get_runtime().block_on(async move {
                     self.0
