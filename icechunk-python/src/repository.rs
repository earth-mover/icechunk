use std::{
    borrow::Cow,
    collections::{BTreeMap, BTreeSet, HashMap, HashSet},
    num::{NonZeroU16, NonZeroUsize},
    sync::Arc,
};

use itertools::Itertools;

use chrono::{DateTime, Utc};
use futures::{StreamExt, TryStreamExt};
use icechunk::{
    Repository,
    config::Credentials,
    format::{
        SnapshotId,
        repo_info::UpdateType,
        snapshot::{ManifestFileInfo, SnapshotInfo, SnapshotProperties},
        transaction_log::Diff,
    },
    inspect::snapshot_json,
    migrations,
    ops::{
        gc::{ExpiredRefAction, GCConfig, GCSummary, expire, garbage_collect},
        manifests::rewrite_manifests,
        stats::repo_chunks_storage,
    },
    repository::{RepositoryError, RepositoryErrorKind, VersionInfo},
};
use pyo3::{
    Borrowed, IntoPyObjectExt,
    exceptions::PyValueError,
    prelude::*,
    types::{PyDict, PyNone, PySet, PyType},
};
use serde::{Deserialize, Serialize};
use tokio::sync::{Mutex, RwLock};

use crate::{
    config::{
        PyCredentials, PyRepositoryConfig, PyStorage, PyStorageSettings, datetime_repr,
        format_option_to_string,
    },
    errors::PyIcechunkStoreError,
    impl_pickle,
    session::PySession,
    streams::PyAsyncGenerator,
};

/// Wrapper needed to implement pyo3 conversion classes
#[derive(Clone, Debug, PartialEq, Eq, Serialize, Deserialize)]
pub struct JsonValue(pub serde_json::Value);

/// Wrapper needed to implement pyo3 conversion classes
#[derive(Clone, Debug, PartialEq, Eq, Serialize, Deserialize)]
pub struct PySnapshotProperties(pub HashMap<String, JsonValue>);

#[pyclass(name = "SnapshotInfo", eq)]
#[derive(Clone, Debug, PartialEq, Eq, Serialize, Deserialize)]
pub(crate) struct PySnapshotInfo {
    #[pyo3(get)]
    id: String,
    #[pyo3(get)]
    parent_id: Option<String>,
    #[pyo3(get)]
    written_at: DateTime<Utc>,
    #[pyo3(get)]
    message: String,
    #[pyo3(get)]
    metadata: PySnapshotProperties,
    // FIXME: breaking api by removing manifests
}

impl_pickle!(PySnapshotInfo);

#[pyclass(name = "ManifestFileInfo", eq)]
#[derive(Clone, Debug, PartialEq, Eq, Serialize, Deserialize)]
pub(crate) struct PyManifestFileInfo {
    #[pyo3(get)]
    pub id: String,
    #[pyo3(get)]
    pub size_bytes: u64,
    #[pyo3(get)]
    pub num_chunk_refs: u32,
}

impl_pickle!(PyManifestFileInfo);

impl<'py> FromPyObject<'_, 'py> for PySnapshotProperties {
    type Error = PyErr;

    fn extract(ob: Borrowed<'_, 'py, PyAny>) -> Result<Self, Self::Error> {
        let m: HashMap<String, JsonValue> = ob.extract()?;
        Ok(Self(m))
    }
}

impl<'py> FromPyObject<'_, 'py> for JsonValue {
    type Error = PyErr;

    fn extract(ob: Borrowed<'_, 'py, PyAny>) -> Result<Self, Self::Error> {
        let value = ob
            .extract()
            .map(serde_json::Value::String)
            .or(ob.extract().map(serde_json::Value::Bool))
            .or(ob.cast::<PyNone>().map(|_| serde_json::Value::Null))
            .or(ob.extract().map(|n: i64| serde_json::Value::from(n)))
            .or(ob.extract().map(|n: u64| serde_json::Value::from(n)))
            .or(ob.extract().map(|n: f64| serde_json::Value::from(n)))
            .or(ob.extract().map(|xs: Vec<JsonValue>| serde_json::Value::from(xs)))
            .or(ob.extract().map(|xs: HashMap<String, JsonValue>| {
                serde_json::Value::Object(xs.into_iter().map(|(k, v)| (k, v.0)).collect())
            }))?;
        Ok(JsonValue(value))
    }
}

impl<'py> IntoPyObject<'py> for JsonValue {
    type Target = PyAny;

    type Output = Bound<'py, Self::Target>;

    type Error = PyErr;

    fn into_pyobject(self, py: Python<'py>) -> Result<Self::Output, Self::Error> {
        match self.0 {
            serde_json::Value::Null => Ok(PyNone::get(py).to_owned().into_any()),
            serde_json::Value::Bool(b) => b.into_bound_py_any(py),
            serde_json::Value::Number(n) => {
                if n.is_i64() || n.is_u64() {
                    n.as_i128().into_bound_py_any(py)
                } else {
                    n.as_f64().into_bound_py_any(py)
                }
            }
            serde_json::Value::String(s) => s.clone().into_bound_py_any(py),
            serde_json::Value::Array(vec) => {
                let res: Vec<_> = vec
                    .into_iter()
                    .map(|v| JsonValue(v).into_bound_py_any(py))
                    .try_collect()?;
                res.into_bound_py_any(py)
            }
            serde_json::Value::Object(map) => {
                let res: HashMap<_, _> = map
                    .into_iter()
                    .map(|(k, v)| JsonValue(v).into_bound_py_any(py).map(|v| (k, v)))
                    .try_collect()?;
                res.into_bound_py_any(py)
            }
        }
    }
}

impl<'py> IntoPyObject<'py> for PySnapshotProperties {
    type Target = PyDict;

    type Output = Bound<'py, Self::Target>;

    type Error = PyErr;

    fn into_pyobject(self, py: Python<'py>) -> Result<Self::Output, Self::Error> {
        self.0.into_pyobject(py)
    }
}

impl From<JsonValue> for serde_json::Value {
    fn from(value: JsonValue) -> Self {
        value.0
    }
}

impl From<serde_json::Value> for JsonValue {
    fn from(value: serde_json::Value) -> Self {
        JsonValue(value)
    }
}

impl From<SnapshotProperties> for PySnapshotProperties {
    fn from(value: SnapshotProperties) -> Self {
        PySnapshotProperties(value.into_iter().map(|(k, v)| (k, v.into())).collect())
    }
}

impl From<PySnapshotProperties> for SnapshotProperties {
    fn from(value: PySnapshotProperties) -> Self {
        value.0.into_iter().map(|(k, v)| (k, v.into())).collect()
    }
}

impl From<ManifestFileInfo> for PyManifestFileInfo {
    fn from(val: ManifestFileInfo) -> Self {
        Self {
            id: val.id.to_string(),
            size_bytes: val.size_bytes,
            num_chunk_refs: val.num_chunk_refs,
        }
    }
}

impl From<SnapshotInfo> for PySnapshotInfo {
    fn from(val: SnapshotInfo) -> Self {
        Self {
            id: val.id.to_string(),
            parent_id: val.parent_id.map(|id| id.to_string()),
            written_at: val.flushed_at,
            message: val.message,
            metadata: val.metadata.into(),
        }
    }
}

#[pymethods]
impl PyManifestFileInfo {
    pub(crate) fn __repr__(&self) -> String {
        format!(
            r#"ManifestFileInfo(id="{id}", size_bytes={size}, num_chunk_refs={chunks})"#,
            id = self.id,
            size = self.size_bytes,
            chunks = self.num_chunk_refs,
        )
    }
}

#[pymethods]
impl PySnapshotInfo {
    pub(crate) fn __repr__(&self) -> String {
        // TODO: escape
        format!(
            r#"SnapshotInfo(id="{id}", parent_id={parent}, written_at={at}, message="{message}")"#,
            id = self.id,
            parent = format_option_to_string(self.parent_id.as_ref()),
            at = datetime_repr(&self.written_at),
            // TODO: what would be a better default here?
            message = self.message.chars().take(10).collect::<String>() + "...",
        )
    }
}

#[pyclass(name = "Diff", eq)]
#[derive(Debug, PartialEq, Eq, Default, Serialize, Deserialize)]
pub struct PyDiff {
    #[pyo3(get)]
    pub new_groups: BTreeSet<String>,
    #[pyo3(get)]
    pub new_arrays: BTreeSet<String>,
    #[pyo3(get)]
    pub deleted_groups: BTreeSet<String>,
    #[pyo3(get)]
    pub deleted_arrays: BTreeSet<String>,
    #[pyo3(get)]
    pub updated_groups: BTreeSet<String>,
    #[pyo3(get)]
    pub updated_arrays: BTreeSet<String>,
    #[pyo3(get)]
    // A Vec instead of a set to avoid issues with list not being hashable in python
    pub updated_chunks: BTreeMap<String, Vec<Vec<u32>>>,
    #[pyo3(get)]
    pub moved_nodes: Vec<(String, String)>,
}

impl From<Diff> for PyDiff {
    fn from(value: Diff) -> Self {
        let new_groups =
            value.new_groups.into_iter().map(|path| path.to_string()).collect();
        let new_arrays =
            value.new_arrays.into_iter().map(|path| path.to_string()).collect();
        let deleted_groups =
            value.deleted_groups.into_iter().map(|path| path.to_string()).collect();
        let deleted_arrays =
            value.deleted_arrays.into_iter().map(|path| path.to_string()).collect();
        let updated_groups =
            value.updated_groups.into_iter().map(|path| path.to_string()).collect();
        let updated_arrays =
            value.updated_arrays.into_iter().map(|path| path.to_string()).collect();
        let updated_chunks = value
            .updated_chunks
            .into_iter()
            .map(|(k, v)| {
                let path = k.to_string();
                let map = v.into_iter().map(|idx| idx.0).collect();
                (path, map)
            })
            .collect();
        let moved_nodes = value
            .moved_nodes
            .into_iter()
            .map(|m| (m.from.to_string(), m.to.to_string()))
            .collect();

        PyDiff {
            new_groups,
            new_arrays,
            deleted_groups,
            deleted_arrays,
            updated_groups,
            updated_arrays,
            updated_chunks,
            moved_nodes,
        }
    }
}

#[pymethods]
impl PyDiff {
    #[allow(clippy::unwrap_used)]
    pub fn __repr__(&self) -> String {
        let mut res = String::new();
        use std::fmt::Write;

        if !self.new_groups.is_empty() {
            res.push_str("Groups created:\n");
            for g in self.new_groups.iter() {
                writeln!(res, "    {g}").unwrap();
            }
            res.push('\n');
        }
        if !self.new_arrays.is_empty() {
            res.push_str("Arrays created:\n");
            for g in self.new_arrays.iter() {
                writeln!(res, "    {g}").unwrap();
            }
            res.push('\n');
        }

        if !self.updated_groups.is_empty() {
            res.push_str("Group definitions updated:\n");
            for g in self.updated_groups.iter() {
                writeln!(res, "    {g}").unwrap();
            }
            res.push('\n');
        }

        if !self.updated_arrays.is_empty() {
            res.push_str("Array definitions updated:\n");
            for g in self.updated_arrays.iter() {
                writeln!(res, "    {g}").unwrap();
            }
            res.push('\n');
        }

        if !self.deleted_groups.is_empty() {
            res.push_str("Groups deleted:\n");
            for g in self.deleted_groups.iter() {
                writeln!(res, "    {g}").unwrap();
            }
            res.push('\n');
        }

        if !self.deleted_arrays.is_empty() {
            res.push_str("Arrays deleted:\n");
            for g in self.deleted_arrays.iter() {
                writeln!(res, "    {g}").unwrap();
            }
            res.push('\n');
        }

        if !self.moved_nodes.is_empty() {
            res.push_str("Nodes moved/renamed:\n");
            for (from, to) in self.moved_nodes.iter() {
                writeln!(res, "    {from} -> {to}").unwrap();
            }
            res.push('\n');
        }

        if !self.updated_chunks.is_empty() {
            res.push_str("Chunks updated:\n");
            for (path, chunks) in self.updated_chunks.iter() {
                writeln!(res, "    {path}:").unwrap();
                let coords = chunks
                    .iter()
                    .map(|idx| format!("        [{}]", idx.iter().join(", ")))
                    .take(10)
                    .join("\n");
                res.push_str(coords.as_str());
                res.push('\n');
                if chunks.len() > 10 {
                    writeln!(res, "        ... {} more", chunks.len() - 10).unwrap();
                }
            }
        }
        res
    }
}

impl_pickle!(PyDiff);

#[pyclass(name = "GCSummary", eq)]
#[derive(Debug, PartialEq, Eq, Default, Serialize, Deserialize)]
pub(crate) struct PyGCSummary {
    #[pyo3(get)]
    pub bytes_deleted: u64,
    #[pyo3(get)]
    pub chunks_deleted: u64,
    #[pyo3(get)]
    pub manifests_deleted: u64,
    #[pyo3(get)]
    pub snapshots_deleted: u64,
    #[pyo3(get)]
    pub attributes_deleted: u64,
    #[pyo3(get)]
    pub transaction_logs_deleted: u64,
}

impl From<GCSummary> for PyGCSummary {
    fn from(value: GCSummary) -> Self {
        Self {
            bytes_deleted: value.bytes_deleted,
            chunks_deleted: value.chunks_deleted,
            manifests_deleted: value.manifests_deleted,
            snapshots_deleted: value.snapshots_deleted,
            attributes_deleted: value.attributes_deleted,
            transaction_logs_deleted: value.transaction_logs_deleted,
        }
    }
}

#[pymethods]
impl PyGCSummary {
    pub(crate) fn __repr__(&self) -> String {
        format!(
            r#"GCSummary(bytes_deleted={bytes}, chunks_deleted={chunks}, manifests_deleted={manifests}, snapshots_deleted={snapshots}, attributes_deleted={atts}, transaction_logs_deleted={txs})"#,
            bytes = self.bytes_deleted,
            chunks = self.chunks_deleted,
            manifests = self.manifests_deleted,
            snapshots = self.snapshots_deleted,
            atts = self.attributes_deleted,
            txs = self.transaction_logs_deleted,
        )
    }
}

impl_pickle!(PyGCSummary);

#[pyclass(name = "UpdateType", eq, subclass)]
#[derive(Debug, PartialEq, Eq, Serialize, Deserialize)]
pub struct PyUpdateType {
    #[pyo3(get)]
    updated_at: DateTime<Utc>,
}

#[pyclass(name = "RepoInitializedUpdate", eq, extends=PyUpdateType)]
#[derive(Debug, PartialEq, Eq, Serialize, Deserialize)]
pub struct PyRepoInitializedUpdate;

#[pyclass(name = "RepoMigratedUpdate", eq, extends=PyUpdateType)]
#[derive(Debug, PartialEq, Eq, Serialize, Deserialize)]
pub struct PyRepoMigratedUpdate {
    #[pyo3(get)]
    from_version: u8,
    #[pyo3(get)]
    to_version: u8,
}

#[pyclass(name = "ConfigChangedUpdate", eq, extends=PyUpdateType)]
#[derive(Debug, PartialEq, Eq, Serialize, Deserialize)]
pub struct PyConfigChangedUpdate;

#[pyclass(name = "GCRanUpdate", eq, extends=PyUpdateType)]
#[derive(Debug, PartialEq, Eq, Serialize, Deserialize)]
pub struct PyGCRanUpdate;

#[pyclass(name = "ExpirationRanUpdate", eq, extends=PyUpdateType)]
#[derive(Debug, PartialEq, Eq, Serialize, Deserialize)]
pub struct PyExpirationRanUpdate;

#[pyclass(name = "TagCreatedUpdate", eq, extends=PyUpdateType)]
#[derive(Debug, PartialEq, Eq, Serialize, Deserialize)]
pub struct PyTagCreatedUpdate {
    #[pyo3(get)]
    name: String,
}

#[pyclass(name = "BranchCreatedUpdate", eq, extends=PyUpdateType)]
#[derive(Debug, PartialEq, Eq, Serialize, Deserialize)]
pub struct PyBranchCreatedUpdate {
    #[pyo3(get)]
    name: String,
}

#[pyclass(name = "TagDeletedUpdate", eq, extends=PyUpdateType)]
#[derive(Debug, PartialEq, Eq, Serialize, Deserialize)]
pub struct PyTagDeletedUpdate {
    #[pyo3(get)]
    name: String,
    #[pyo3(get)]
    previous_snap_id: String,
}

#[pyclass(name = "BranchDeletedUpdate", eq, extends=PyUpdateType)]
#[derive(Debug, PartialEq, Eq, Serialize, Deserialize)]
pub struct PyBranchDeletedUpdate {
    #[pyo3(get)]
    name: String,
    #[pyo3(get)]
    previous_snap_id: String,
}

#[pyclass(name = "BranchResetUpdate", eq, extends=PyUpdateType)]
#[derive(Debug, PartialEq, Eq, Serialize, Deserialize)]
pub struct PyBranchResetUpdate {
    #[pyo3(get)]
    name: String,
    #[pyo3(get)]
    previous_snap_id: String,
}

#[pyclass(name = "NewCommitUpdate", eq, extends=PyUpdateType)]
#[derive(Debug, PartialEq, Eq, Serialize, Deserialize)]
pub struct PyNewCommitUpdate {
    #[pyo3(get)]
    branch: String,
}

#[pyclass(name = "CommitAmendedUpdate", eq, extends=PyUpdateType)]
#[derive(Debug, PartialEq, Eq, Serialize, Deserialize)]
pub struct PyCommitAmendedUpdate {
    #[pyo3(get)]
    branch: String,
    #[pyo3(get)]
    previous_snap_id: String,
}

#[pyclass(name = "NewDetachedSnapshotUpdate", eq, extends=PyUpdateType)]
#[derive(Debug, PartialEq, Eq, Serialize, Deserialize)]
pub struct PyNewDetachedSnapshotUpdate {
    #[pyo3(get)]
    new_snap_id: String,
}

#[pymethods]
impl PyRepoInitializedUpdate {
    fn __repr__(&self) -> PyResult<String> {
        Ok("RepoInitializedUpdate()".to_string())
    }
}

#[pymethods]
impl PyConfigChangedUpdate {
    fn __repr__(&self) -> PyResult<String> {
        Ok("ConfigChangedUpdate()".to_string())
    }
}

#[pymethods]
impl PyTagCreatedUpdate {
    fn __repr__(&self) -> PyResult<String> {
        Ok(format!("TagCreatedUpdate(name={})", self.name))
    }
}

#[pymethods]
impl PyTagDeletedUpdate {
    fn __repr__(&self) -> PyResult<String> {
        Ok(format!(
            "TagDeletedUpdate(name={}, previous_snap_id={})",
            self.name, self.previous_snap_id
        ))
    }
}

#[pymethods]
impl PyBranchCreatedUpdate {
    fn __repr__(&self) -> PyResult<String> {
        Ok(format!("BranchCreatedUpdate(name={})", self.name))
    }
}

#[pymethods]
impl PyBranchDeletedUpdate {
    fn __repr__(&self) -> PyResult<String> {
        Ok(format!(
            "BranchDeletedUpdate(name={}, previous_snap_id={})",
            self.name, self.previous_snap_id
        ))
    }
}

#[pymethods]
impl PyBranchResetUpdate {
    fn __repr__(&self) -> PyResult<String> {
        Ok(format!(
            "BranchResetUpdate(name={}, previous_snap_id={})",
            self.name, self.previous_snap_id
        ))
    }
}

#[pymethods]
impl PyNewCommitUpdate {
    fn __repr__(&self) -> PyResult<String> {
        Ok(format!("NewCommitUpdate(branch={})", self.branch))
    }
}

#[pymethods]
impl PyCommitAmendedUpdate {
    fn __repr__(&self) -> PyResult<String> {
        Ok(format!(
            "CommitAmendedUpdate(branch={}, previous_snap_id={})",
            self.branch, self.previous_snap_id
        ))
    }
}

#[pymethods]
impl PyRepoMigratedUpdate {
    fn __repr__(&self) -> PyResult<String> {
        Ok(format!(
            "RepoMigratedUpdate(from_version={}, to_version={})",
            self.from_version, self.to_version
        ))
    }
}

#[pymethods]
impl PyGCRanUpdate {
    fn __repr__(&self) -> PyResult<String> {
        Ok("GCRanUpdate()".to_string())
    }
}

#[pymethods]
impl PyExpirationRanUpdate {
    fn __repr__(&self) -> PyResult<String> {
        Ok("ExpirationRanUpdate()".to_string())
    }
}

fn mk_update_type(update: &UpdateType, updated_at: DateTime<Utc>) -> PyResult<Py<PyAny>> {
    Python::with_gil(|py| {
        let res = match update {
            UpdateType::RepoInitializedUpdate => {
                Bound::new(py, (PyRepoInitializedUpdate, PyUpdateType { updated_at }))?
                    .into_any()
                    .unbind()
            }
            UpdateType::RepoMigratedUpdate { from_version, to_version } => Bound::new(
                py,
                (
                    PyRepoMigratedUpdate {
                        from_version: *from_version as u8,
                        to_version: *to_version as u8,
                    },
                    PyUpdateType { updated_at },
                ),
            )?
            .into_any()
            .unbind(),
            UpdateType::ConfigChangedUpdate => {
                Bound::new(py, (PyConfigChangedUpdate, PyUpdateType { updated_at }))?
                    .into_any()
                    .unbind()
            }
            UpdateType::TagCreatedUpdate { name } => Bound::new(
                py,
                (PyTagCreatedUpdate { name: name.clone() }, PyUpdateType { updated_at }),
            )?
            .into_any()
            .unbind(),
            UpdateType::TagDeletedUpdate { name, previous_snap_id } => Bound::new(
                py,
                (
                    PyTagDeletedUpdate {
                        name: name.clone(),
                        previous_snap_id: previous_snap_id.to_string(),
                    },
                    PyUpdateType { updated_at },
                ),
            )?
            .into_any()
            .unbind(),
            UpdateType::BranchCreatedUpdate { name } => Bound::new(
                py,
                (
                    PyBranchCreatedUpdate { name: name.clone() },
                    PyUpdateType { updated_at },
                ),
            )?
            .into_any()
            .unbind(),
            UpdateType::BranchDeletedUpdate { name, previous_snap_id } => Bound::new(
                py,
                (
                    PyBranchDeletedUpdate {
                        name: name.clone(),
                        previous_snap_id: previous_snap_id.to_string(),
                    },
                    PyUpdateType { updated_at },
                ),
            )?
            .into_any()
            .unbind(),
            UpdateType::BranchResetUpdate { name, previous_snap_id } => Bound::new(
                py,
                (
                    PyBranchResetUpdate {
                        name: name.clone(),
                        previous_snap_id: previous_snap_id.to_string(),
                    },
                    PyUpdateType { updated_at },
                ),
            )?
            .into_any()
            .unbind(),
            UpdateType::NewCommitUpdate { branch } => Bound::new(
                py,
                (
                    PyNewCommitUpdate { branch: branch.clone() },
                    PyUpdateType { updated_at },
                ),
            )?
            .into_any()
            .unbind(),
            UpdateType::CommitAmendedUpdate { branch, previous_snap_id } => Bound::new(
                py,
                (
                    PyCommitAmendedUpdate {
                        branch: branch.clone(),
                        previous_snap_id: previous_snap_id.to_string(),
                    },
                    PyUpdateType { updated_at },
                ),
            )?
            .into_any()
            .unbind(),
            UpdateType::NewDetachedSnapshotUpdate { new_snap_id } => Bound::new(
                py,
                (
                    PyNewDetachedSnapshotUpdate { new_snap_id: new_snap_id.to_string() },
                    PyUpdateType { updated_at },
                ),
            )?
            .into_any()
            .unbind(),
            UpdateType::GCRanUpdate => {
                Bound::new(py, (PyGCRanUpdate, PyUpdateType { updated_at }))?
                    .into_any()
                    .unbind()
            }
            UpdateType::ExpirationRanUpdate => {
                Bound::new(py, (PyExpirationRanUpdate, PyUpdateType { updated_at }))?
                    .into_any()
                    .unbind()
            }
        };
        Ok(res)
    })
}

#[pyclass]
pub(crate) struct PyRepository(Arc<RwLock<Repository>>);

impl PyRepository {
    pub fn migrate_1_to_2(
        &self,
        py: Python<'_>,
        dry_run: bool,
        delete_unused_v1_files: bool,
    ) -> PyResult<()> {
        py.allow_threads(move || {
            pyo3_async_runtimes::tokio::get_runtime().block_on(async move {
                let mut repo = self.0.write().await;
                migrations::migrate_1_to_2(&mut repo, dry_run, delete_unused_v1_files)
                    .await
                    .map_err(PyIcechunkStoreError::MigrationError)?;
                Ok(())
            })
        })
    }
}

#[pymethods]
/// Most functions in this class call `Runtime.block_on` so they need to `allow_threads` so other
/// python threads can make progress in the case of an actual block
impl PyRepository {
    #[classmethod]
    #[pyo3(signature = (storage, *, config = None, authorize_virtual_chunk_access = None))]
    fn create(
        _cls: &Bound<'_, PyType>,
        py: Python<'_>,
        storage: PyStorage,
        config: Option<&PyRepositoryConfig>,
        authorize_virtual_chunk_access: Option<HashMap<String, Option<PyCredentials>>>,
    ) -> PyResult<Self> {
        // This function calls block_on, so we need to allow other thread python to make progress
        py.detach(move || {
            let repository =
                pyo3_async_runtimes::tokio::get_runtime().block_on(async move {
                    let config = config
                        .map(|c| c.try_into().map_err(PyValueError::new_err))
                        .transpose()?;
                    Repository::create(
                        config,
                        storage.0,
                        map_credentials(authorize_virtual_chunk_access),
                    )
                    .await
                    .map_err(PyIcechunkStoreError::RepositoryError)
                })?;

            Ok(Self(Arc::new(RwLock::new(repository))))
        })
    }

    #[classmethod]
    #[pyo3(signature = (storage, *, config = None, authorize_virtual_chunk_access = None))]
    fn create_async<'py>(
        _cls: &Bound<'py, PyType>,
        py: Python<'py>,
        storage: PyStorage,
        config: Option<&PyRepositoryConfig>,
        authorize_virtual_chunk_access: Option<HashMap<String, Option<PyCredentials>>>,
    ) -> PyResult<Bound<'py, PyAny>> {
        let config =
            config.map(|c| c.try_into().map_err(PyValueError::new_err)).transpose()?;
        let authorize_virtual_chunk_access =
            map_credentials(authorize_virtual_chunk_access);
        pyo3_async_runtimes::tokio::future_into_py(py, async move {
            let repository =
                Repository::create(config, storage.0, authorize_virtual_chunk_access)
                    .await
                    .map_err(PyIcechunkStoreError::RepositoryError)?;

            Ok(Self(Arc::new(RwLock::new(repository))))
        })
    }

    #[classmethod]
    #[pyo3(signature = (storage, *, config = None, authorize_virtual_chunk_access = None))]
    fn open(
        _cls: &Bound<'_, PyType>,
        py: Python<'_>,
        storage: PyStorage,
        config: Option<&PyRepositoryConfig>,
        authorize_virtual_chunk_access: Option<HashMap<String, Option<PyCredentials>>>,
    ) -> PyResult<Self> {
        // This function calls block_on, so we need to allow other thread python to make progress
        py.detach(move || {
            let repository =
                pyo3_async_runtimes::tokio::get_runtime().block_on(async move {
                    let config = config
                        .map(|c| c.try_into().map_err(PyValueError::new_err))
                        .transpose()?;
                    Repository::open(
                        config,
                        storage.0,
                        map_credentials(authorize_virtual_chunk_access),
                    )
                    .await
                    .map_err(PyIcechunkStoreError::RepositoryError)
                })?;

            Ok(Self(Arc::new(RwLock::new(repository))))
        })
    }

    #[classmethod]
    #[pyo3(signature = (storage, *, config = None, authorize_virtual_chunk_access = None))]
    fn open_async<'py>(
        _cls: &Bound<'py, PyType>,
        py: Python<'py>,
        storage: PyStorage,
        config: Option<&PyRepositoryConfig>,
        authorize_virtual_chunk_access: Option<HashMap<String, Option<PyCredentials>>>,
    ) -> PyResult<Bound<'py, PyAny>> {
        let config =
            config.map(|c| c.try_into().map_err(PyValueError::new_err)).transpose()?;
        let authorize_virtual_chunk_access =
            map_credentials(authorize_virtual_chunk_access);
        pyo3_async_runtimes::tokio::future_into_py(py, async move {
            let repository =
                Repository::open(config, storage.0, authorize_virtual_chunk_access)
                    .await
                    .map_err(PyIcechunkStoreError::RepositoryError)?;
            Ok(Self(Arc::new(RwLock::new(repository))))
        })
    }

    #[classmethod]
    #[pyo3(signature = (storage, *, config = None, authorize_virtual_chunk_access = None))]
    fn open_or_create(
        _cls: &Bound<'_, PyType>,
        py: Python<'_>,
        storage: PyStorage,
        config: Option<&PyRepositoryConfig>,
        authorize_virtual_chunk_access: Option<HashMap<String, Option<PyCredentials>>>,
    ) -> PyResult<Self> {
        // This function calls block_on, so we need to allow other thread python to make progress
        py.detach(move || {
            let repository =
                pyo3_async_runtimes::tokio::get_runtime().block_on(async move {
                    let config = config
                        .map(|c| c.try_into().map_err(PyValueError::new_err))
                        .transpose()?;
                    Ok::<_, PyErr>(
                        Repository::open_or_create(
                            config,
                            storage.0,
                            map_credentials(authorize_virtual_chunk_access),
                        )
                        .await
                        .map_err(PyIcechunkStoreError::RepositoryError)?,
                    )
                })?;

            Ok(Self(Arc::new(RwLock::new(repository))))
        })
    }

    #[classmethod]
    #[pyo3(signature = (storage, *, config = None, authorize_virtual_chunk_access = None))]
    fn open_or_create_async<'py>(
        _cls: &Bound<'py, PyType>,
        py: Python<'py>,
        storage: PyStorage,
        config: Option<&PyRepositoryConfig>,
        authorize_virtual_chunk_access: Option<HashMap<String, Option<PyCredentials>>>,
    ) -> PyResult<Bound<'py, PyAny>> {
        let config =
            config.map(|c| c.try_into().map_err(PyValueError::new_err)).transpose()?;
        let authorize_virtual_chunk_access =
            map_credentials(authorize_virtual_chunk_access);
        pyo3_async_runtimes::tokio::future_into_py(py, async move {
            let repository = Repository::open_or_create(
                config,
                storage.0,
                authorize_virtual_chunk_access,
            )
            .await
            .map_err(PyIcechunkStoreError::RepositoryError)?;
            Ok(Self(Arc::new(RwLock::new(repository))))
        })
    }

    #[staticmethod]
    fn exists(py: Python<'_>, storage: PyStorage) -> PyResult<bool> {
        // This function calls block_on, so we need to allow other thread python to make progress
        py.detach(move || {
            pyo3_async_runtimes::tokio::get_runtime().block_on(async move {
                let exists = Repository::exists(storage.0)
                    .await
                    .map_err(PyIcechunkStoreError::RepositoryError)?;
                Ok(exists)
            })
        })
    }

    #[staticmethod]
    fn exists_async(py: Python<'_>, storage: PyStorage) -> PyResult<Bound<'_, PyAny>> {
        pyo3_async_runtimes::tokio::future_into_py(py, async move {
            let exists = Repository::exists(storage.0)
                .await
                .map_err(PyIcechunkStoreError::RepositoryError)?;
            Ok(exists)
        })
    }

    /// Reopen the repository changing its config and or virtual chunk credentials
    ///
    /// If config is None, it will use the same value as self
    /// If authorize_virtual_chunk_access is None, it will use the same value as self
    /// If authorize_virtual_chunk_access is Some(x), it will override with x
    #[pyo3(signature = (*, config = None, authorize_virtual_chunk_access = None::<Option<HashMap<String, Option<PyCredentials>>>>))]
    pub(crate) fn reopen(
        &self,
        py: Python<'_>,
        config: Option<&PyRepositoryConfig>,
        authorize_virtual_chunk_access: Option<
            Option<HashMap<String, Option<PyCredentials>>>,
        >,
    ) -> PyResult<Self> {
        py.detach(move || {
            let config = config
                .map(|c| c.try_into().map_err(PyValueError::new_err))
                .transpose()?;
            Ok(Self(Arc::new(RwLock::new(
                self.0
                    .blocking_read()
                    .reopen(config, authorize_virtual_chunk_access.map(map_credentials))
                    .map_err(PyIcechunkStoreError::RepositoryError)?,
            ))))
        })
    }

    #[pyo3(signature = (*, config = None, authorize_virtual_chunk_access = None::<Option<HashMap<String, Option<PyCredentials>>>>))]
    fn reopen_async<'py>(
        &'py self,
        py: Python<'py>,
        config: Option<&PyRepositoryConfig>,
        authorize_virtual_chunk_access: Option<
            Option<HashMap<String, Option<PyCredentials>>>,
        >,
    ) -> PyResult<Bound<'py, PyAny>> {
        let existing_repository = self.0.clone();
        let config =
            config.map(|c| c.try_into().map_err(PyValueError::new_err)).transpose()?;
        let authorize_virtual_chunk_access =
            authorize_virtual_chunk_access.map(map_credentials);
        pyo3_async_runtimes::tokio::future_into_py(py, async move {
            let repository = existing_repository
                .read()
                .await
                .reopen(config, authorize_virtual_chunk_access)
                .map_err(PyIcechunkStoreError::RepositoryError)?;
            Ok(Self(Arc::new(RwLock::new(repository))))
        })
    }

    #[classmethod]
    fn from_bytes(
        _cls: Bound<'_, PyType>,
        py: Python<'_>,
        bytes: Vec<u8>,
    ) -> PyResult<Self> {
        // This is a compute intensive task, we need to release the Gil
        py.detach(move || {
            let repository = Repository::from_bytes(bytes)
                .map_err(PyIcechunkStoreError::RepositoryError)?;
            Ok(Self(Arc::new(RwLock::new(repository))))
        })
    }

    fn as_bytes(&self, py: Python<'_>) -> PyResult<Cow<'_, [u8]>> {
        // This is a compute intensive task, we need to release the Gil
        py.detach(move || {
            let bytes = self
                .0
                .blocking_read()
                .as_bytes()
                .map_err(PyIcechunkStoreError::RepositoryError)?;
            Ok(Cow::Owned(bytes))
        })
    }

    #[staticmethod]
    fn fetch_config(
        py: Python<'_>,
        storage: PyStorage,
    ) -> PyResult<Option<PyRepositoryConfig>> {
        // This function calls block_on, so we need to allow other thread python to make progress
        py.detach(move || {
            pyo3_async_runtimes::tokio::get_runtime().block_on(async move {
                let res = Repository::fetch_config(storage.0)
                    .await
                    .map_err(PyIcechunkStoreError::RepositoryError)?;
                Ok(res.map(|res| res.0.into()))
            })
        })
    }

    #[staticmethod]
    fn fetch_config_async(
        py: Python<'_>,
        storage: PyStorage,
    ) -> PyResult<Bound<'_, PyAny>> {
        pyo3_async_runtimes::tokio::future_into_py::<_, Option<PyRepositoryConfig>>(
            py,
            async move {
                let res = Repository::fetch_config(storage.0)
                    .await
                    .map_err(PyIcechunkStoreError::RepositoryError)?;
                Ok(res.map(|res| res.0.into()))
            },
        )
    }

    fn save_config(&self, py: Python<'_>) -> PyResult<()> {
        // This function calls block_on, so we need to allow other thread python to make progress
        py.detach(move || {
            pyo3_async_runtimes::tokio::get_runtime().block_on(async move {
                let _etag = self
                    .0
                    .read()
                    .await
                    .save_config()
                    .await
                    .map_err(PyIcechunkStoreError::RepositoryError)?;
                Ok(())
            })
        })
    }

    fn save_config_async<'py>(&'py self, py: Python<'py>) -> PyResult<Bound<'py, PyAny>> {
        let repository = self.0.clone();
        pyo3_async_runtimes::tokio::future_into_py(py, async move {
            let repository = repository.read().await;
            repository
                .save_config()
                .await
                .map_err(PyIcechunkStoreError::RepositoryError)?;
            Ok(())
        })
    }

    pub(crate) fn config(&self) -> PyRepositoryConfig {
        self.0.blocking_read().config().clone().into()
    }

    pub(crate) fn storage_settings(&self) -> PyStorageSettings {
        self.0.blocking_read().storage_settings().clone().into()
    }

    pub(crate) fn storage(&self) -> PyStorage {
        PyStorage(Arc::clone(self.0.blocking_read().storage()))
    }

    #[getter]
    fn authorized_virtual_container_prefixes<'py>(
        &self,
        py: Python<'py>,
    ) -> PyResult<Bound<'py, PySet>> {
        let prefixes = self.0.blocking_read().authorized_virtual_container_prefixes();
        PySet::new(py, prefixes.iter().map(|s| s.as_str()))
    }

    pub(crate) fn set_default_commit_metadata(
        &self,
        py: Python<'_>,
        metadata: PySnapshotProperties,
    ) {
        py.detach(move || {
            let metadata = metadata.into();
            self.0.blocking_write().set_default_commit_metadata(metadata);
        })
    }

    pub(crate) fn default_commit_metadata(&self, py: Python<'_>) -> PySnapshotProperties {
        py.detach(move || {
            let metadata = self.0.blocking_read().default_commit_metadata().clone();
            metadata.into()
        })
    }

    /// Returns an object that is both a sync and an async iterator
    #[pyo3(signature = (*, branch = None, tag = None, snapshot_id = None))]
    pub(crate) fn async_ancestry(
        &self,
        py: Python<'_>,
        branch: Option<String>,
        tag: Option<String>,
        snapshot_id: Option<String>,
    ) -> PyResult<PyAsyncGenerator> {
        // This function calls block_on, so we need to allow other thread python to make progress
        py.detach(move || {
            let version = args_to_version_info(branch, tag, snapshot_id, None)?;
            let ancestry = pyo3_async_runtimes::tokio::get_runtime()
                .block_on(async move {
                    let repo = self.0.read().await;
                    repo.ancestry(&version).await
                })
                .map_err(PyIcechunkStoreError::RepositoryError)?
                .map_err(PyIcechunkStoreError::RepositoryError);

            let parents = ancestry.and_then(|info| async move {
                Python::attach(|py| {
                    let info = PySnapshotInfo::from(info);
                    Ok(Bound::new(py, info)?.into_any().unbind())
                })
            });

            let prepared_list = Arc::new(Mutex::new(parents.err_into().boxed()));
            Ok(PyAsyncGenerator::new(prepared_list))
        })
    }

<<<<<<< HEAD
    pub fn async_ops_log(&self, py: Python<'_>) -> PyResult<PyAsyncGenerator> {
        // This function calls block_on, so we need to allow other thread python to make progress
        py.allow_threads(move || {
            let ops = pyo3_async_runtimes::tokio::get_runtime()
                .block_on(async move {
                    let repo = self.0.read().await;
                    repo.ops_log().await
                })
                .map_err(PyIcechunkStoreError::RepositoryError)?
                .map_err(PyIcechunkStoreError::RepositoryError)
                .and_then(|(ts, update)| async move {
                    mk_update_type(&update, ts).map_err(PyIcechunkStoreError::from)
                });

            let prepared_list = Arc::new(Mutex::new(ops.err_into().boxed()));
            Ok(PyAsyncGenerator::new(prepared_list))
        })
    }

    pub fn create_branch(
=======
    pub(crate) fn create_branch(
>>>>>>> 9ba19153
        &self,
        py: Python<'_>,
        branch_name: &str,
        snapshot_id: &str,
    ) -> PyResult<()> {
        // This function calls block_on, so we need to allow other thread python to make progress
        py.detach(move || {
            let snapshot_id = SnapshotId::try_from(snapshot_id).map_err(|_| {
                PyIcechunkStoreError::RepositoryError(
                    RepositoryErrorKind::InvalidSnapshotId(snapshot_id.to_owned()).into(),
                )
            })?;

            pyo3_async_runtimes::tokio::get_runtime().block_on(async move {
                self.0
                    .read()
                    .await
                    .create_branch(branch_name, &snapshot_id)
                    .await
                    .map_err(PyIcechunkStoreError::RepositoryError)?;
                Ok(())
            })
        })
    }

    fn create_branch_async<'py>(
        &'py self,
        py: Python<'py>,
        branch_name: &str,
        snapshot_id: &str,
    ) -> PyResult<Bound<'py, PyAny>> {
        let repository = self.0.clone();
        let branch_name = branch_name.to_owned();
        let snapshot_id = SnapshotId::try_from(snapshot_id).map_err(|_| {
            PyIcechunkStoreError::RepositoryError(
                RepositoryErrorKind::InvalidSnapshotId(snapshot_id.to_owned()).into(),
            )
        })?;

        pyo3_async_runtimes::tokio::future_into_py(py, async move {
            let repository = repository.read().await;
            repository
                .create_branch(&branch_name, &snapshot_id)
                .await
                .map_err(PyIcechunkStoreError::RepositoryError)?;
            Ok(())
        })
    }

    pub(crate) fn list_branches(&self, py: Python<'_>) -> PyResult<BTreeSet<String>> {
        // This function calls block_on, so we need to allow other thread python to make progress
        py.detach(move || {
            pyo3_async_runtimes::tokio::get_runtime().block_on(async move {
                let branches = self
                    .0
                    .read()
                    .await
                    .list_branches()
                    .await
                    .map_err(PyIcechunkStoreError::RepositoryError)?;
                Ok(branches)
            })
        })
    }

    fn list_branches_async<'py>(
        &'py self,
        py: Python<'py>,
    ) -> PyResult<Bound<'py, PyAny>> {
        let repository = self.0.clone();
        pyo3_async_runtimes::tokio::future_into_py::<_, BTreeSet<String>>(
            py,
            async move {
                let repository = repository.read().await;
                let branches = repository
                    .list_branches()
                    .await
                    .map_err(PyIcechunkStoreError::RepositoryError)?;
                Ok(branches)
            },
        )
    }

    pub(crate) fn lookup_branch(
        &self,
        py: Python<'_>,
        branch_name: &str,
    ) -> PyResult<String> {
        // This function calls block_on, so we need to allow other thread python to make progress
        py.detach(move || {
            pyo3_async_runtimes::tokio::get_runtime().block_on(async move {
                let tip = self
                    .0
                    .read()
                    .await
                    .lookup_branch(branch_name)
                    .await
                    .map_err(PyIcechunkStoreError::RepositoryError)?;
                Ok(tip.to_string())
            })
        })
    }

    fn lookup_branch_async<'py>(
        &'py self,
        py: Python<'py>,
        branch_name: &str,
    ) -> PyResult<Bound<'py, PyAny>> {
        let repository = self.0.clone();
        let branch_name = branch_name.to_owned();
        pyo3_async_runtimes::tokio::future_into_py::<_, String>(py, async move {
            let repository = repository.read().await;
            let tip = repository
                .lookup_branch(&branch_name)
                .await
                .map_err(PyIcechunkStoreError::RepositoryError)?;
            Ok(tip.to_string())
        })
    }

    pub(crate) fn lookup_snapshot(
        &self,
        py: Python<'_>,
        snapshot_id: &str,
    ) -> PyResult<PySnapshotInfo> {
        // This function calls block_on, so we need to allow other thread python to make progress
        py.detach(move || {
            let snapshot_id = SnapshotId::try_from(snapshot_id).map_err(|_| {
                PyIcechunkStoreError::RepositoryError(
                    RepositoryErrorKind::InvalidSnapshotId(snapshot_id.to_owned()).into(),
                )
            })?;
            pyo3_async_runtimes::tokio::get_runtime().block_on(async move {
                let res = self
                    .0
                    .read()
                    .await
                    .lookup_snapshot(&snapshot_id)
                    .await
                    .map_err(PyIcechunkStoreError::RepositoryError)?;
                Ok(res.into())
            })
        })
    }

    fn lookup_snapshot_async<'py>(
        &'py self,
        py: Python<'py>,
        snapshot_id: &str,
    ) -> PyResult<Bound<'py, PyAny>> {
        let repository = self.0.clone();
        let snapshot_id = SnapshotId::try_from(snapshot_id).map_err(|_| {
            PyIcechunkStoreError::RepositoryError(
                RepositoryErrorKind::InvalidSnapshotId(snapshot_id.to_owned()).into(),
            )
        })?;
        pyo3_async_runtimes::tokio::future_into_py::<_, PySnapshotInfo>(py, async move {
            let repository = repository.read().await;
            let res = repository
                .lookup_snapshot(&snapshot_id)
                .await
                .map_err(PyIcechunkStoreError::RepositoryError)?;
            Ok(res.into())
        })
    }

    pub(crate) fn reset_branch(
        &self,
        py: Python<'_>,
        branch_name: &str,
        to_snapshot_id: &str,
        from_snapshot_id: Option<&str>,
    ) -> PyResult<()> {
        // This function calls block_on, so we need to allow other thread python to make progress
        py.detach(move || {
            let to_snapshot_id = SnapshotId::try_from(to_snapshot_id).map_err(|_| {
                PyIcechunkStoreError::RepositoryError(
                    RepositoryErrorKind::InvalidSnapshotId(to_snapshot_id.to_owned())
                        .into(),
                )
            })?;

            let from_snapshot_id = from_snapshot_id
                .map(|sid| {
                    SnapshotId::try_from(sid).map_err(|_| {
                        PyIcechunkStoreError::RepositoryError(
                            RepositoryErrorKind::InvalidSnapshotId(sid.to_owned()).into(),
                        )
                    })
                })
                .transpose()?;

            pyo3_async_runtimes::tokio::get_runtime().block_on(async move {
                self.0
                    .read()
                    .await
                    .reset_branch(branch_name, &to_snapshot_id, from_snapshot_id.as_ref())
                    .await
                    .map_err(PyIcechunkStoreError::RepositoryError)?;
                Ok(())
            })
        })
    }

    fn reset_branch_async<'py>(
        &'py self,
        py: Python<'py>,
        branch_name: &str,
        to_snapshot_id: &str,
        from_snapshot_id: Option<&str>,
    ) -> PyResult<Bound<'py, PyAny>> {
        let repository = self.0.clone();
        let branch_name = branch_name.to_owned();
        let to_snapshot_id = SnapshotId::try_from(to_snapshot_id).map_err(|_| {
            PyIcechunkStoreError::RepositoryError(
                RepositoryErrorKind::InvalidSnapshotId(to_snapshot_id.to_owned()).into(),
            )
        })?;

        let from_snapshot_id = from_snapshot_id
            .map(|sid| {
                SnapshotId::try_from(sid).map_err(|_| {
                    PyIcechunkStoreError::RepositoryError(
                        RepositoryErrorKind::InvalidSnapshotId(sid.to_owned()).into(),
                    )
                })
            })
            .transpose()?;

        pyo3_async_runtimes::tokio::future_into_py(py, async move {
            let repository = repository.read().await;
            repository
                .reset_branch(&branch_name, &to_snapshot_id, from_snapshot_id.as_ref())
                .await
                .map_err(PyIcechunkStoreError::RepositoryError)?;
            Ok(())
        })
    }

    pub(crate) fn delete_branch(&self, py: Python<'_>, branch: &str) -> PyResult<()> {
        // This function calls block_on, so we need to allow other thread python to make progress
        py.detach(move || {
            pyo3_async_runtimes::tokio::get_runtime().block_on(async move {
                self.0
                    .read()
                    .await
                    .delete_branch(branch)
                    .await
                    .map_err(PyIcechunkStoreError::RepositoryError)?;
                Ok(())
            })
        })
    }

    fn delete_branch_async<'py>(
        &'py self,
        py: Python<'py>,
        branch: &str,
    ) -> PyResult<Bound<'py, PyAny>> {
        let repository = self.0.clone();
        let branch = branch.to_owned();
        pyo3_async_runtimes::tokio::future_into_py(py, async move {
            let repository = repository.read().await;
            repository
                .delete_branch(&branch)
                .await
                .map_err(PyIcechunkStoreError::RepositoryError)?;
            Ok(())
        })
    }

    pub(crate) fn delete_tag(&self, py: Python<'_>, tag: &str) -> PyResult<()> {
        // This function calls block_on, so we need to allow other thread python to make progress
        py.detach(move || {
            pyo3_async_runtimes::tokio::get_runtime().block_on(async move {
                self.0
                    .read()
                    .await
                    .delete_tag(tag)
                    .await
                    .map_err(PyIcechunkStoreError::RepositoryError)?;
                Ok(())
            })
        })
    }

    fn delete_tag_async<'py>(
        &'py self,
        py: Python<'py>,
        tag: &str,
    ) -> PyResult<Bound<'py, PyAny>> {
        let repository = self.0.clone();
        let tag = tag.to_owned();
        pyo3_async_runtimes::tokio::future_into_py(py, async move {
            let repository = repository.read().await;
            repository
                .delete_tag(&tag)
                .await
                .map_err(PyIcechunkStoreError::RepositoryError)?;
            Ok(())
        })
    }

    pub(crate) fn create_tag(
        &self,
        py: Python<'_>,
        tag_name: &str,
        snapshot_id: &str,
    ) -> PyResult<()> {
        // This function calls block_on, so we need to allow other thread python to make progress
        py.detach(move || {
            let snapshot_id = SnapshotId::try_from(snapshot_id).map_err(|_| {
                PyIcechunkStoreError::RepositoryError(
                    RepositoryErrorKind::InvalidSnapshotId(snapshot_id.to_owned()).into(),
                )
            })?;

            pyo3_async_runtimes::tokio::get_runtime().block_on(async move {
                self.0
                    .read()
                    .await
                    .create_tag(tag_name, &snapshot_id)
                    .await
                    .map_err(PyIcechunkStoreError::RepositoryError)?;
                Ok(())
            })
        })
    }

    fn create_tag_async<'py>(
        &'py self,
        py: Python<'py>,
        tag_name: &str,
        snapshot_id: &str,
    ) -> PyResult<Bound<'py, PyAny>> {
        let repository = self.0.clone();
        let tag_name = tag_name.to_owned();
        let snapshot_id = SnapshotId::try_from(snapshot_id).map_err(|_| {
            PyIcechunkStoreError::RepositoryError(
                RepositoryErrorKind::InvalidSnapshotId(snapshot_id.to_owned()).into(),
            )
        })?;

        pyo3_async_runtimes::tokio::future_into_py(py, async move {
            let repository = repository.read().await;
            repository
                .create_tag(&tag_name, &snapshot_id)
                .await
                .map_err(PyIcechunkStoreError::RepositoryError)?;
            Ok(())
        })
    }

    pub(crate) fn list_tags(&self, py: Python<'_>) -> PyResult<BTreeSet<String>> {
        // This function calls block_on, so we need to allow other thread python to make progress
        py.detach(move || {
            pyo3_async_runtimes::tokio::get_runtime().block_on(async move {
                let tags = self
                    .0
                    .read()
                    .await
                    .list_tags()
                    .await
                    .map_err(PyIcechunkStoreError::RepositoryError)?;
                Ok(tags)
            })
        })
    }

    fn list_tags_async<'py>(&'py self, py: Python<'py>) -> PyResult<Bound<'py, PyAny>> {
        let repository = self.0.clone();
        pyo3_async_runtimes::tokio::future_into_py::<_, BTreeSet<String>>(
            py,
            async move {
                let repository = repository.read().await;
                let tags = repository
                    .list_tags()
                    .await
                    .map_err(PyIcechunkStoreError::RepositoryError)?;
                Ok(tags)
            },
        )
    }

    pub(crate) fn lookup_tag(&self, py: Python<'_>, tag: &str) -> PyResult<String> {
        // This function calls block_on, so we need to allow other thread python to make progress
        py.detach(move || {
            pyo3_async_runtimes::tokio::get_runtime().block_on(async move {
                let tag = self
                    .0
                    .read()
                    .await
                    .lookup_tag(tag)
                    .await
                    .map_err(PyIcechunkStoreError::RepositoryError)?;
                Ok(tag.to_string())
            })
        })
    }

    fn lookup_tag_async<'py>(
        &'py self,
        py: Python<'py>,
        tag: &str,
    ) -> PyResult<Bound<'py, PyAny>> {
        let repository = self.0.clone();
        let tag_name = tag.to_owned();
        pyo3_async_runtimes::tokio::future_into_py::<_, String>(py, async move {
            let repository = repository.read().await;
            let tip = repository
                .lookup_tag(&tag_name)
                .await
                .map_err(PyIcechunkStoreError::RepositoryError)?;
            Ok(tip.to_string())
        })
    }

    #[pyo3(signature = (*, from_branch=None, from_tag=None, from_snapshot_id=None, to_branch=None, to_tag=None, to_snapshot_id=None))]
    #[allow(clippy::too_many_arguments)]
    pub(crate) fn diff(
        &self,
        py: Python<'_>,
        from_branch: Option<String>,
        from_tag: Option<String>,
        from_snapshot_id: Option<String>,
        to_branch: Option<String>,
        to_tag: Option<String>,
        to_snapshot_id: Option<String>,
    ) -> PyResult<PyDiff> {
        let from = args_to_version_info(from_branch, from_tag, from_snapshot_id, None)?;
        let to = args_to_version_info(to_branch, to_tag, to_snapshot_id, None)?;

        // This function calls block_on, so we need to allow other thread python to make progress
        py.detach(move || {
            pyo3_async_runtimes::tokio::get_runtime().block_on(async move {
                let diff = self
                    .0
                    .read()
                    .await
                    .diff(&from, &to)
                    .await
                    .map_err(PyIcechunkStoreError::SessionError)?;
                Ok(diff.into())
            })
        })
    }

    #[pyo3(signature = (*, from_branch=None, from_tag=None, from_snapshot_id=None, to_branch=None, to_tag=None, to_snapshot_id=None))]
    #[allow(clippy::too_many_arguments)]
    fn diff_async<'py>(
        &'py self,
        py: Python<'py>,
        from_branch: Option<String>,
        from_tag: Option<String>,
        from_snapshot_id: Option<String>,
        to_branch: Option<String>,
        to_tag: Option<String>,
        to_snapshot_id: Option<String>,
    ) -> PyResult<Bound<'py, PyAny>> {
        let from = args_to_version_info(from_branch, from_tag, from_snapshot_id, None)?;
        let to = args_to_version_info(to_branch, to_tag, to_snapshot_id, None)?;
        let repository = self.0.clone();

        pyo3_async_runtimes::tokio::future_into_py::<_, PyDiff>(py, async move {
            let repository = repository.read().await;
            let diff = repository
                .diff(&from, &to)
                .await
                .map_err(PyIcechunkStoreError::SessionError)?;
            Ok(diff.into())
        })
    }

    #[pyo3(signature = (*, branch = None, tag = None, snapshot_id = None, as_of = None))]
    pub(crate) fn readonly_session(
        &self,
        py: Python<'_>,
        branch: Option<String>,
        tag: Option<String>,
        snapshot_id: Option<String>,
        as_of: Option<DateTime<Utc>>,
    ) -> PyResult<PySession> {
        // This function calls block_on, so we need to allow other thread python to make progress
        py.detach(move || {
            let version = args_to_version_info(branch, tag, snapshot_id, as_of)?;
            let session =
                pyo3_async_runtimes::tokio::get_runtime().block_on(async move {
                    self.0
                        .read()
                        .await
                        .readonly_session(&version)
                        .await
                        .map_err(PyIcechunkStoreError::RepositoryError)
                })?;

            Ok(PySession(Arc::new(RwLock::new(session))))
        })
    }

    #[pyo3(signature = (*, branch = None, tag = None, snapshot_id = None, as_of = None))]
    fn readonly_session_async<'py>(
        &'py self,
        py: Python<'py>,
        branch: Option<String>,
        tag: Option<String>,
        snapshot_id: Option<String>,
        as_of: Option<DateTime<Utc>>,
    ) -> PyResult<Bound<'py, PyAny>> {
        let version = args_to_version_info(branch, tag, snapshot_id, as_of)?;
        let repository = self.0.clone();

        pyo3_async_runtimes::tokio::future_into_py::<_, PySession>(py, async move {
            let repository = repository.read().await;
            let session = repository
                .readonly_session(&version)
                .await
                .map_err(PyIcechunkStoreError::RepositoryError)?;
            Ok(PySession(Arc::new(RwLock::new(session))))
        })
    }

    pub(crate) fn writable_session(
        &self,
        py: Python<'_>,
        branch: &str,
    ) -> PyResult<PySession> {
        // This function calls block_on, so we need to allow other thread python to make progress
        py.detach(move || {
            let session =
                pyo3_async_runtimes::tokio::get_runtime().block_on(async move {
                    self.0
                        .read()
                        .await
                        .writable_session(branch)
                        .await
                        .map_err(PyIcechunkStoreError::RepositoryError)
                })?;

            Ok(PySession(Arc::new(RwLock::new(session))))
        })
    }

    fn writable_session_async<'py>(
        &'py self,
        py: Python<'py>,
        branch: &str,
    ) -> PyResult<Bound<'py, PyAny>> {
        let repository = self.0.clone();
        let branch = branch.to_owned();
        pyo3_async_runtimes::tokio::future_into_py::<_, PySession>(py, async move {
            let repository = repository.read().await;
            let session = repository
                .writable_session(&branch)
                .await
                .map_err(PyIcechunkStoreError::RepositoryError)?;
            Ok(PySession(Arc::new(RwLock::new(session))))
        })
    }

    pub fn rearrange_session(&self, py: Python<'_>, branch: &str) -> PyResult<PySession> {
        // This function calls block_on, so we need to allow other thread python to make progress
        py.allow_threads(move || {
            let session =
                pyo3_async_runtimes::tokio::get_runtime().block_on(async move {
                    self.0
                        .read()
                        .await
                        .rearrange_session(branch)
                        .await
                        .map_err(PyIcechunkStoreError::RepositoryError)
                })?;

            Ok(PySession(Arc::new(RwLock::new(session))))
        })
    }

    fn rearrange_session_async<'py>(
        &'py self,
        py: Python<'py>,
        branch: &str,
    ) -> PyResult<Bound<'py, PyAny>> {
        let repository = self.0.clone();
        let branch = branch.to_owned();
        pyo3_async_runtimes::tokio::future_into_py::<_, PySession>(py, async move {
            let repository = repository.read().await;
            let session = repository
                .rearrange_session(&branch)
                .await
                .map_err(PyIcechunkStoreError::RepositoryError)?;
            Ok(PySession(Arc::new(RwLock::new(session))))
        })
    }

    #[pyo3(signature = (message, branch, metadata=None))]
    pub(crate) fn rewrite_manifests(
        &self,
        py: Python<'_>,
        message: &str,
        branch: &str,
        metadata: Option<PySnapshotProperties>,
    ) -> PyResult<String> {
        // This function calls block_on, so we need to allow other thread python to make progress
        py.detach(move || {
            let metadata = metadata.map(|m| m.into());
            let result =
                pyo3_async_runtimes::tokio::get_runtime().block_on(async move {
                    let lock = self.0.read().await;
                    // TODO: make commit method selectable
                    rewrite_manifests(
                        &lock,
                        branch,
                        message,
                        metadata,
                        icechunk::session::CommitMethod::Amend,
                    )
                    .await
                    .map_err(PyIcechunkStoreError::ManifestOpsError)
                })?;
            Ok(result.to_string())
        })
    }

    #[pyo3(signature = (message, branch, metadata=None))]
    fn rewrite_manifests_async<'py>(
        &'py self,
        py: Python<'py>,
        message: &str,
        branch: &str,
        metadata: Option<PySnapshotProperties>,
    ) -> PyResult<Bound<'py, PyAny>> {
        let repository = self.0.clone();
        let message = message.to_owned();
        let branch = branch.to_owned();
        let metadata = metadata.map(|m| m.into());
        pyo3_async_runtimes::tokio::future_into_py::<_, String>(py, async move {
            let repository = repository.read().await;
            // TODO: make commit method selectable
            let result = rewrite_manifests(
                &repository,
                &branch,
                &message,
                metadata,
                icechunk::session::CommitMethod::Amend,
            )
            .await
            .map_err(PyIcechunkStoreError::ManifestOpsError)?;
            Ok(result.to_string())
        })
    }

    #[pyo3(signature = (older_than, *, delete_expired_branches = false, delete_expired_tags = false))]
    pub(crate) fn expire_snapshots(
        &self,
        py: Python<'_>,
        older_than: DateTime<Utc>,
        delete_expired_branches: bool,
        delete_expired_tags: bool,
    ) -> PyResult<HashSet<String>> {
        // This function calls block_on, so we need to allow other thread python to make progress
        py.detach(move || {
            let result =
                pyo3_async_runtimes::tokio::get_runtime().block_on(async move {
                    let asset_manager = {
                        let lock = self.0.read().await;
                        Arc::clone(lock.asset_manager())
                    };

                    let result = expire(
                        asset_manager,
                        older_than,
                        if delete_expired_branches {
                            ExpiredRefAction::Delete
                        } else {
                            ExpiredRefAction::Ignore
                        },
                        if delete_expired_tags {
                            ExpiredRefAction::Delete
                        } else {
                            ExpiredRefAction::Ignore
                        },
                    )
                    .await
                    .map_err(PyIcechunkStoreError::GCError)?;
                    Ok::<_, PyIcechunkStoreError>(
                        result
                            .released_snapshots
                            .iter()
                            .map(|id| id.to_string())
                            .collect(),
                    )
                })?;

            Ok(result)
        })
    }

    #[pyo3(signature = (older_than, *, delete_expired_branches = false, delete_expired_tags = false))]
    fn expire_snapshots_async<'py>(
        &'py self,
        py: Python<'py>,
        older_than: DateTime<Utc>,
        delete_expired_branches: bool,
        delete_expired_tags: bool,
    ) -> PyResult<Bound<'py, PyAny>> {
        let repository = self.0.clone();
        pyo3_async_runtimes::tokio::future_into_py::<_, HashSet<String>>(py, async move {
            let asset_manager = {
                let lock = repository.read().await;
                Arc::clone(lock.asset_manager())
            };

            let result = expire(
                asset_manager,
                older_than,
                if delete_expired_branches {
                    ExpiredRefAction::Delete
                } else {
                    ExpiredRefAction::Ignore
                },
                if delete_expired_tags {
                    ExpiredRefAction::Delete
                } else {
                    ExpiredRefAction::Ignore
                },
            )
            .await
            .map_err(PyIcechunkStoreError::GCError)?;
            Ok(result.released_snapshots.iter().map(|id| id.to_string()).collect())
        })
    }

    pub(crate) fn garbage_collect(
        &self,
        py: Python<'_>,
        delete_object_older_than: DateTime<Utc>,
        dry_run: bool,
        max_snapshots_in_memory: NonZeroU16,
        max_compressed_manifest_mem_bytes: NonZeroUsize,
        max_concurrent_manifest_fetches: NonZeroU16,
    ) -> PyResult<PyGCSummary> {
        // This function calls block_on, so we need to allow other thread python to make progress
        py.detach(move || {
            let result =
                pyo3_async_runtimes::tokio::get_runtime().block_on(async move {
                    let gc_config = GCConfig::clean_all(
                        delete_object_older_than,
                        delete_object_older_than,
                        Default::default(),
                        max_snapshots_in_memory,
                        max_compressed_manifest_mem_bytes,
                        max_concurrent_manifest_fetches,
                        dry_run,
                    );
                    let asset_manager = {
                        let lock = self.0.read().await;
                        Arc::clone(lock.asset_manager())
                    };
                    let result = garbage_collect(asset_manager, &gc_config)
                        .await
                        .map_err(PyIcechunkStoreError::GCError)?;
                    Ok::<_, PyIcechunkStoreError>(result.into())
                })?;

            Ok(result)
        })
    }

    fn garbage_collect_async<'py>(
        &'py self,
        py: Python<'py>,
        delete_object_older_than: DateTime<Utc>,
        dry_run: bool,
        max_snapshots_in_memory: NonZeroU16,
        max_compressed_manifest_mem_bytes: NonZeroUsize,
        max_concurrent_manifest_fetches: NonZeroU16,
    ) -> PyResult<Bound<'py, PyAny>> {
        let repository = self.0.clone();
        pyo3_async_runtimes::tokio::future_into_py::<_, PyGCSummary>(py, async move {
            let gc_config = GCConfig::clean_all(
                delete_object_older_than,
                delete_object_older_than,
                Default::default(),
                max_snapshots_in_memory,
                max_compressed_manifest_mem_bytes,
                max_concurrent_manifest_fetches,
                dry_run,
            );
            let asset_manager = {
                let lock = repository.read().await;
                Arc::clone(lock.asset_manager())
            };
            let result = garbage_collect(asset_manager, &gc_config)
                .await
                .map_err(PyIcechunkStoreError::GCError)?;
            Ok(result.into())
        })
    }

    pub(crate) fn total_chunks_storage(
        &self,
        py: Python<'_>,
        max_snapshots_in_memory: NonZeroU16,
        max_compressed_manifest_mem_bytes: NonZeroUsize,
        max_concurrent_manifest_fetches: NonZeroU16,
    ) -> PyResult<u64> {
        // This function calls block_on, so we need to allow other thread python to make progress
        py.detach(move || {
            let result =
                pyo3_async_runtimes::tokio::get_runtime().block_on(async move {
                    let asset_manager = {
                        let lock = self.0.read().await;
                        Arc::clone(lock.asset_manager())
                    };
                    let result = repo_chunks_storage(
                        asset_manager,
                        max_snapshots_in_memory,
                        max_compressed_manifest_mem_bytes,
                        max_concurrent_manifest_fetches,
                    )
                    .await
                    .map_err(PyIcechunkStoreError::RepositoryError)?;
                    Ok::<_, PyIcechunkStoreError>(result)
                })?;

            Ok(result)
        })
    }

    fn total_chunks_storage_async<'py>(
        &'py self,
        py: Python<'py>,
        max_snapshots_in_memory: NonZeroU16,
        max_compressed_manifest_mem_bytes: NonZeroUsize,
        max_concurrent_manifest_fetches: NonZeroU16,
    ) -> PyResult<Bound<'py, PyAny>> {
        let repository = self.0.clone();
        pyo3_async_runtimes::tokio::future_into_py::<_, u64>(py, async move {
            let asset_manager = {
                let lock = repository.read().await;
                Arc::clone(lock.asset_manager())
            };
            let result = repo_chunks_storage(
                asset_manager,
                max_snapshots_in_memory,
                max_compressed_manifest_mem_bytes,
                max_concurrent_manifest_fetches,
            )
            .await
            .map_err(PyIcechunkStoreError::RepositoryError)?;
            Ok(result)
        })
    }

    #[pyo3(signature = (snapshot_id, *, pretty = true))]
    fn inspect_snapshot(&self, snapshot_id: String, pretty: bool) -> PyResult<String> {
        let result = pyo3_async_runtimes::tokio::get_runtime()
            .block_on(async move {
                let lock = self.0.read().await;
                let snap = SnapshotId::try_from(snapshot_id.as_str())
                    .map_err(|e| RepositoryErrorKind::Other(e.to_string()))?;
                let res = snapshot_json(lock.asset_manager(), &snap, pretty).await?;
                Ok(res)
            })
            .map_err(PyIcechunkStoreError::RepositoryError)?;
        Ok(result)
    }

    #[pyo3(signature = (snapshot_id, *, pretty = true))]
    fn inspect_snapshot_async<'py>(
        &self,
        py: Python<'py>,
        snapshot_id: String,
        pretty: bool,
    ) -> PyResult<Bound<'py, PyAny>> {
        let repository = self.0.clone();
        pyo3_async_runtimes::tokio::future_into_py(py, async move {
            let lock = repository.read().await;
            let snap = SnapshotId::try_from(snapshot_id.as_str())
                .map_err(|e| {
                    RepositoryError::from(RepositoryErrorKind::Other(e.to_string()))
                })
                .map_err(PyIcechunkStoreError::RepositoryError)?;
            let res = snapshot_json(lock.asset_manager(), &snap, pretty)
                .await
                .map_err(PyIcechunkStoreError::RepositoryError)?;
            Ok(res)
        })
    }

    fn spec_version(&self) -> u8 {
        pyo3_async_runtimes::tokio::get_runtime().block_on(async move {
            let repo = self.0.read().await;
            repo.spec_version()
        }) as u8
    }
}

fn map_credentials(
    cred: Option<HashMap<String, Option<PyCredentials>>>,
) -> HashMap<String, Option<Credentials>> {
    cred.map(|cred| {
        cred.into_iter().map(|(name, cred)| (name, cred.map(|c| c.into()))).collect()
    })
    .unwrap_or_default()
}

fn args_to_version_info(
    branch: Option<String>,
    tag: Option<String>,
    snapshot: Option<String>,
    as_of: Option<DateTime<Utc>>,
) -> PyResult<VersionInfo> {
    let n = [&branch, &tag, &snapshot].iter().filter(|r| !r.is_none()).count();
    if n > 1 {
        return Err(PyValueError::new_err(
            "Must provide one of branch, tag, or snapshot_id",
        ));
    }

    if as_of.is_some() && branch.is_none() {
        return Err(PyValueError::new_err(
            "as_of argument must be provided together with a branch name",
        ));
    }

    if let Some(branch) = branch {
        if let Some(at) = as_of {
            Ok(VersionInfo::AsOf { branch, at })
        } else {
            Ok(VersionInfo::BranchTipRef(branch))
        }
    } else if let Some(tag_name) = tag {
        Ok(VersionInfo::TagRef(tag_name))
    } else if let Some(snapshot_id) = snapshot {
        let snapshot_id = SnapshotId::try_from(snapshot_id.as_str()).map_err(|_| {
            PyIcechunkStoreError::RepositoryError(
                RepositoryErrorKind::InvalidSnapshotId(snapshot_id.to_owned()).into(),
            )
        })?;

        Ok(VersionInfo::SnapshotId(snapshot_id))
    } else {
        Err(PyValueError::new_err("Must provide one of branch, tag, or snapshot_id"))
    }
}<|MERGE_RESOLUTION|>--- conflicted
+++ resolved
@@ -1164,7 +1164,6 @@
         })
     }
 
-<<<<<<< HEAD
     pub fn async_ops_log(&self, py: Python<'_>) -> PyResult<PyAsyncGenerator> {
         // This function calls block_on, so we need to allow other thread python to make progress
         py.allow_threads(move || {
@@ -1184,10 +1183,7 @@
         })
     }
 
-    pub fn create_branch(
-=======
     pub(crate) fn create_branch(
->>>>>>> 9ba19153
         &self,
         py: Python<'_>,
         branch_name: &str,
