--- conflicted
+++ resolved
@@ -11,16 +11,11 @@
 use futures::{StreamExt, TryStreamExt};
 use icechunk::{
     refs::Ref,
-<<<<<<< HEAD
     zarr::{
-        ConsolidatedStore, DatasetConfig, ObjectId, StorageConfig, StoreOptions,
+        ConsolidatedStore, ObjectId, RepositoryConfig, StorageConfig, StoreOptions,
         VersionInfo,
     },
-    Dataset,
-=======
-    zarr::{ObjectId, RepositoryConfig, StorageConfig, StoreConfig, VersionInfo},
     Repository, SnapshotMetadata,
->>>>>>> e23e967f
 };
 use pyo3::{exceptions::PyValueError, prelude::*, types::PyBytes};
 use storage::{PyS3Credentials, PyStorage};
@@ -33,7 +28,6 @@
     rt: tokio::runtime::Runtime,
 }
 
-<<<<<<< HEAD
 #[pyclass(name = "StoreConfig")]
 #[derive(Clone, Debug, Default)]
 struct PyStoreConfig {
@@ -42,9 +36,9 @@
     pub unsafe_overwrite_refs: Option<bool>,
 }
 
-impl From<&PyStoreConfig> for DatasetConfig {
+impl From<&PyStoreConfig> for RepositoryConfig {
     fn from(config: &PyStoreConfig) -> Self {
-        DatasetConfig {
+        RepositoryConfig {
             version: None,
             inline_chunk_threshold_bytes: config.inline_chunk_threshold,
             unsafe_overwrite_refs: config.unsafe_overwrite_refs,
@@ -76,7 +70,9 @@
             get_partial_values_concurrency,
             inline_chunk_threshold,
             unsafe_overwrite_refs,
-=======
+        }
+    }
+}
 #[pyclass(name = "SnapshotMetadata")]
 #[derive(Clone, Debug)]
 pub struct PySnapshotMetadata {
@@ -109,7 +105,6 @@
             id: val.id.to_string(),
             written_at: val.written_at,
             message: val.message,
->>>>>>> e23e967f
         }
     }
 }
@@ -125,7 +120,7 @@
     async fn open_existing(
         storage: StorageConfig,
         read_only: bool,
-        dataset_config: DatasetConfig,
+        repository_config: RepositoryConfig,
         store_config: StoreOptions,
     ) -> Result<Self, String> {
         let access_mode = if read_only {
@@ -133,17 +128,10 @@
         } else {
             icechunk::zarr::AccessMode::ReadWrite
         };
-<<<<<<< HEAD
-        let dataset = dataset_config
+        let repository = repository_config
             .with_version(VersionInfo::BranchTipRef(Ref::DEFAULT_BRANCH.to_string()));
-        let config = ConsolidatedStore { storage, dataset, config: Some(store_config) };
-=======
-        let repository = RepositoryConfig::existing(VersionInfo::BranchTipRef(
-            Ref::DEFAULT_BRANCH.to_string(),
-        ));
         let config =
-            StoreConfig { storage, repository, get_partial_values_concurrency: None };
->>>>>>> e23e967f
+            ConsolidatedStore { storage, repository, config: Some(store_config) };
 
         let store = Store::from_consolidated(&config, access_mode).await?;
         let store = Arc::new(RwLock::new(store));
@@ -151,23 +139,16 @@
         Ok(Self { store, rt })
     }
 
-<<<<<<< HEAD
     async fn create(
         storage: StorageConfig,
-        dataset_config: DatasetConfig,
+        repository_config: RepositoryConfig,
         store_config: StoreOptions,
     ) -> Result<Self, String> {
         let config = ConsolidatedStore {
             storage,
-            dataset: dataset_config,
+            repository: repository_config,
             config: Some(store_config),
         };
-=======
-    async fn create(storage: StorageConfig) -> Result<Self, String> {
-        let repository = RepositoryConfig::new();
-        let config =
-            StoreConfig { storage, repository, get_partial_values_concurrency: None };
->>>>>>> e23e967f
 
         let store =
             Store::from_consolidated(&config, icechunk::zarr::AccessMode::ReadWrite)
@@ -216,10 +197,10 @@
     config: PyStoreConfig,
 ) -> PyResult<Bound<'py, PyAny>> {
     let storage = storage.into();
-    let dataset_config = (&config).into();
+    let repository_config = (&config).into();
     let store_config = (&config).into();
     pyo3_asyncio_0_21::tokio::future_into_py(py, async move {
-        PyIcechunkStore::open_existing(storage, read_only, dataset_config, store_config)
+        PyIcechunkStore::open_existing(storage, read_only, repository_config, store_config)
             .await
             .map_err(PyValueError::new_err)
     })
@@ -244,10 +225,10 @@
     config: PyStoreConfig,
 ) -> PyResult<Bound<'py, PyAny>> {
     let storage = storage.into();
-    let dataset_config = (&config).into();
+    let repository_config = (&config).into();
     let store_config = (&config).into();
     pyo3_asyncio_0_21::tokio::future_into_py(py, async move {
-        PyIcechunkStore::create(storage, dataset_config, store_config)
+        PyIcechunkStore::create(storage, repository_config, store_config)
             .await
             .map_err(PyValueError::new_err)
     })
