use std::{borrow::Cow, ops::Deref, sync::Arc};

use async_stream::try_stream;
use futures::{StreamExt, TryStreamExt};
use icechunk::{
    Store,
    format::{ChunkIndices, Path},
    session::{Session, SessionErrorKind},
    store::{StoreError, StoreErrorKind},
};
use pyo3::{
    prelude::*,
    types::{PyFunction, PyType},
};
use tokio::sync::{Mutex, RwLock};

use crate::{
    config::PyRepositoryConfig,
    conflicts::PyConflictSolver,
    errors::{PyIcechunkStoreError, PyIcechunkStoreResult},
    repository::{PyDiff, PySnapshotProperties},
    store::PyStore,
    streams::PyAsyncGenerator,
};

#[pyclass]
#[derive(Clone)]
pub struct PySession(pub Arc<RwLock<Session>>);

#[pymethods]
/// Most functions in this class block, so they need to `allow_threads` so other
/// python threads can make progress
impl PySession {
    #[classmethod]
    fn from_bytes(
        _cls: Bound<'_, PyType>,
        py: Python<'_>,
        bytes: Vec<u8>,
    ) -> PyResult<Self> {
        // This is a compute intensive task, we need to release the Gil
        py.detach(move || {
            let session =
                Session::from_bytes(bytes).map_err(PyIcechunkStoreError::SessionError)?;
            Ok(Self(Arc::new(RwLock::new(session))))
        })
    }

    fn __eq__(&self, other: &PySession) -> bool {
        Arc::ptr_eq(&self.0, &other.0)
    }

    fn as_bytes(&self, py: Python<'_>) -> PyIcechunkStoreResult<Cow<'_, [u8]>> {
        // This is a compute intensive task, we need to release the Gil
        py.detach(move || {
            let bytes =
                self.0.blocking_read().as_bytes().map_err(PyIcechunkStoreError::from)?;
            Ok(Cow::Owned(bytes))
        })
    }

    #[getter]
    pub fn read_only(&self, py: Python<'_>) -> bool {
        // This is blocking function, we need to release the Gil
        py.detach(move || self.0.blocking_read().read_only())
    }

    #[getter]
    pub fn snapshot_id(&self, py: Python<'_>) -> String {
        // This is blocking function, we need to release the Gil
        py.detach(move || self.0.blocking_read().snapshot_id().to_string())
    }

    #[getter]
    pub fn branch(&self, py: Python<'_>) -> Option<String> {
        // This is blocking function, we need to release the Gil
        py.detach(move || self.0.blocking_read().branch().map(|b| b.to_string()))
    }

    #[getter]
    pub fn has_uncommitted_changes(&self, py: Python<'_>) -> bool {
        // This is blocking function, we need to release the Gil
        py.detach(move || self.0.blocking_read().has_uncommitted_changes())
    }

    pub fn status(&self, py: Python<'_>) -> PyResult<PyDiff> {
        // This is blocking function, we need to release the Gil
        py.detach(move || {
            let session = self.0.blocking_read();

            pyo3_async_runtimes::tokio::get_runtime().block_on(async move {
                let res =
                    session.status().await.map_err(PyIcechunkStoreError::SessionError)?;
                Ok(res.into())
            })
        })
    }

    pub fn discard_changes(&self, py: Python<'_>) -> PyResult<()> {
        // This is blocking function, we need to release the Gil
<<<<<<< HEAD
        py.allow_threads(move || {
            self.0
                .blocking_write()
                .discard_changes()
                .map_err(PyIcechunkStoreError::SessionError)
        })?;
        Ok(())
    }

    pub fn move_node(
        &self,
        py: Python<'_>,
        from_path: String,
        to_path: String,
    ) -> PyResult<()> {
        let from = Path::new(from_path.as_str())
            .map_err(|e| StoreError::from(StoreErrorKind::PathError(e)))
            .map_err(PyIcechunkStoreError::StoreError)?;
        let to = Path::new(to_path.as_str())
            .map_err(|e| StoreError::from(StoreErrorKind::PathError(e)))
            .map_err(PyIcechunkStoreError::StoreError)?;
        py.allow_threads(move || {
            pyo3_async_runtimes::tokio::get_runtime().block_on(async move {
                let mut session = self.0.write().await;
                session
                    .move_node(from, to)
                    .await
                    .map_err(PyIcechunkStoreError::SessionError)
            })
        })?;
        Ok(())
    }

    pub fn move_node_async<'py>(
        &'py self,
        py: Python<'py>,
        from_path: String,
        to_path: String,
    ) -> PyResult<Bound<'py, PyAny>> {
        let from = Path::new(from_path.as_str())
            .map_err(|e| StoreError::from(StoreErrorKind::PathError(e)))
            .map_err(PyIcechunkStoreError::StoreError)?;
        let to = Path::new(to_path.as_str())
            .map_err(|e| StoreError::from(StoreErrorKind::PathError(e)))
            .map_err(PyIcechunkStoreError::StoreError)?;
        let session = self.0.clone();
        pyo3_async_runtimes::tokio::future_into_py(py, async move {
            let mut session = session.write().await;
            session
                .move_node(from, to)
                .await
                .map_err(PyIcechunkStoreError::SessionError)?;
            Ok(())
        })
    }

    pub fn reindex_array<'py>(
        &mut self,
        py: Python<'py>,
        array_path: String,
        shift_chunk: Bound<'py, PyFunction>,
    ) -> PyResult<()> {
        let array_path = Path::new(array_path.as_str())
            .map_err(|e| StoreError::from(StoreErrorKind::PathError(e)))
            .map_err(PyIcechunkStoreError::StoreError)?;
        let shift_chunk = |idx: &ChunkIndices| {
            let python_index = idx
                .0
                .clone()
                .into_pyobject(py)
                .map_err(|e| SessionErrorKind::Other(Box::new(e)))?;
            let new_index = shift_chunk
                .call1((python_index,))
                .map_err(|e| SessionErrorKind::Other(Box::new(e)))?;
            if new_index.is_none() {
                Ok(None)
            } else {
                let new_index: Vec<u32> = new_index
                    .extract()
                    .map_err(|e| SessionErrorKind::Other(Box::new(e)))?;
                Ok(Some(ChunkIndices(new_index)))
            }
        };

        // TODO: allow_threads
        pyo3_async_runtimes::tokio::get_runtime().block_on(async move {
            let mut session = self.0.write().await;
            session
                .reindex_array(&array_path, shift_chunk)
                .await
                .map_err(PyIcechunkStoreError::SessionError)?;
            Ok(())
        })
    }

    pub fn shift_array(&mut self, array_path: String, offset: Vec<i64>) -> PyResult<()> {
        let array_path = Path::new(array_path.as_str())
            .map_err(|e| StoreError::from(StoreErrorKind::PathError(e)))
            .map_err(PyIcechunkStoreError::StoreError)?;

        // TODO: allow_threads
        pyo3_async_runtimes::tokio::get_runtime().block_on(async move {
            let mut session = self.0.write().await;
            session
                .shift_array(&array_path, offset.as_slice())
                .await
                .map_err(PyIcechunkStoreError::SessionError)?;
            Ok(())
=======
        py.detach(move || {
            self.0.blocking_write().discard_changes();
>>>>>>> 9ba19153
        })
    }

    #[getter]
    pub fn store(&self, py: Python<'_>) -> PyResult<PyStore> {
        // This is blocking function, we need to release the Gil
        py.detach(move || {
            let session = self.0.blocking_read();
            let conc = session.config().get_partial_values_concurrency();
            let store = Store::from_session_and_config(self.0.clone(), conc);

            let store = Arc::new(store);
            Ok(PyStore(store))
        })
    }

    #[getter]
    pub fn config(&self, py: Python<'_>) -> PyResult<PyRepositoryConfig> {
        // This is blocking function, we need to release the Gil
        py.detach(move || {
            let session = self.0.blocking_read();
            let config = session.config().clone().into();
            Ok(config)
        })
    }

    pub fn all_virtual_chunk_locations(&self, py: Python<'_>) -> PyResult<Vec<String>> {
        // This is blocking function, we need to release the Gil
        py.detach(move || {
            let session = self.0.blocking_read();

            pyo3_async_runtimes::tokio::get_runtime().block_on(async move {
                let res = session
                    .all_virtual_chunk_locations()
                    .await
                    .map_err(PyIcechunkStoreError::SessionError)?
                    .try_collect()
                    .await
                    .map_err(PyIcechunkStoreError::SessionError)?;

                Ok(res)
            })
        })
    }

    pub fn all_virtual_chunk_locations_async<'py>(
        &'py self,
        py: Python<'py>,
    ) -> PyResult<Bound<'py, PyAny>> {
        let session = self.0.clone();
        pyo3_async_runtimes::tokio::future_into_py::<_, Vec<String>>(py, async move {
            let session = session.read().await;
            let res = session
                .all_virtual_chunk_locations()
                .await
                .map_err(PyIcechunkStoreError::SessionError)?
                .try_collect()
                .await
                .map_err(PyIcechunkStoreError::SessionError)?;

            Ok(res)
        })
    }

    /// Return vectors of coordinates, up to batch_size in length.
    ///
    /// We batch the results to make it faster.
    pub fn chunk_coordinates(
        &self,
        array_path: String,
        batch_size: u32,
    ) -> PyResult<PyAsyncGenerator> {
        // This is blocking function, we need to release the Gil
        let session = self.0.clone();
        let res = try_stream! {
            let session = session.read_owned().await;
            let array_path = array_path.try_into().map_err(|e| PyIcechunkStoreError::PyValueError(format!("Invalid path: {e}")))?;

            let stream = session
                .chunk_coordinates(&array_path)
                .await
                .map_err(PyIcechunkStoreError::SessionError)?
                .map_err(PyIcechunkStoreError::SessionError)
                .chunks(batch_size as usize);

            #[allow(unused_braces, deprecated)]
            { for await coords_vec in stream {
                let vec = coords_vec
                    .into_iter()
                    .map(|maybe_coord| {
                        maybe_coord.and_then(|coord| {
                            Python::attach(|py| {
                                coord.0.into_pyobject(py)
                                    .map(|obj| obj.unbind())
                                    .map_err(PyIcechunkStoreError::PyError)
                            })
                        })
                    })
                    .collect::<Result<Vec<_>, _>>()?;

                let vec = Python::attach(|py| {
                    vec.into_pyobject(py)
                        .map(|obj| obj.unbind())
                        .map_err(PyIcechunkStoreError::PyError)
                })?;
                yield vec
            } }
        };

        let prepared_list = Arc::new(Mutex::new(res.boxed()));
        Ok(PyAsyncGenerator::new(prepared_list))
    }

    pub fn merge(&self, other: &PySession, py: Python<'_>) -> PyResult<()> {
        // This is blocking function, we need to release the Gil
        py.detach(move || {
            // TODO: bad clone
            let other = other.0.blocking_read().deref().clone();

            pyo3_async_runtimes::tokio::get_runtime().block_on(async move {
                self.0
                    .write()
                    .await
                    .merge(other)
                    .await
                    .map_err(PyIcechunkStoreError::SessionError)?;
                Ok(())
            })
        })
    }

    pub fn merge_async<'py>(
        &'py self,
        other: &PySession,
        py: Python<'py>,
    ) -> PyResult<Bound<'py, PyAny>> {
        let session = self.0.clone();
        let other = other.0.clone();

        pyo3_async_runtimes::tokio::future_into_py(py, async move {
            let mut session = session.write().await;
            let other = other.read().await.deref().clone();
            session.merge(other).await.map_err(PyIcechunkStoreError::SessionError)?;
            Ok(())
        })
    }

    #[pyo3(signature = (message, metadata=None, rebase_with=None, rebase_tries=1_000))]
    pub fn commit(
        &self,
        py: Python<'_>,
        message: &str,
        metadata: Option<PySnapshotProperties>,
        rebase_with: Option<PyConflictSolver>,
        rebase_tries: Option<u16>,
    ) -> PyResult<String> {
        let metadata = metadata.map(|m| m.into());
        // This is blocking function, we need to release the Gil
        py.detach(move || {
            pyo3_async_runtimes::tokio::get_runtime().block_on(async {
                let mut session = self.0.write().await;
                let snapshot_id = if let Some(solver) = rebase_with {
                    session
                        .commit_rebasing(
                            solver.as_ref(),
                            rebase_tries.unwrap_or(1_000),
                            message,
                            metadata,
                            |_| async {},
                            |_| async {},
                        )
                        .await
                } else {
                    session.commit(message, metadata).await
                }
                .map_err(PyIcechunkStoreError::SessionError)?;
                Ok(snapshot_id.to_string())
            })
        })
    }

    pub fn commit_async<'py>(
        &'py self,
        py: Python<'py>,
        message: &str,
        metadata: Option<PySnapshotProperties>,
        rebase_with: Option<PyConflictSolver>,
        rebase_tries: Option<u16>,
    ) -> PyResult<Bound<'py, PyAny>> {
        let session = self.0.clone();
        let message = message.to_owned();

        pyo3_async_runtimes::tokio::future_into_py(py, async move {
            let metadata = metadata.map(|m| m.into());
            let mut session = session.write().await;
            let snapshot_id = if let Some(solver) = rebase_with {
                session
                    .commit_rebasing(
                        solver.as_ref(),
                        rebase_tries.unwrap_or(1_000),
                        &message,
                        metadata,
                        |_| async {},
                        |_| async {},
                    )
                    .await
            } else {
                session.commit(&message, metadata).await
            }
            .map_err(PyIcechunkStoreError::SessionError)?;
            Ok(snapshot_id.to_string())
        })
    }

    pub fn amend(
        &self,
        py: Python<'_>,
        message: &str,
        metadata: Option<PySnapshotProperties>,
    ) -> PyResult<String> {
        let metadata = metadata.map(|m| m.into());
        // This is blocking function, we need to release the Gil
        py.allow_threads(move || {
            pyo3_async_runtimes::tokio::get_runtime().block_on(async {
                let mut session = self.0.write().await;
                let snapshot_id = session
                    .amend(message, metadata)
                    .await
                    .map_err(PyIcechunkStoreError::SessionError)?;
                Ok(snapshot_id.to_string())
            })
        })
    }

    pub fn amend_async<'py>(
        &'py self,
        py: Python<'py>,
        message: &str,
        metadata: Option<PySnapshotProperties>,
    ) -> PyResult<Bound<'py, PyAny>> {
        let session = self.0.clone();
        let message = message.to_owned();

        pyo3_async_runtimes::tokio::future_into_py(py, async move {
            let metadata = metadata.map(|m| m.into());
            let mut session = session.write().await;
            let snapshot_id = session
                .amend(&message, metadata)
                .await
                .map_err(PyIcechunkStoreError::SessionError)?;
            Ok(snapshot_id.to_string())
        })
    }

    #[pyo3(signature = (message, metadata=None))]
    pub fn flush(
        &self,
        py: Python<'_>,
        message: &str,
        metadata: Option<PySnapshotProperties>,
    ) -> PyResult<String> {
        let metadata = metadata.map(|m| m.into());
        // This is blocking function, we need to release the Gil
        py.detach(move || {
            pyo3_async_runtimes::tokio::get_runtime().block_on(async {
                let mut session = self.0.write().await;
                let snapshot_id = session
                    .flush(message, metadata)
                    .await
                    .map_err(PyIcechunkStoreError::SessionError)?;
                Ok(snapshot_id.to_string())
            })
        })
    }

    pub fn flush_async<'py>(
        &'py self,
        py: Python<'py>,
        message: &str,
        metadata: Option<PySnapshotProperties>,
    ) -> PyResult<Bound<'py, PyAny>> {
        let session = self.0.clone();
        let message = message.to_owned();

        pyo3_async_runtimes::tokio::future_into_py(py, async move {
            let metadata = metadata.map(|m| m.into());
            let mut session = session.write().await;
            let snapshot_id = session
                .flush(&message, metadata)
                .await
                .map_err(PyIcechunkStoreError::SessionError)?;
            Ok(snapshot_id.to_string())
        })
    }

    pub fn rebase(&self, solver: PyConflictSolver, py: Python<'_>) -> PyResult<()> {
        // This is blocking function, we need to release the Gil
        py.detach(move || {
            let solver = solver.as_ref();
            pyo3_async_runtimes::tokio::get_runtime().block_on(async {
                self.0
                    .write()
                    .await
                    .rebase(solver)
                    .await
                    .map_err(PyIcechunkStoreError::SessionError)?;
                Ok(())
            })
        })
    }

    pub fn rebase_async<'py>(
        &'py self,
        py: Python<'py>,
        solver: PyConflictSolver,
    ) -> PyResult<Bound<'py, PyAny>> {
        let session = self.0.clone();

        pyo3_async_runtimes::tokio::future_into_py(py, async move {
            let mut session = session.write().await;
            let solver = solver.as_ref();
            session.rebase(solver).await.map_err(PyIcechunkStoreError::SessionError)?;
            Ok(())
        })
    }
}<|MERGE_RESOLUTION|>--- conflicted
+++ resolved
@@ -28,7 +28,7 @@
 pub struct PySession(pub Arc<RwLock<Session>>);
 
 #[pymethods]
-/// Most functions in this class block, so they need to `allow_threads` so other
+/// Most functions in this class block, so they need to `detach` so other
 /// python threads can make progress
 impl PySession {
     #[classmethod]
@@ -97,8 +97,7 @@
 
     pub fn discard_changes(&self, py: Python<'_>) -> PyResult<()> {
         // This is blocking function, we need to release the Gil
-<<<<<<< HEAD
-        py.allow_threads(move || {
+        py.detach(move || {
             self.0
                 .blocking_write()
                 .discard_changes()
@@ -206,10 +205,6 @@
                 .await
                 .map_err(PyIcechunkStoreError::SessionError)?;
             Ok(())
-=======
-        py.detach(move || {
-            self.0.blocking_write().discard_changes();
->>>>>>> 9ba19153
         })
     }
 
