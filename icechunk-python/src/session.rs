--- conflicted
+++ resolved
@@ -407,12 +407,7 @@
         })
     }
 
-<<<<<<< HEAD
     pub fn amend(
-=======
-    #[pyo3(signature = (message, metadata=None))]
-    pub fn flush(
->>>>>>> 121d6ecc
         &self,
         py: Python<'_>,
         message: &str,
@@ -424,11 +419,7 @@
             pyo3_async_runtimes::tokio::get_runtime().block_on(async {
                 let mut session = self.0.write().await;
                 let snapshot_id = session
-<<<<<<< HEAD
                     .amend(message, metadata)
-=======
-                    .flush(message, metadata)
->>>>>>> 121d6ecc
                     .await
                     .map_err(PyIcechunkStoreError::SessionError)?;
                 Ok(snapshot_id.to_string())
@@ -436,11 +427,7 @@
         })
     }
 
-<<<<<<< HEAD
     pub fn amend_async<'py>(
-=======
-    pub fn flush_async<'py>(
->>>>>>> 121d6ecc
         &'py self,
         py: Python<'py>,
         message: &str,
@@ -453,11 +440,48 @@
             let metadata = metadata.map(|m| m.into());
             let mut session = session.write().await;
             let snapshot_id = session
-<<<<<<< HEAD
                 .amend(&message, metadata)
-=======
+                .await
+                .map_err(PyIcechunkStoreError::SessionError)?;
+            Ok(snapshot_id.to_string())
+        })
+    }
+
+    #[pyo3(signature = (message, metadata=None))]
+    pub fn flush(
+        &self,
+        py: Python<'_>,
+        message: &str,
+        metadata: Option<PySnapshotProperties>,
+    ) -> PyResult<String> {
+        let metadata = metadata.map(|m| m.into());
+        // This is blocking function, we need to release the Gil
+        py.allow_threads(move || {
+            pyo3_async_runtimes::tokio::get_runtime().block_on(async {
+                let mut session = self.0.write().await;
+                let snapshot_id = session
+                    .flush(message, metadata)
+                    .await
+                    .map_err(PyIcechunkStoreError::SessionError)?;
+                Ok(snapshot_id.to_string())
+            })
+        })
+    }
+
+    pub fn flush_async<'py>(
+        &'py self,
+        py: Python<'py>,
+        message: &str,
+        metadata: Option<PySnapshotProperties>,
+    ) -> PyResult<Bound<'py, PyAny>> {
+        let session = self.0.clone();
+        let message = message.to_owned();
+
+        pyo3_async_runtimes::tokio::future_into_py(py, async move {
+            let metadata = metadata.map(|m| m.into());
+            let mut session = session.write().await;
+            let snapshot_id = session
                 .flush(&message, metadata)
->>>>>>> 121d6ecc
                 .await
                 .map_err(PyIcechunkStoreError::SessionError)?;
             Ok(snapshot_id.to_string())
