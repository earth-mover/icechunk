<<<<<<< HEAD
import numpy as np

import icechunk
=======
>>>>>>> b1064403
import zarr
from tests.conftest import parse_repo

rng = np.random.default_rng(seed=12345)


<<<<<<< HEAD
async def test_store_clear_metadata_list() -> None:
    store = icechunk.IcechunkStore.create(
        storage=icechunk.StorageConfig.memory("test"),
        config=icechunk.StoreConfig(inline_chunk_threshold_bytes=1),
    )
=======
async def test_store_clear() -> None:
    repo = parse_repo("memory", "test")
    session = repo.writeable_session("main")
    store = session.store()
>>>>>>> b1064403

    zarr.group(store=store)
    session.commit("created node /")

    session = repo.writeable_session("main")
    store = session.store()
    await store.clear()
    zarr.group(store=store)
    assert len([_ async for _ in store.list_prefix("/")]) == 1


async def test_store_clear_chunk_list() -> None:
    store = icechunk.IcechunkStore.create(
        storage=icechunk.StorageConfig.memory("test"),
        config=icechunk.StoreConfig(inline_chunk_threshold_bytes=1),
    )

    array_kwargs = dict(
        name="0", shape=(1, 3, 5, 1), chunks=(1, 3, 2, 1), fill_value=-1, dtype=np.int64
    )
    group = zarr.group(store=store)
    group.create_array(**array_kwargs)
    store.commit("created node /")

    await store.clear()
    zarr.group(store=store)
    array = group.create_array(**array_kwargs)
    assert len([_ async for _ in store.list_prefix("/")]) == 2
    array[:] = rng.integers(
        low=0, high=1234, size=array_kwargs["shape"], dtype=array_kwargs["dtype"]
    )
    keys = [_ async for _ in store.list_prefix("/")]
    assert len(keys) == 2 + 3, keys<|MERGE_RESOLUTION|>--- conflicted
+++ resolved
@@ -1,27 +1,15 @@
-<<<<<<< HEAD
 import numpy as np
 
-import icechunk
-=======
->>>>>>> b1064403
 import zarr
 from tests.conftest import parse_repo
 
 rng = np.random.default_rng(seed=12345)
 
 
-<<<<<<< HEAD
 async def test_store_clear_metadata_list() -> None:
-    store = icechunk.IcechunkStore.create(
-        storage=icechunk.StorageConfig.memory("test"),
-        config=icechunk.StoreConfig(inline_chunk_threshold_bytes=1),
-    )
-=======
-async def test_store_clear() -> None:
     repo = parse_repo("memory", "test")
     session = repo.writeable_session("main")
     store = session.store()
->>>>>>> b1064403
 
     zarr.group(store=store)
     session.commit("created node /")
@@ -34,17 +22,16 @@
 
 
 async def test_store_clear_chunk_list() -> None:
-    store = icechunk.IcechunkStore.create(
-        storage=icechunk.StorageConfig.memory("test"),
-        config=icechunk.StoreConfig(inline_chunk_threshold_bytes=1),
-    )
+    repo = parse_repo("memory", "test")
+    session = repo.writeable_session("main")
+    store = session.store()
 
     array_kwargs = dict(
         name="0", shape=(1, 3, 5, 1), chunks=(1, 3, 2, 1), fill_value=-1, dtype=np.int64
     )
     group = zarr.group(store=store)
     group.create_array(**array_kwargs)
-    store.commit("created node /")
+    session.commit("created node /")
 
     await store.clear()
     zarr.group(store=store)
