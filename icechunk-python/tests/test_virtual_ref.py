--- conflicted
+++ resolved
@@ -416,125 +416,13 @@
         array[0]
 
 
-<<<<<<< HEAD
-async def test_async_single_virtual_ref() -> None:
-    """Test async API for setting a single virtual reference."""
-    config = RepositoryConfig.default()
-    container = VirtualChunkContainer(
-        "https://earthmover-sample-data.s3.amazonaws.com", http_store()
-    )
-    config.set_virtual_chunk_container(container)
-
-    repo = Repository.open_or_create(
-        storage=in_memory_storage(),
-        config=config,
-        authorize_virtual_chunk_access={
-            "https://earthmover-sample-data.s3.amazonaws.com": None
-        },
-    )
-    session = repo.writable_session("main")
-    store = session.store
-
-    _array = zarr.create_array(
-        store, shape=(1,), chunks=(1,), dtype="float32", compressors=None
-    )
-
-    # Use async API to set virtual ref
-    await store.set_virtual_ref_async(
-        "c/0",
-        "https://earthmover-sample-data.s3.amazonaws.com/netcdf/oscar_vel2018.nc",
-        offset=22306,
-        length=4,
-    )
-
-    # Verify the virtual ref was set
-    buffer_prototype = zarr.core.buffer.default_buffer_prototype()
-    result = await store.get("c/0", prototype=buffer_prototype)
-    assert result is not None
-    assert len(result.to_bytes()) == 4
-
-
-async def test_async_multiple_virtual_refs() -> None:
-    """Test async API for setting multiple virtual references."""
-    prefix = str(uuid.uuid4())
-    etags = write_chunks_to_minio(
-        [
-            (f"{prefix}/chunk-1", b"first"),
-            (f"{prefix}/chunk-2", b"second"),
-        ],
-    )
-
-    config = RepositoryConfig.default()
-    store_config = s3_store(
-        region="us-east-1",
-        endpoint_url="http://localhost:9000",
-        allow_http=True,
-        s3_compatible=True,
-        force_path_style=True,
-    )
-    container = VirtualChunkContainer("s3://testbucket", store_config)
-    config.set_virtual_chunk_container(container)
-    credentials = containers_credentials(
-        {
-            "s3://testbucket": s3_credentials(
-                access_key_id="minio123", secret_access_key="minio123"
-            )
-        }
-    )
-
-    repo = Repository.open_or_create(
-        storage=in_memory_storage(),
-        config=config,
-        authorize_virtual_chunk_access=credentials,
-=======
 def test_cannot_write_invalid_urls() -> None:
     repo = Repository.create(
         storage=in_memory_storage(),
->>>>>>> ea3511a7
     )
     session = repo.writable_session("main")
     store = session.store
 
-<<<<<<< HEAD
-    _array = zarr.create_array(
-        store, shape=(2, 1, 1), chunks=(1, 1, 1), dtype="i4", compressors=None
-    )
-
-    # Use async API to set multiple virtual refs
-    res = await store.set_virtual_refs_async(
-        array_path="/",
-        validate_containers=True,
-        chunks=[
-            VirtualChunkSpec(
-                index=[0, 0, 0],
-                location=f"s3://testbucket/{prefix}/chunk-1",
-                offset=0,
-                length=4,
-                etag_checksum=etags[0],
-            ),
-            VirtualChunkSpec(
-                index=[1, 0, 0],
-                location=f"s3://testbucket/{prefix}/chunk-2",
-                offset=1,
-                length=4,
-                etag_checksum=etags[1],
-            ),
-        ],
-    )
-
-    # Should succeed with no validation errors
-    assert res is None
-
-    # Verify the virtual refs were set
-    buffer_prototype = zarr.core.buffer.default_buffer_prototype()
-    first = await store.get("c/0/0/0", prototype=buffer_prototype)
-    assert first is not None
-    assert first.to_bytes() == b"firs"  # codespell:ignore firs
-
-    second = await store.get("c/1/0/0", prototype=buffer_prototype)
-    assert second is not None
-    assert second.to_bytes() == b"econ"
-=======
     zarr.create_array(store, shape=(5,), chunks=(1,), dtype="i4", compressors=None)
 
     with pytest.raises(IcechunkError, match="error parsing"):
@@ -572,5 +460,4 @@
                     length=4,
                 ),
             ],
-        )
->>>>>>> ea3511a7
+        )