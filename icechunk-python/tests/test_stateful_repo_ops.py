--- conflicted
+++ resolved
@@ -29,11 +29,7 @@
 )
 
 import zarr.testing.strategies as zrst
-<<<<<<< HEAD
-from icechunk import Repository, Storage
-=======
 from icechunk import Repository, in_memory_storage
->>>>>>> 36f1a49e
 from zarr.testing.stateful import SyncStoreWrapper
 
 # JSON file contents, keep it simple
@@ -203,11 +199,7 @@
 
     @initialize(data=st.data(), target=branches)
     def initialize(self, data) -> str:
-<<<<<<< HEAD
-        self.repo = Repository.create(Storage.in_memory())
-=======
         self.repo = Repository.create(in_memory_storage())
->>>>>>> 36f1a49e
         self.session = self.repo.writable_session(DEFAULT_BRANCH)
 
         HEAD = self.repo.lookup_branch(DEFAULT_BRANCH)
