--- conflicted
+++ resolved
@@ -41,29 +41,6 @@
     return store
 
 
-<<<<<<< HEAD
-def generate_task_array(task: Task):
-    np.random.seed(task.seed)
-    nx = len(range(*task.area[0].indices(1000)))
-    ny = len(range(*task.area[1].indices(1000)))
-    return np.random.rand(nx, ny)
-
-
-async def execute_task(task: Task) -> bytes:  # noqa: RUF029
-    store = mk_store(read_only=False, task=task)
-
-    group = zarr.group(store=store, overwrite=False)
-    array = cast(zarr.Array, group["array"])
-    array[task.area] = generate_task_array(task)
-    return store.change_set_bytes()
-
-
-def run_task(task: Task):
-    return asyncio.run(execute_task(task))
-
-
-=======
->>>>>>> ec0cb97a
 async def test_distributed_writers():
     """Write to an array using uncoordinated writers, distributed via Dask.
 
