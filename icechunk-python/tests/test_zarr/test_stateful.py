--- conflicted
+++ resolved
@@ -6,19 +6,14 @@
 from hypothesis import assume, note
 from hypothesis.stateful import (
     Settings,
-    initialize,
     invariant,
     precondition,
     rule,
     run_state_machine_as_test,
 )
 
-<<<<<<< HEAD
-from icechunk import IcechunkStore, StorageConfig
+from icechunk import Repository, StorageConfig
 from zarr.core.buffer import default_buffer_prototype
-=======
-from icechunk import Repository, StorageConfig
->>>>>>> b1064403
 from zarr.testing.stateful import ZarrHierarchyStateMachine, ZarrStoreStateMachine
 from zarr.testing.strategies import (
     node_names,
