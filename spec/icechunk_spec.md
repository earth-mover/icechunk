# Icechunk Specification

The Icechunk specification is a storage specification for [Zarr](https://zarr-specs.readthedocs.io/en/latest/specs.html) data.
Icechunk is inspired by Apache Iceberg and borrows many concepts and ideas from the [Iceberg Spec](https://iceberg.apache.org/spec/#version-2-row-level-deletes).

<<<<<<< HEAD
This specification describes a single Icechunk **store**.
A store is a Zarr store containing one or more interrelated Arrays and Groups, which must be updated consistently.
The most common scenarios is for a store to contain a single Zarr group with multiple arrays, each corresponding to different physical variables but sharing common spatiotemporal coordinates.
However, formally a store can be any valid Zarr hierarchy, from a single Array to a deeply nested structure of Groups and Arrays.
=======
This specification describes a single Icechunk **dataset**.
A dataset is defined as a Zarr store containing one or more interrelated Arrays and Groups which must be updated consistently.
The most common scenario is for a dataset to contain a single Zarr group with multiple arrays, each corresponding to different physical variables but sharing common spatiotemporal coordinates.
However, formally a dataset can be any valid Zarr hierarchy, from a single Array to a deeply nested structure of Groups and Arrays.
>>>>>>> ad737334

## Goals

The goals of the specification are as follows:

1. **Serializable isolation** - Reads will be isolated from concurrent writes and always use a committed snapshot of a store. Writes to arrays will be commited via a single atomic operation and will not be partially visible. Readers will not acquire locks.
2. **Chunk sharding and references** - Chunk storage is decoupled from specific file names. Multiple chunks can be packed into a single object (sharding). Zarr-compatible chunks within other file formats (e.g. HDF5, NetCDF) can be referenced.
3. **Time travel** - Previous snapshots of a store remain accessible after new ones have been written. Reverting to an early snapshot is trivial and inexpensive.
4. **Schema Evolution** - Arrays and Groups can be added, renamed, and removed from the hierarchy with minimal overhead.

### Non Goals

1. **Low Latency** - Icechunk is designed to support analytical workloads for large stores. We accept that the extra layers of metadata files and indirection will introduce additional cold-start latency compared to regular Zarr. 

### Filesytem Operations

Icechunk only requires that file systems support the following operations:

- **In-place write** - Files are not moved or altered once they are written.
- **Seekable reads** - Chunk file formats may require seek support (e.g. shards).
- **Deletes** - Stores delete files that are no longer used (via a garbage-collection operation).

These requirements are compatible with object stores, like S3, as well as with filesystems.

Stores do not require random-access writes. Once written, chunk and metadata files are immutable until they are deleted.

## Specification

### Overview

Icechunk uses a series of linked metadata files to describe the state of the store.

<<<<<<< HEAD
- The **state file** is the entry point to the store. It stores a record of snapshots, each of which is a pointer to a single structure file.
- The **structure file** records all of the different arrays and groups in the store, plus their metadata. Every new commit creates a new structure file. The structure file contains pointers to one or more chunk manifests files and [optionally] attribute files.
- **Chunk Manifests** store references to individual chunks.
- **Attributes files** provide a way to store additional user-defined attributes for arrays and groups outside of the structure file. This is important when the attributes are very large, to prevent the structure file from becoming too big.
- **Chunk files** store the actual compressed chunk data.

When reading a store, the client first opens the state file and chooses a specific snapshot to open.
The client then reads the structure file to determine the structure and hierarchy of the store.
When fetching data from an array, the client first examines the chunk manifest file[s] for that array and finally fetches the chunks referenced therein.

When writing a new store snapshot, the client first writes a new set of chunks and chunk manifests, and then generates a new structure file. Finally, in an atomic swap operation, it replaces the state file with a new state file recording the presence of the new snapshot.
=======
- The **state file** is the entry point to the dataset. It stores a record of snapshots, each of which is a pointer to a single structure file.
- The **structure file** records all of the different arrays and groups in the dataset, plus their metadata. Every new commit creates a new structure file. The structure file contains pointers to one or more chunk manifests files and [optionally] attribute files.
- **Chunk Manifests** store references to individual chunks. A single manifest may store references for multiple arrays or a subset of all the references for a single array.
- **Attributes files** provide a way to store additional user-defined attributes for arrays and groups outside of the structure file. This is important when the attributes are very large.
- **Chunk files** store the actual compressed chunk data, potentially containing data for multiple chunks in a single file.

When reading a dataset, the client first opens the state file and chooses a structure file corresponding to a specific snapshot to open.
The client then reads the structure file to determine the structure and hierarchy of the dataset.

When fetching data from an array, the client first examines the chunk manifest file[s] for that array and finally fetches the chunks referenced therein.
When writing a new dataset snapshot, the client first writes a new set of chunks and chunk manifests, and then generates a new structure file. Finally, in an atomic swap operation, it replaces the state file with a new state file recording the presence of the new snapshot.
>>>>>>> ad737334
Ensuring atomicity of the swap operation is the responsibility of the [catalog](#catalog).


```mermaid
flowchart TD
    subgraph catalog
    state[State File]
    end
    subgraph metadata
    subgraph structure
    structure1[Structure File 1]
    structure2[Structure File 2]
    end
    subgraph attributes
    attrs[Attribute File]
    end
    subgraph manifests
    manifestA[Chunk Manifest A]
    manifestB[Chunk Manifest B]
    end
    end
    subgraph data
    chunk1[Chunk File 1]
    chunk2[Chunk File 2]
    chunk3[Chunk File 3]
    chunk4[Chunk File 4]
    end
    
    state -- snapshot ID --> structure2
    structure1 --> attrs
    structure1 --> manifestA
    structure2 --> attrs
    structure2 -->manifestA
    structure2 -->manifestB
    manifestA --> chunk1
    manifestA --> chunk2
    manifestB --> chunk3
    manifestB --> chunk4
    
```

### State File

The **state file** records the current state of the store.
All transactions occur by updating or replacing the state file.
The state file contains, at minimum, a pointer to the latest structure file snapshot.
A state file doesn't actually have to be a file; responsibility for storing, retrieving, and updating a state file lies with the [catalog](#catalog), and different catalog implementations may do this in different ways.
Below we describe the state file as a JSON file, which is the most straightforward implementation.

The contents of the state file metadata must be compatible with the following JSON schema:

[TODO: convert to JSON schema]

| Name | Required | Type | Description |
|--|--|--|--|
| id | YES | str UID | A unique identifier for the store |
| generation | YES | int | An integer which must be incremented whenever the state file is updated |
| store_root | NO | str | A URI which points to the root location of the store in object storage. If blank, the store root is assumed to be in the same directory as the state file itself. | 
| snapshots | YES | array[snapshot] | A list of all of the snapshots. |
| refs | NO | mapping[reference] | A mapping of references (string names) to snapshots |

A snapshot contains the following properties

| Name | Required | Type | Description |
|--|--|--|--|
| snapshot-id | YES | str UID | Unique identifier for the snapshot |
| parent-snapshot-id | YES |  null OR str UID | Parent snapshot (null for no parent) |
| timestamp-ms | YES | int | When was snapshot commited |
| structure-file | YES | str | Name of the structure file for this snapshot |
| properties | NO | object | arbitrary user-defined attributes to associate with this snapshot | 

References are a mapping of string names to snapshots


| Name | Required | Type | Description |
|--|--|--|--|
| name | YES | str | Name of the reference|
| snapshot-id | YES | str UID | What snaphot does it point to |
| type | YES | "tag" / "branch" | Whether the reference is a tag or a branch | 

### File Layout

The state file can be stored separately from the rest of the data or together with it. The rest of the data files must be kept in a directory with the following structure.

- `$ROOT` base URI (s3, gcs, file, etc.)
- `$ROOT/state.json` (optional) state file
- `$ROOT/s/` for the structure files
- `$ROOT/a/` for attribute files
- `$ROOT/m/` for array chunk manifests
- `$ROOT/c/` for array chunks

### Structure Files

The structure file fully describes the schema of the store, including all arrays and groups.

The structure file is a Parquet file.
Each row of the file represents an individual node (array or group) of the Zarr store. 

The structure file has the following Arrow schema:

```
id: uint32 not null
  -- field metadata --
  description: 'unique identifier for the node'
type: string not null
  -- field metadata --
  description: 'array or group'
path: string not null
  -- field metadata --
  description: 'path to the node within the store'
array_metadata: struct<shape: list<item: uint16> not null, data_type: string not null, fill_value: binary, dimension_names: list<item: string>, chunk_grid: struct<name: string not null, configuration: struct<chunk_shape: list<item: uint16> not null> not null>, chunk_key_encoding: struct<name: string not null, configuration: struct<separator: string not null> not null>, codecs: list<item: struct<name: string not null, configuration: binary>>>
  child 0, shape: list<item: uint16> not null
      child 0, item: uint16
  child 1, data_type: string not null
  child 2, fill_value: binary
  child 3, dimension_names: list<item: string>
      child 0, item: string
  child 4, chunk_grid: struct<name: string not null, configuration: struct<chunk_shape: list<item: uint16> not null> not null>
      child 0, name: string not null
      child 1, configuration: struct<chunk_shape: list<item: uint16> not null> not null
          child 0, chunk_shape: list<item: uint16> not null
              child 0, item: uint16
  child 5, chunk_key_encoding: struct<name: string not null, configuration: struct<separator: string not null> not null>
      child 0, name: string not null
      child 1, configuration: struct<separator: string not null> not null
          child 0, separator: string not null
  child 6, codecs: list<item: struct<name: string not null, configuration: binary>>
      child 0, item: struct<name: string not null, configuration: binary>
          child 0, name: string not null
          child 1, configuration: binary
  -- field metadata --
  description: 'All the Zarr array metadata'
inline_attrs: binary
  -- field metadata --
  description: 'user-defined attributes, stored inline with this entry'
attrs_reference: struct<attrs_file: string not null, row: uint16 not null, flags: uint16>
  child 0, attrs_file: string not null
  child 1, row: uint16 not null
  child 2, flags: uint16
  -- field metadata --
  description: 'user-defined attributes, stored in a separate attributes ' + 4
manifests: list<item: struct<manifest_id: uint16 not null, row: uint16 not null, extent: list<item: fixed_size_list<item: uint16>[2]> not null, flags: uint16>>
  child 0, item: struct<manifest_id: uint16 not null, row: uint16 not null, extent: list<item: fixed_size_list<item: uint16>[2]> not null, flags: uint16>
      child 0, manifest_id: uint16 not null
      child 1, row: uint16 not null
      child 2, extent: list<item: fixed_size_list<item: uint16>[2]> not null
          child 0, item: fixed_size_list<item: uint16>[2]
              child 0, item: uint16
      child 3, flags: uint16
```

### Attributes Files

Attribute files hold user-defined attributes separately from the structure file.

### Chunk Manifest Files

A chunk manifest file stores chunk references.
Chunk references from multiple arrays can be stored in the same chunk manifest.
The chunks from a single array can also be spread across multiple manifests.

Chunk manifest files are Parquet files.
They have the following arrow schema.

```
array_id: uint32 not null
coord: binary not null
inline_data: binary
chunk_id: binary
virtual_path: string
offset: uint64
length: uint32 not null
```

- **id** - unique ID for the chunk.
- **array_id** - ID for the array this is part of
- **coord** - position of the chunk within the array. See _chunk coord encoding_ for more detail
- **chunk_file** - the name of the file in which the chunk resides
- **offset** - offset in bytes
- **length** - size in bytes

#### Chunk Coord Encoding

Chunk coords are tuples of positive ints (e.g. `(5, 30, 10)`).
In normal Zarr, chunk keys are encoded as strings (e.g. `5.30.10`).
We want an encoding is:
- efficient (minimal storage size)
- sortable
- useable as a predicate in Arrow

The first two requirements rule out string encoding.
The latter requirement rules out structs or lists.

So we opt for a variable length binary encoding.
The chunk coord is created by encoding each element of the tuple a big endian `uint16` and then simply concatenating the bytes together in order. For the common case of arrays <= 4 dimensions, this would use 8 bytes or less per chunk coord.

### Chunk Files

Chunk files contain the compressed binary chunks of a Zarr array.
Icechunk permits quite a bit of flexibility about how chunks are stored.
Chunk files can be:

- One chunk per chunk file (i.e. standard Zarr)
- Multiple contiguous chunks from the same array in a single chunk file (similar to Zarr V3 shards)
- Chunks from multiple different arrays in the same file
- Other file types (e.g. NetCDF, HDF5) which contain Zarr-compatible chunks

Applications may choose to arrange chunks within files in different ways to optimize I/O patterns.

## Catalog

An Icechunk _catalog_ is a database for keeping track of one or more state files for Icechunk Stores.
This specification is limited to the Store itself, and does not specify in detail all of the possible features or capabilities of a catalog.

A catalog must support the following basic logical interface (here defined in Python pseudocode):

```python
def create_store(store_identifier, initial_state: StateMetadata) -> None
    """Create a new store in the catalog"""
    ...

def load_store(store_identifier) -> StateMetadata:
    """Retrieve the state metadata for a single store."""
    ...

def commit_store(store_identifier, previous_generation: int, new_state: StateMetadata) -> None:
    """Atomically update a store's statefile.
    Should fail if another session has incremented the generation parameter."""
    ...

def delete_store(store_identifier) -> None:
    """Remove a store from the catalog."""
    ...
```

## Algorithms

### Initialize New Store

### Write Snapshot

### Read Snapshot

### Expire Snapshots


## Appendices

### Comparison with Iceberg

Like Iceberg, Icechunk uses a series of linked metadata files to describe the state of the store.
But while Iceberg describes a table, the Icechunk store is a Zarr store (hierarchical structure of Arrays and Groups.)

| Iceberg Entity | Icechunk Entity | Comment |
|--|--|--|
| Table | Store | The fundamental entity described by the spec |
| Column | Array | The logical container for a homogenous collection of values | 
| Metadata File | State File | The highest-level entry point into the dataset |
| Snapshot | Snapshot | A single committed snapshot of the dataset |
| Catalog | Catalog | A central place to track changes to one or more state files |<|MERGE_RESOLUTION|>--- conflicted
+++ resolved
@@ -3,17 +3,10 @@
 The Icechunk specification is a storage specification for [Zarr](https://zarr-specs.readthedocs.io/en/latest/specs.html) data.
 Icechunk is inspired by Apache Iceberg and borrows many concepts and ideas from the [Iceberg Spec](https://iceberg.apache.org/spec/#version-2-row-level-deletes).
 
-<<<<<<< HEAD
-This specification describes a single Icechunk **store**.
-A store is a Zarr store containing one or more interrelated Arrays and Groups, which must be updated consistently.
-The most common scenarios is for a store to contain a single Zarr group with multiple arrays, each corresponding to different physical variables but sharing common spatiotemporal coordinates.
-However, formally a store can be any valid Zarr hierarchy, from a single Array to a deeply nested structure of Groups and Arrays.
-=======
 This specification describes a single Icechunk **dataset**.
 A dataset is defined as a Zarr store containing one or more interrelated Arrays and Groups which must be updated consistently.
 The most common scenario is for a dataset to contain a single Zarr group with multiple arrays, each corresponding to different physical variables but sharing common spatiotemporal coordinates.
 However, formally a dataset can be any valid Zarr hierarchy, from a single Array to a deeply nested structure of Groups and Arrays.
->>>>>>> ad737334
 
 ## Goals
 
@@ -46,19 +39,6 @@
 
 Icechunk uses a series of linked metadata files to describe the state of the store.
 
-<<<<<<< HEAD
-- The **state file** is the entry point to the store. It stores a record of snapshots, each of which is a pointer to a single structure file.
-- The **structure file** records all of the different arrays and groups in the store, plus their metadata. Every new commit creates a new structure file. The structure file contains pointers to one or more chunk manifests files and [optionally] attribute files.
-- **Chunk Manifests** store references to individual chunks.
-- **Attributes files** provide a way to store additional user-defined attributes for arrays and groups outside of the structure file. This is important when the attributes are very large, to prevent the structure file from becoming too big.
-- **Chunk files** store the actual compressed chunk data.
-
-When reading a store, the client first opens the state file and chooses a specific snapshot to open.
-The client then reads the structure file to determine the structure and hierarchy of the store.
-When fetching data from an array, the client first examines the chunk manifest file[s] for that array and finally fetches the chunks referenced therein.
-
-When writing a new store snapshot, the client first writes a new set of chunks and chunk manifests, and then generates a new structure file. Finally, in an atomic swap operation, it replaces the state file with a new state file recording the presence of the new snapshot.
-=======
 - The **state file** is the entry point to the dataset. It stores a record of snapshots, each of which is a pointer to a single structure file.
 - The **structure file** records all of the different arrays and groups in the dataset, plus their metadata. Every new commit creates a new structure file. The structure file contains pointers to one or more chunk manifests files and [optionally] attribute files.
 - **Chunk Manifests** store references to individual chunks. A single manifest may store references for multiple arrays or a subset of all the references for a single array.
@@ -70,7 +50,6 @@
 
 When fetching data from an array, the client first examines the chunk manifest file[s] for that array and finally fetches the chunks referenced therein.
 When writing a new dataset snapshot, the client first writes a new set of chunks and chunk manifests, and then generates a new structure file. Finally, in an atomic swap operation, it replaces the state file with a new state file recording the presence of the new snapshot.
->>>>>>> ad737334
 Ensuring atomicity of the swap operation is the responsibility of the [catalog](#catalog).
 
 
