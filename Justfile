alias fmt := format
alias pre := pre-commit

# run all tests
test *args='':
  cargo test --all --all-targets {{args}}

<<<<<<< HEAD
doctest *args='':
  cargo test --doc {{args}}
=======
# run all tests with logs enabled
test-logs level *args='':
  RUST_LOG=icechunk={{level}} cargo test --all --all-targets {{args}} -- --nocapture
>>>>>>> 873e3473

# compile but don't run all tests
compile-tests *args='':
  cargo test --no-run {{args}}

# build debug version
build *args='':
  cargo build {{args}}

# build release version
build-release *args='':
  cargo build --release {{args}}

# run clippy
lint *args='':
  cargo clippy --all-features {{args}}

# reformat all rust files
format *args='':
  cargo fmt --all {{args}}

# reformat all nix files
format-nix *args='':
  alejandra .

# run cargo deny to check dependencies
check-deps *args='':
  cargo deny --all-features check {{args}}

run-all-examples:
  for example in icechunk/examples/*.rs; do cargo run --example "$(basename "${example%.rs}")"; done

# run all checks that CI actions will run
pre-commit $RUSTFLAGS="-D warnings -W unreachable-pub -W bare-trait-objects":
  just compile-tests "--locked"
  just build
  just format "--check"
  just lint "-p icechunk -p icechunk-python"
  just doctest
  just test
  just run-all-examples
  just check-deps

pre-commit-python:
  just format "--check -p icechunk-python"
  just lint "-p icechunk-python"

bench-compare *args:
  pytest-benchmark compare --group=group,func,param --sort=fullname --columns=median --name=short {{args}}

create-deepak-env name:
  mamba create -y -n icechunk-{{name}} python=3.12 ipykernel ipdb
  mamba activate icechunk-{{name}}
  just coiled-ice-create {{name}}

coiled-ice-create version:
  pip install coiled arraylake icechunk=='{{version}}' watermark xarray bokeh<|MERGE_RESOLUTION|>--- conflicted
+++ resolved
@@ -5,14 +5,12 @@
 test *args='':
   cargo test --all --all-targets {{args}}
 
-<<<<<<< HEAD
 doctest *args='':
   cargo test --doc {{args}}
-=======
+
 # run all tests with logs enabled
 test-logs level *args='':
   RUST_LOG=icechunk={{level}} cargo test --all --all-targets {{args}} -- --nocapture
->>>>>>> 873e3473
 
 # compile but don't run all tests
 compile-tests *args='':
