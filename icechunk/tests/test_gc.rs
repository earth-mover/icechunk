--- conflicted
+++ resolved
@@ -53,12 +53,6 @@
         new_s3_storage(config, "testbucket".to_string(), Some(prefix), Some(credentials))
             .expect("Creating minio storage failed");
     let storage_settings = storage.default_settings();
-<<<<<<< HEAD
-    let asset_manager = Arc::new(AssetManager::new_no_cache(
-        storage.clone(),
-        storage_settings.clone(),
-        1,
-    ));
 
     let shape = ArrayShape::new(vec![(1100, 1)]).unwrap();
     let manifest_shard_size = 10;
@@ -71,8 +65,6 @@
         ..ManifestConfig::default()
     };
 
-=======
->>>>>>> 70626dde
     let repo = Repository::create(
         Some(RepositoryConfig {
             inline_chunk_threshold_bytes: Some(0),
