#![allow(clippy::expect_used, clippy::unwrap_used)]
use bytes::Bytes;
use chrono::Utc;
use icechunk::{
    Repository, RepositoryConfig, Storage,
    config::{ManifestConfig, ManifestShardingConfig},
    format::{ByteRange, ChunkIndices, Path, snapshot::ArrayShape},
    session::{Session, get_chunk},
    storage::new_in_memory_storage,
};
use pretty_assertions::assert_eq;
use rand::{Rng, rng};
use std::{
    collections::{HashMap, HashSet},
    sync::Arc,
    time::Duration,
};
use tokio::{
    sync::{Barrier, RwLock},
    task::{self, JoinSet},
    time::sleep,
};

use futures::TryStreamExt;

mod common;

const N: usize = 20;

#[tokio::test]
async fn test_concurrency_in_memory() -> Result<(), Box<dyn std::error::Error>> {
    let storage: Arc<dyn Storage + Send + Sync> = new_in_memory_storage().await?;
    do_test_concurrency(storage).await
}

#[tokio::test]
#[ignore = "needs credentials from env"]
async fn test_concurrency_in_r2() -> Result<(), Box<dyn std::error::Error>> {
    let prefix = format!("test_concurrency_{}", Utc::now().timestamp_millis());
    let storage: Arc<dyn Storage + Send + Sync> =
        common::make_r2_integration_storage(prefix)?;
    do_test_concurrency(storage).await
}

#[tokio::test]
#[ignore = "needs credentials from env"]
async fn test_concurrency_in_aws() -> Result<(), Box<dyn std::error::Error>> {
    let prefix = format!("test_concurrency_{}", Utc::now().timestamp_millis());
    let storage: Arc<dyn Storage + Send + Sync> =
        common::make_aws_integration_storage(prefix)?;
    do_test_concurrency(storage).await
}

#[tokio::test]
#[ignore = "needs credentials from env"]
async fn test_concurrency_in_tigris() -> Result<(), Box<dyn std::error::Error>> {
    let prefix = format!("test_concurrency_{}", Utc::now().timestamp_millis());
    let storage: Arc<dyn Storage + Send + Sync> =
        common::make_tigris_integration_storage(prefix)?;
    do_test_concurrency(storage).await
}

/// This test starts concurrent tasks to read, write and list a repository.
///
/// It writes an `NxN` array,  with individual tasks for each 1x1 chunk. Concurrently with that it
/// starts NxN tasks to read each chunk, these tasks only finish when the chunk was successfully
/// read. While that happens, another Task lists the chunk contents and only finishes when it finds
/// all chunks written.
<<<<<<< HEAD
async fn test_concurrency() -> Result<(), Box<dyn std::error::Error>> {
    let shape = ArrayShape::new(vec![(N as u64, 1), (N as u64, 1)]).unwrap();

    let config = RepositoryConfig {
        manifest: Some(ManifestConfig {
            sharding: Some(ManifestShardingConfig::with_size(2)),
            ..Default::default()
        }),
        ..Default::default()
    };
    let storage: Arc<dyn Storage + Send + Sync> = new_in_memory_storage().await?;
    let repo = Repository::create(Some(config), storage, HashMap::new()).await?;
=======
async fn do_test_concurrency(
    storage: Arc<dyn Storage + Send + Sync>,
) -> Result<(), Box<dyn std::error::Error>> {
    let repo = Repository::create(None, storage, HashMap::new()).await?;
>>>>>>> 3a39b218
    let mut ds = repo.writable_session("main").await?;

    let dimension_names = Some(vec!["x".into(), "y".into()]);
    let user_data = Bytes::new();
    let new_array_path: Path = "/array".try_into().unwrap();
    ds.add_array(new_array_path.clone(), shape, dimension_names, user_data).await?;

    let ds = Arc::new(RwLock::new(ds));

    let barrier = Arc::new(Barrier::new(N * N + 1));
    let mut set = JoinSet::new();

    let ds_c = Arc::clone(&ds);
    let barrier_c = Arc::clone(&barrier);
    set.spawn(async move { list_task(ds_c, barrier_c).await });

    for x in 0..N {
        for y in 0..N {
            let ds = Arc::clone(&ds);
            let barrier = Arc::clone(&barrier);
            set.spawn(async move { read_task(ds, x as u32, y as u32, barrier).await });
        }
    }

    for x in 0..N {
        for y in 0..N {
            let ds = Arc::clone(&ds);
            set.spawn(async move { write_task(ds, x as u32, y as u32).await });
        }
    }

    set.join_all().await;

    Ok(())
}

async fn write_task(ds: Arc<RwLock<Session>>, x: u32, y: u32) {
    let value = x as f64 * y as f64;
    let bytes = Bytes::copy_from_slice(&value.to_be_bytes());

    let random_sleep = {
        let mut rng = rng();
        rng.random_range(0..200)
    };
    sleep(Duration::from_millis(random_sleep)).await;

    let payload = {
        let guard = ds.read().await;
        let writer = guard.get_chunk_writer();
        writer(bytes).await.expect("Failed to write chunk")
    };

    ds.write()
        .await
        .set_chunk_ref(
            "/array".try_into().unwrap(),
            ChunkIndices(vec![x, y]),
            Some(payload),
        )
        .await
        .expect("Failed to write chunk ref");
}

async fn read_task(ds: Arc<RwLock<Session>>, x: u32, y: u32, barrier: Arc<Barrier>) {
    let value = x as f64 * y as f64;
    let expected_bytes = Bytes::copy_from_slice(&value.to_be_bytes());
    barrier.wait().await;
    loop {
        let readable_ds = ds.read().await;
        let chunk_reader = readable_ds
            .get_chunk_reader(
                &"/array".try_into().unwrap(),
                &ChunkIndices(vec![x, y]),
                &ByteRange::ALL,
            )
            .await
            .expect("Failed to get chunk reader");

        let actual_bytes =
            get_chunk(chunk_reader).await.expect("Failed to getch chunk payload");

        if let Some(bytes) = &actual_bytes {
            if bytes == &expected_bytes {
                break;
            }
        }
        let random_sleep = {
            let mut rng = rng();
            rng.random_range(0..20)
        };
        sleep(Duration::from_millis(random_sleep)).await;
    }
}

async fn list_task(ds: Arc<RwLock<Session>>, barrier: Arc<Barrier>) {
    let mut expected_indices = HashSet::new();
    for x in 0..(N as u32) {
        for y in 0..(N as u32) {
            expected_indices.insert(ChunkIndices(vec![x, y]));
        }
    }
    let expected_nodes: HashSet<String> = HashSet::from_iter(vec!["/array".to_string()]);

    barrier.wait().await;
    loop {
        let nodes = ds
            .read()
            .await
            .list_nodes()
            .await
            .expect("list_nodes failed")
            .map(|n| n.unwrap().path.to_string())
            .collect::<HashSet<_>>();
        assert_eq!(expected_nodes, nodes);

        let available_indices = ds
            .read()
            .await
            .all_chunks()
            .await
            .expect("all_chunks failed")
            .map_ok(|(_, chunk)| chunk.coord)
            .try_collect::<HashSet<_>>()
            .await
            .expect("try_collect failed");

        if available_indices == expected_indices {
            break;
        }

        task::yield_now().await;
    }
}<|MERGE_RESOLUTION|>--- conflicted
+++ resolved
@@ -66,8 +66,9 @@
 /// starts NxN tasks to read each chunk, these tasks only finish when the chunk was successfully
 /// read. While that happens, another Task lists the chunk contents and only finishes when it finds
 /// all chunks written.
-<<<<<<< HEAD
-async fn test_concurrency() -> Result<(), Box<dyn std::error::Error>> {
+async fn do_test_concurrency(
+    storage: Arc<dyn Storage + Send + Sync>,
+) -> Result<(), Box<dyn std::error::Error>> {
     let shape = ArrayShape::new(vec![(N as u64, 1), (N as u64, 1)]).unwrap();
 
     let config = RepositoryConfig {
@@ -77,14 +78,8 @@
         }),
         ..Default::default()
     };
-    let storage: Arc<dyn Storage + Send + Sync> = new_in_memory_storage().await?;
     let repo = Repository::create(Some(config), storage, HashMap::new()).await?;
-=======
-async fn do_test_concurrency(
-    storage: Arc<dyn Storage + Send + Sync>,
-) -> Result<(), Box<dyn std::error::Error>> {
-    let repo = Repository::create(None, storage, HashMap::new()).await?;
->>>>>>> 3a39b218
+
     let mut ds = repo.writable_session("main").await?;
 
     let dimension_names = Some(vec!["x".into(), "y".into()]);
