use std::{
    collections::HashMap, fmt, future::ready, ops::Range, path::PathBuf, pin::Pin,
    sync::Arc,
};

use crate::{
    Storage, StorageError,
    config::{S3Credentials, S3CredentialsFetcher, S3Options},
    format::ChunkOffset,
    private,
};
use async_trait::async_trait;
use aws_config::{
    AppName, BehaviorVersion, meta::region::RegionProviderChain, retry::RetryConfig,
};
use aws_credential_types::provider::error::CredentialsError;
use aws_sdk_s3::{
    Client,
    config::{
        Builder, ConfigBag, IdentityCache, Intercept, ProvideCredentials, Region,
        RuntimeComponents, StalledStreamProtectionConfig,
        interceptors::BeforeTransmitInterceptorContextMut,
    },
    error::{BoxError, SdkError},
    operation::{
        complete_multipart_upload::CompleteMultipartUploadError,
        copy_object::CopyObjectError, put_object::PutObjectError,
    },
    primitives::ByteStream,
    types::{CompletedMultipartUpload, CompletedPart, Delete, Object, ObjectIdentifier},
};
use aws_smithy_types_convert::{date_time::DateTimeExt, stream::PaginationStreamExt};
use bytes::Bytes;
use chrono::{DateTime, Utc};
use futures::{
    Stream, StreamExt, TryStreamExt,
    stream::{self, BoxStream, FuturesOrdered},
};
use serde::{Deserialize, Serialize};
use tokio::sync::OnceCell;
use tracing::{error, instrument};
use typed_path::Utf8UnixPath;

use super::{
    DeleteObjectsResult, ListInfo, Settings, StorageErrorKind, StorageResult,
    VersionInfo, VersionedUpdateResult, split_in_multiple_equal_requests,
};

#[derive(Debug, Serialize, Deserialize)]
pub struct S3Storage {
    // config and credentials are stored so we are able to serialize and deserialize the struct
    config: S3Options,
    credentials: S3Credentials,
    bucket: String,
    prefix: String,
    can_write: bool,
    extra_read_headers: Vec<(String, String)>,
    extra_write_headers: Vec<(String, String)>,
    #[serde(skip)]
    /// We need to use OnceCell to allow async initialization, because serde
    /// does not support async cfunction calls from deserialization. This gives
    /// us a way to lazily initialize the client.
    client: OnceCell<Arc<Client>>,
}

impl fmt::Display for S3Storage {
    fn fmt(&self, f: &mut fmt::Formatter<'_>) -> fmt::Result {
        write!(
            f,
            "S3Storage(bucket={}, prefix={}, config={})",
            self.bucket, self.prefix, self.config,
        )
    }
}
#[derive(Debug)]
struct ExtraHeadersInterceptor {
    extra_read_headers: Vec<(String, String)>,
    extra_write_headers: Vec<(String, String)>,
}

impl Intercept for ExtraHeadersInterceptor {
    fn name(&self) -> &'static str {
        "ExtraHeaders"
    }

    fn modify_before_retry_loop(
        &self,
        context: &mut BeforeTransmitInterceptorContextMut<'_>,
        _runtime_components: &RuntimeComponents,
        _cfg: &mut ConfigBag,
    ) -> Result<(), BoxError> {
        let request = context.request_mut();
        match request.method() {
            "GET" | "HEAD" | "OPTIONS" | "TRACE" => {
                for (k, v) in self.extra_read_headers.iter() {
                    request.headers_mut().insert(k.clone(), v.clone());
                }
            }
            _ => {
                for (k, v) in self.extra_write_headers.iter() {
                    request.headers_mut().insert(k.clone(), v.clone());
                }
            }
        }
        Ok(())
    }
}

#[instrument(skip(credentials))]
pub async fn mk_client(
    config: &S3Options,
    credentials: S3Credentials,
    extra_read_headers: Vec<(String, String)>,
    extra_write_headers: Vec<(String, String)>,
    settings: &Settings,
) -> Client {
    let region = config
        .region
        .as_ref()
        .map(|r| RegionProviderChain::first_try(Some(Region::new(r.clone()))))
        .unwrap_or_else(RegionProviderChain::default_provider);

    let endpoint = config.endpoint_url.clone();
    let region = if endpoint.is_some() {
        // GH793, the S3 SDK requires a region even though it may not make sense
        // for S3-compatible object stores like Tigris or Ceph.
        // So we set a fake region, using the `endpoint_url` as a sign that
        // we are not talking to real S3
        region.or_else(Region::new("region-was-not-set"))
    } else {
        region
    };

    #[allow(clippy::unwrap_used)]
    let app_name = AppName::new("icechunk").unwrap();
    let mut aws_config = aws_config::defaults(BehaviorVersion::v2025_08_07())
        .region(region)
        .app_name(app_name);

    if let Some(endpoint) = endpoint {
        aws_config = aws_config.endpoint_url(endpoint)
    }

    let stalled_stream = if config.network_stream_timeout_seconds == Some(0) {
        StalledStreamProtectionConfig::disabled()
    } else {
        StalledStreamProtectionConfig::enabled()
            .grace_period(std::time::Duration::from_secs(
                config.network_stream_timeout_seconds.unwrap_or(60) as u64,
            ))
            .build()
    };
    aws_config = aws_config.stalled_stream_protection(stalled_stream);

    match credentials {
        S3Credentials::FromEnv => {}
        S3Credentials::Anonymous => aws_config = aws_config.no_credentials(),
        S3Credentials::Static(credentials) => {
            aws_config =
                aws_config.credentials_provider(aws_credential_types::Credentials::new(
                    credentials.access_key_id,
                    credentials.secret_access_key,
                    credentials.session_token,
                    credentials.expires_after.map(|e| e.into()),
                    "user",
                ));
        }
        S3Credentials::Refreshable(fetcher) => {
            aws_config =
                aws_config.credentials_provider(ProvideRefreshableCredentials(fetcher));
        }
    }

    let retry_config = RetryConfig::standard()
        .with_max_attempts(settings.retries().max_tries().get() as u32)
        .with_initial_backoff(core::time::Duration::from_millis(
            settings.retries().initial_backoff_ms() as u64,
        ))
        .with_max_backoff(core::time::Duration::from_millis(
            settings.retries().max_backoff_ms() as u64,
        ));

    let mut s3_builder = Builder::from(&aws_config.load().await)
        .force_path_style(config.force_path_style)
        .retry_config(retry_config);

    // credentials may take a while to refresh, defaults are too strict
    let id_cache = IdentityCache::lazy()
        .load_timeout(core::time::Duration::from_secs(120))
        .buffer_time(core::time::Duration::from_secs(120))
        .build();

    s3_builder = s3_builder.identity_cache(id_cache);

    if !extra_read_headers.is_empty() || !extra_write_headers.is_empty() {
        s3_builder = s3_builder.interceptor(ExtraHeadersInterceptor {
            extra_read_headers,
            extra_write_headers,
        })
    }

    let config = s3_builder.build();

    Client::from_conf(config)
}

fn stream2stream(
    s: ByteStream,
) -> Pin<Box<dyn Stream<Item = Result<Bytes, std::io::Error>> + Send>> {
    let res = stream::try_unfold(s, move |mut stream| async move {
        let next = stream.try_next().await?;
        Ok(next.map(|bytes| (bytes, stream)))
    });
    Box::pin(res)
}

impl S3Storage {
    pub fn new(
        config: S3Options,
        bucket: String,
        prefix: Option<String>,
        credentials: S3Credentials,
        can_write: bool,
        extra_read_headers: Vec<(String, String)>,
        extra_write_headers: Vec<(String, String)>,
    ) -> Result<S3Storage, StorageError> {
        let client = OnceCell::new();
        let prefix = prefix.unwrap_or_default();
        let prefix = prefix.strip_suffix("/").unwrap_or(prefix.as_str()).to_string();
        Ok(S3Storage {
            client,
            config,
            bucket,
            prefix,
            credentials,
            can_write,
            extra_read_headers,
            extra_write_headers,
        })
    }

    /// Get the client, initializing it if it hasn't been initialized yet. This is necessary because the
    /// client is not serializeable and must be initialized after deserialization. Under normal construction
    /// the original client is returned immediately.
    #[instrument(skip_all)]
    async fn get_client(&self, settings: &Settings) -> &Arc<Client> {
        self.client
            .get_or_init(|| async {
                Arc::new(
                    mk_client(
                        &self.config,
                        self.credentials.clone(),
                        self.extra_read_headers.clone(),
                        self.extra_write_headers.clone(),
                        settings,
                    )
                    .await,
                )
            })
            .await
    }

    fn get_path_str(&self, file_prefix: &str, id: &str) -> StorageResult<String> {
        let path = PathBuf::from_iter([self.prefix.as_str(), file_prefix, id]);
        let path_str =
            path.into_os_string().into_string().map_err(StorageErrorKind::BadPrefix)?;

        Ok(path_str.replace("\\", "/"))
    }

    fn prefixed_path(&self, path: &str) -> String {
        format!("{}/{path}", self.prefix)
    }

    async fn put_object_single<
        I: IntoIterator<Item = (impl Into<String>, impl Into<String>)>,
    >(
        &self,
        settings: &Settings,
        key: &str,
        bytes: Bytes,
        content_type: Option<impl Into<String>>,
        metadata: I,
        previous_version: Option<&VersionInfo>,
    ) -> StorageResult<VersionedUpdateResult> {
        let mut req = self
            .get_client(settings)
            .await
            .put_object()
            .bucket(self.bucket.clone())
            .key(key)
            .body(bytes.into());

<<<<<<< HEAD
        if settings.unsafe_use_metadata() {
            if let Some(ct) = content_type {
                req = req.content_type(ct)
            };
=======
        if settings.unsafe_use_metadata()
            && let Some(ct) = content_type
        {
            b = b.content_type(ct);
        }
>>>>>>> 1b963873

            for (k, v) in metadata {
                req = req.metadata(k, v);
            }
        }

        if let Some(klass) = settings.storage_class() {
            let klass = klass.as_str().into();
            req = req.storage_class(klass);
        }

        if let Some(previous_version) = previous_version.as_ref() {
            match (
                previous_version.etag(),
                settings.unsafe_use_conditional_create(),
                settings.unsafe_use_conditional_update(),
            ) {
                (None, true, _) => req = req.if_none_match("*"),
                (Some(etag), _, true) => req = req.if_match(strip_quotes(etag)),
                (_, _, _) => {}
            }
        }

        match req.send().await {
            Ok(out) => {
                let new_etag = out
                    .e_tag()
                    .ok_or(StorageErrorKind::Other(
                        "Object should have an etag".to_string(),
                    ))?
                    .to_string();
                let new_version = VersionInfo::from_etag_only(new_etag);
                Ok(VersionedUpdateResult::Updated { new_version })
            }
            // minio returns this
            Err(SdkError::ServiceError(err)) => {
                let code = err.err().meta().code().unwrap_or_default();
                if code == "PreconditionFailed"
                    || code == "ConditionalRequestConflict"
                    // ConcurrentModification sent by Ceph Object Gateway
                    || code == "ConcurrentModification"
                {
                    Ok(VersionedUpdateResult::NotOnLatestVersion)
                } else {
                    Err(StorageError::from(Box::new(
                        SdkError::<PutObjectError>::ServiceError(err),
                    )))
                }
            }
            // S3 API documents this
            Err(SdkError::ResponseError(err)) => {
                let status = err.raw().status().as_u16();
                // see https://docs.aws.amazon.com/AmazonS3/latest/API/API_PutObject.html#API_PutObject_RequestSyntax
                if status == 409 || status == 412 {
                    Ok(VersionedUpdateResult::NotOnLatestVersion)
                } else {
                    Err(StorageError::from(Box::new(
                        SdkError::<PutObjectError>::ResponseError(err),
                    )))
                }
            }
            Err(err) => Err(Box::new(err).into()),
        }
    }

    async fn put_object_multipart<
        I: IntoIterator<Item = (impl Into<String>, impl Into<String>)>,
    >(
        &self,
        settings: &Settings,
        key: &str,
        bytes: &Bytes,
        content_type: Option<impl Into<String>>,
        metadata: I,
        previous_version: Option<&VersionInfo>,
    ) -> StorageResult<VersionedUpdateResult> {
        let mut multi = self
            .get_client(settings)
            .await
            .create_multipart_upload()
            // We would like this, but it fails in MinIO
            //.checksum_type(aws_sdk_s3::types::ChecksumType::FullObject)
            //.checksum_algorithm(aws_sdk_s3::types::ChecksumAlgorithm::Crc64Nvme)
            .bucket(self.bucket.clone())
            .key(key);

        if settings.unsafe_use_metadata() {
            if let Some(ct) = content_type {
                multi = multi.content_type(ct)
            };
            for (k, v) in metadata {
                multi = multi.metadata(k, v);
            }
        }

        if let Some(klass) = settings.storage_class() {
            let klass = klass.as_str().into();
            multi = multi.storage_class(klass);
        }

        let create_res = multi.send().await.map_err(Box::new)?;
        let upload_id =
            create_res.upload_id().ok_or(StorageError::from(StorageErrorKind::Other(
                "No upload_id in create multipart upload result".to_string(),
            )))?;

        // We need to ensure all requests are the same size except for the last one, which can be
        // smaller. This is a requirement for R2 compatibility
        let parts = split_in_multiple_equal_requests(
            &(0..bytes.len() as u64),
            settings.concurrency().ideal_concurrent_request_size().get(),
            settings.concurrency().max_concurrent_requests_for_object().get(),
        )
        .collect::<Vec<_>>();

        let results = parts
            .into_iter()
            .enumerate()
            .map(|(part_idx, range)| async move {
                let body = bytes.slice(range.start as usize..range.end as usize).into();
                let idx = part_idx as i32 + 1;
                let req = self
                    .get_client(settings)
                    .await
                    .upload_part()
                    .upload_id(upload_id)
                    .bucket(self.bucket.clone())
                    .key(key)
                    .part_number(idx)
                    .body(body);

                req.send().await.map(|res| (idx, res))
            })
            .collect::<FuturesOrdered<_>>();

        let completed_parts = results
            .map_ok(|(idx, res)| {
                let etag = res.e_tag().unwrap_or("");
                CompletedPart::builder()
                    .e_tag(strip_quotes(etag))
                    .part_number(idx)
                    .build()
            })
            .try_collect::<Vec<_>>()
            .await
            .map_err(Box::new)?;

        let completed_parts =
            CompletedMultipartUpload::builder().set_parts(Some(completed_parts)).build();

        let mut req = self
            .get_client(settings)
            .await
            .complete_multipart_upload()
            .bucket(self.bucket.clone())
            .key(key)
            .upload_id(upload_id)
            //.checksum_type(aws_sdk_s3::types::ChecksumType::FullObject)
            .multipart_upload(completed_parts);

        if let Some(previous_version) = previous_version.as_ref() {
            match (
                previous_version.etag(),
                settings.unsafe_use_conditional_create(),
                settings.unsafe_use_conditional_update(),
            ) {
                (None, true, _) => req = req.if_none_match("*"),
                (Some(etag), _, true) => req = req.if_match(strip_quotes(etag)),
                (_, _, _) => {}
            }
        }

        match req.send().await {
            Ok(out) => {
                let new_etag = out
                    .e_tag()
                    .ok_or(StorageErrorKind::Other(
                        "Object should have an etag".to_string(),
                    ))?
                    .to_string();
                let new_version = VersionInfo::from_etag_only(new_etag);
                Ok(VersionedUpdateResult::Updated { new_version })
            }
            // minio returns this
            Err(SdkError::ServiceError(err)) => {
                let code = err.err().meta().code().unwrap_or_default();
                if code == "PreconditionFailed"
                    || code == "ConditionalRequestConflict"
                    // ConcurrentModification sent by Ceph Object Gateway
                    || code == "ConcurrentModification"
                {
                    Ok(VersionedUpdateResult::NotOnLatestVersion)
                } else {
                    Err(StorageError::from(Box::new(SdkError::<
                        CompleteMultipartUploadError,
                    >::ServiceError(
                        err
                    ))))
                }
            }
            // S3 API documents this
            Err(SdkError::ResponseError(err)) => {
                let status = err.raw().status().as_u16();
                // see https://docs.aws.amazon.com/AmazonS3/latest/API/API_PutObject.html#API_PutObject_RequestSyntax
                if status == 409 || status == 412 {
                    Ok(VersionedUpdateResult::NotOnLatestVersion)
                } else {
                    Err(StorageError::from(Box::new(
                        SdkError::<PutObjectError>::ResponseError(err),
                    )))
                }
            }
            Err(err) => Err(Box::new(err).into()),
        }
    }
}

pub fn range_to_header(range: &Range<ChunkOffset>) -> String {
    format!("bytes={}-{}", range.start, range.end - 1)
}

impl private::Sealed for S3Storage {}

#[async_trait]
#[typetag::serde]
impl Storage for S3Storage {
    fn can_write(&self) -> bool {
        self.can_write
    }

    async fn put_object(
        &self,
        settings: &Settings,
        path: &str,
        bytes: Bytes,
        content_type: Option<&str>,
        metadata: Vec<(String, String)>,
        previous_version: Option<&VersionInfo>,
    ) -> StorageResult<VersionedUpdateResult> {
        let path = self.prefixed_path(path);
        if bytes.len() >= settings.minimum_size_for_multipart_upload() as usize {
            self.put_object_multipart(
                settings,
                path.as_str(),
                &bytes,
                content_type,
                metadata,
                previous_version,
            )
            .await
        } else {
            self.put_object_single(
                settings,
                path.as_str(),
                bytes,
                content_type,
                metadata,
                previous_version,
            )
            .await
        }
    }

    async fn copy_object(
        &self,
        settings: &Settings,
        from: &str,
        to: &str,
        content_type: Option<&str>,
        version: &VersionInfo,
    ) -> StorageResult<VersionedUpdateResult> {
        let from = format!("{}/{}", self.bucket, self.prefixed_path(from));
        let to = self.prefixed_path(to);
        let mut req = self
            .get_client(settings)
            .await
            .copy_object()
            .bucket(self.bucket.clone())
            .key(to)
            .copy_source(from);
        if settings.unsafe_use_conditional_update() {
            if let Some(etag) = version.etag() {
                req = req.copy_source_if_match(strip_quotes(etag));
            }
        }
        if let Some(klass) = settings.storage_class() {
            let klass = klass.as_str().into();
            req = req.storage_class(klass);
        }
        if let Some(ct) = content_type {
            req = req.content_type(ct);
        }
        match req.send().await {
            Ok(_) => Ok(VersionedUpdateResult::Updated { new_version: version.clone() }),
            Err(SdkError::ServiceError(err)) => {
                let code = err.err().meta().code().unwrap_or_default();
                if code == "PreconditionFailed"
                    || code == "ConditionalRequestConflict"
                    // ConcurrentModification sent by Ceph Object Gateway
                    || code == "ConcurrentModification"
                {
                    Ok(VersionedUpdateResult::NotOnLatestVersion)
                } else {
                    Err(StorageError::from(Box::new(
                        SdkError::<CopyObjectError>::ServiceError(err),
                    )))
                }
            }
            // S3 API documents this
            Err(SdkError::ResponseError(err)) => {
                let status = err.raw().status().as_u16();
                // see https://docs.aws.amazon.com/AmazonS3/latest/API/API_PutObject.html#API_PutObject_RequestSyntax
                if status == 409 || status == 412 {
                    Ok(VersionedUpdateResult::NotOnLatestVersion)
                } else {
                    Err(StorageError::from(Box::new(
                        SdkError::<PutObjectError>::ResponseError(err),
                    )))
                }
            }
            Err(sdk_err) => match sdk_err.as_service_error() {
                Some(_)
                    if sdk_err
                        .raw_response()
                        .is_some_and(|x| x.status().as_u16() == 404) =>
                {
                    // needed for Cloudflare R2 public bucket URLs
                    // if object doesn't exist we get a 404 that isn't parsed by the AWS SDK
                    // into anything useful. So we need to parse the raw response, and match
                    // the status code.
                    Err(StorageErrorKind::ObjectNotFound.into())
                }
                _ => Err(Box::new(sdk_err).into()),
            },
        }
    }

    #[instrument(skip(self, settings))]
    async fn list_objects<'a>(
        &'a self,
        settings: &Settings,
        prefix: &str,
    ) -> StorageResult<BoxStream<'a, StorageResult<ListInfo<String>>>> {
        let prefix = format!("{}/{}", self.prefix, prefix).replace("//", "/");
        let stream = self
            .get_client(settings)
            .await
            .list_objects_v2()
            .bucket(self.bucket.clone())
            .prefix(prefix.clone())
            .into_paginator()
            .send()
            .into_stream_03x()
            .map_err(Box::new)
            .try_filter_map(|page| {
                let contents = page.contents.map(|cont| stream::iter(cont).map(Ok));
                ready(Ok(contents))
            })
            .try_flatten()
            .try_filter_map(move |object| {
                let prefix = prefix.clone();
                async move {
                    let info = object_to_list_info(prefix.as_str(), &object);
                    if info.is_none() {
                        tracing::error!(object=?object, "Found bad object while listing");
                    }
                    Ok(info)
                }
            });
        Ok(stream.boxed())
    }

    #[instrument(skip(self, batch))]
    async fn delete_batch(
        &self,
        settings: &Settings,
        prefix: &str,
        batch: Vec<(String, u64)>,
    ) -> StorageResult<DeleteObjectsResult> {
        let mut sizes = HashMap::new();
        let mut ids = Vec::new();
        for (id, size) in batch.into_iter() {
            if let Ok(key) = self.get_path_str(prefix, id.as_str())
                && let Ok(ident) = ObjectIdentifier::builder().key(key.clone()).build()
            {
                ids.push(ident);
                sizes.insert(key, size);
            }
        }

        let delete = Delete::builder()
            .set_objects(Some(ids))
            .build()
            .map_err(|e| StorageErrorKind::Other(e.to_string()))?;

        let res = self
            .get_client(settings)
            .await
            .delete_objects()
            .bucket(self.bucket.clone())
            .delete(delete)
            .send()
            .await
            .map_err(Box::new)?;

        if let Some(err) = res.errors.as_ref().and_then(|e| e.first()) {
            tracing::error!(
                error = ?err,
                "Errors deleting objects",
            );
        }

        let mut result = DeleteObjectsResult::default();
        for deleted in res.deleted() {
            if let Some(key) = deleted.key() {
                let size = sizes.get(key).unwrap_or(&0);
                result.deleted_bytes += *size;
                result.deleted_objects += 1;
            } else {
                tracing::error!("Deleted object without key");
            }
        }
        Ok(result)
    }

    #[instrument(skip(self, settings))]
    async fn get_object_last_modified(
        &self,
        path: &str,
        settings: &Settings,
    ) -> StorageResult<DateTime<Utc>> {
        let key = self.prefixed_path(path);
        let res = self
            .get_client(settings)
            .await
            .head_object()
            .bucket(self.bucket.clone())
            .key(key)
            .send()
            .await
            .map_err(Box::new)?;

        let res = res.last_modified.ok_or(StorageErrorKind::Other(
            "Object has no last_modified field".to_string(),
        ))?;
        let res = res.to_chrono_utc().map_err(|_| {
            StorageErrorKind::Other("Invalid metadata timestamp".to_string())
        })?;

        Ok(res)
    }

    async fn get_object_range(
        &self,
        settings: &Settings,
        path: &str,
        range: Option<&Range<u64>>,
    ) -> StorageResult<(
        Pin<Box<dyn Stream<Item = Result<Bytes, StorageError>> + Send>>,
        VersionInfo,
    )> {
        let client = self.get_client(settings).await;
        let bucket = self.bucket.clone();
        let key = self.prefixed_path(path);
        let mut b = client.get_object().bucket(bucket).key(key);
        if let Some(range) = range {
            b = b.range(range_to_header(range));
        }
        match b.send().await {
            Ok(output) => match output.e_tag {
                Some(etag) => {
                    let stream = stream2stream(output.body).err_into();
                    Ok((Box::pin(stream), VersionInfo::from_etag_only(etag)))
                }
                None => {
                    Err(StorageErrorKind::Other("Object should have an etag".to_string())
                        .into())
                }
            },
            Err(sdk_err) => match sdk_err.as_service_error() {
                Some(e) if e.is_no_such_key() => {
                    Err(StorageErrorKind::ObjectNotFound.into())
                }
                Some(_)
                    if sdk_err
                        .raw_response()
                        .is_some_and(|x| x.status().as_u16() == 404) =>
                {
                    // needed for Cloudflare R2 public bucket URLs
                    // if object doesn't exist we get a 404 that isn't parsed by the AWS SDK
                    // into anything useful. So we need to parse the raw response, and match
                    // the status code.
                    Err(StorageErrorKind::ObjectNotFound.into())
                }
                _ => Err(Box::new(sdk_err).into()),
            },
        }
    }
}

fn object_to_list_info(prefix: &str, object: &Object) -> Option<ListInfo<String>> {
    let key = object.key()?;
    let last_modified = object.last_modified()?;
    let created_at = last_modified.to_chrono_utc().ok()?;
    let prefix = Utf8UnixPath::new(prefix);
    let id = Utf8UnixPath::new(key).strip_prefix(prefix).ok()?.to_string();
    let size_bytes = object.size.unwrap_or(0) as u64;
    Some(ListInfo { id, created_at, size_bytes })
}

#[derive(Debug)]
struct ProvideRefreshableCredentials(Arc<dyn S3CredentialsFetcher>);

impl ProvideCredentials for ProvideRefreshableCredentials {
    fn provide_credentials<'a>(
        &'a self,
    ) -> aws_credential_types::provider::future::ProvideCredentials<'a>
    where
        Self: 'a,
    {
        aws_credential_types::provider::future::ProvideCredentials::new(self.provide())
    }
}

impl ProvideRefreshableCredentials {
    async fn provide(
        &self,
    ) -> Result<aws_credential_types::Credentials, CredentialsError> {
        let creds = self
            .0
            .get()
            .await
            .inspect_err(|err| error!(error = err, "Cannot load credentials"))
            .map_err(CredentialsError::not_loaded)?;
        let creds = aws_credential_types::Credentials::new(
            creds.access_key_id,
            creds.secret_access_key,
            creds.session_token,
            creds.expires_after.map(|e| e.into()),
            "user",
        );
        Ok(creds)
    }
}

fn strip_quotes(s: &str) -> &str {
    s.strip_prefix('"').and_then(|s| s.strip_suffix('"')).unwrap_or(s)
}

#[cfg(test)]
#[allow(clippy::unwrap_used)]
mod tests {
    use icechunk_macros::tokio_test;

    use crate::config::{S3Credentials, S3Options, S3StaticCredentials};

    use super::*;

    #[tokio_test]
    async fn test_serialize_s3_storage() {
        let config = S3Options {
            region: Some("us-west-2".to_string()),
            endpoint_url: Some("http://localhost:9000".to_string()),
            allow_http: true,
            anonymous: false,
            force_path_style: false,
            network_stream_timeout_seconds: None,
        };
        let credentials = S3Credentials::Static(S3StaticCredentials {
            access_key_id: "access_key_id".to_string(),
            secret_access_key: "secret_access_key".to_string(),
            session_token: Some("session_token".to_string()),
            expires_after: None,
        });
        let storage = S3Storage::new(
            config,
            "bucket".to_string(),
            Some("prefix".to_string()),
            credentials,
            true,
            Vec::new(),
            Vec::new(),
        )
        .unwrap();

        let serialized = serde_json::to_string(&storage).unwrap();

        assert_eq!(
            serialized,
            r#"{"config":{"region":"us-west-2","endpoint_url":"http://localhost:9000","anonymous":false,"allow_http":true,"force_path_style":false,"network_stream_timeout_seconds":null},"credentials":{"s3_credential_type":"static","access_key_id":"access_key_id","secret_access_key":"secret_access_key","session_token":"session_token","expires_after":null},"bucket":"bucket","prefix":"prefix","can_write":true,"extra_read_headers":[],"extra_write_headers":[]}"#
        );

        let deserialized: S3Storage = serde_json::from_str(&serialized).unwrap();
        assert_eq!(storage.config, deserialized.config);
    }
}<|MERGE_RESOLUTION|>--- conflicted
+++ resolved
@@ -291,18 +291,10 @@
             .key(key)
             .body(bytes.into());
 
-<<<<<<< HEAD
         if settings.unsafe_use_metadata() {
             if let Some(ct) = content_type {
                 req = req.content_type(ct)
             };
-=======
-        if settings.unsafe_use_metadata()
-            && let Some(ct) = content_type
-        {
-            b = b.content_type(ct);
-        }
->>>>>>> 1b963873
 
             for (k, v) in metadata {
                 req = req.metadata(k, v);
@@ -583,10 +575,10 @@
             .bucket(self.bucket.clone())
             .key(to)
             .copy_source(from);
-        if settings.unsafe_use_conditional_update() {
-            if let Some(etag) = version.etag() {
-                req = req.copy_source_if_match(strip_quotes(etag));
-            }
+        if settings.unsafe_use_conditional_update()
+            && let Some(etag) = version.etag()
+        {
+            req = req.copy_source_if_match(strip_quotes(etag));
         }
         if let Some(klass) = settings.storage_class() {
             let klass = klass.as_str().into();
