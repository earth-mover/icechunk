use ::object_store::{
    azure::AzureConfigKey,
    gcp::{GoogleCloudStorageBuilder, GoogleConfigKey},
};
use aws_sdk_s3::{
    config::http::HttpResponse,
    error::SdkError,
    operation::{
        delete_objects::DeleteObjectsError, get_object::GetObjectError,
        list_objects_v2::ListObjectsV2Error, put_object::PutObjectError,
    },
    primitives::ByteStreamError,
};
use chrono::{DateTime, Utc};
use core::fmt;
use futures::{stream::BoxStream, Stream, StreamExt, TryStreamExt};
use object_store::ObjectStorageConfig;
use s3::S3Storage;
use serde::{Deserialize, Serialize};
use std::{
    cmp::{max, min},
    collections::HashMap,
    ffi::OsString,
    iter,
    num::{NonZeroU16, NonZeroU64},
    ops::Range,
    path::Path,
    sync::Arc,
};
use tokio::io::AsyncRead;

use async_trait::async_trait;
use bytes::Bytes;
use thiserror::Error;

#[cfg(test)]
pub mod logging;

pub mod object_store;
pub mod s3;

pub use object_store::ObjectStorage;

use crate::{
<<<<<<< HEAD
    config::{
        AzureCredentials, AzureStaticCredentials, GcsCredentials, GcsStaticCredentials,
        S3Credentials, S3Options,
    },
    format::{ByteRange, ChunkId, ManifestId, SnapshotId},
=======
    config::{GcsCredentials, GcsStaticCredentials, S3Credentials, S3Options},
    format::{ChunkId, ChunkOffset, ManifestId, SnapshotId},
>>>>>>> e4b6f006
    private,
};

#[derive(Debug, Error)]
pub enum StorageError {
    #[error("error contacting object store {0}")]
    ObjectStore(#[from] ::object_store::Error),
    #[error("bad object store prefix {0:?}")]
    BadPrefix(OsString),
    #[error("error getting object from object store {0}")]
    S3GetObjectError(#[from] SdkError<GetObjectError, HttpResponse>),
    #[error("error writing object to object store {0}")]
    S3PutObjectError(#[from] SdkError<PutObjectError, HttpResponse>),
    #[error("error listing objects in object store {0}")]
    S3ListObjectError(#[from] SdkError<ListObjectsV2Error, HttpResponse>),
    #[error("error deleting objects in object store {0}")]
    S3DeleteObjectError(#[from] SdkError<DeleteObjectsError, HttpResponse>),
    #[error("error streaming bytes from object store {0}")]
    S3StreamError(#[from] ByteStreamError),
    #[error("cannot overwrite ref: {0}")]
    RefAlreadyExists(String),
    #[error("ref not found: {0}")]
    RefNotFound(String),
    #[error("the etag does not match")]
    ConfigUpdateConflict,
    #[error("I/O error: {0}")]
    IOError(#[from] std::io::Error),
    #[error("unknown storage error: {0}")]
    Other(String),
}

pub type StorageResult<A> = Result<A, StorageError>;

#[derive(Debug)]
pub struct ListInfo<Id> {
    pub id: Id,
    pub created_at: DateTime<Utc>,
}

const SNAPSHOT_PREFIX: &str = "snapshots/";
const MANIFEST_PREFIX: &str = "manifests/";
// const ATTRIBUTES_PREFIX: &str = "attributes/";
const CHUNK_PREFIX: &str = "chunks/";
const REF_PREFIX: &str = "refs";
const TRANSACTION_PREFIX: &str = "transactions/";
const CONFIG_PATH: &str = "config.yaml";

pub type ETag = String;

#[derive(Debug, PartialEq, Eq, Serialize, Deserialize, Clone)]
pub struct ConcurrencySettings {
    pub max_concurrent_requests_for_object: NonZeroU16,
    pub min_concurrent_request_size: NonZeroU64,
}

// AWS recommendations: https://docs.aws.amazon.com/whitepapers/latest/s3-optimizing-performance-best-practices/horizontal-scaling-and-request-parallelization-for-high-throughput.html
// 8-16 MB requests
// 85-90 MB/s per request
// these numbers would saturate a 12.5 Gbps network
impl Default for ConcurrencySettings {
    fn default() -> Self {
        Self {
            max_concurrent_requests_for_object: NonZeroU16::new(18)
                .unwrap_or(NonZeroU16::MIN),
            min_concurrent_request_size: NonZeroU64::new(12 * 1024 * 1024)
                .unwrap_or(NonZeroU64::MIN),
        }
    }
}

#[derive(Debug, PartialEq, Eq, Serialize, Deserialize, Clone, Default)]
pub struct Settings {
    pub concurrency: ConcurrencySettings,
}

/// Fetch and write the parquet files that represent the repository in object store
///
/// Different implementation can cache the files differently, or not at all.
/// Implementations are free to assume files are never overwritten.
#[async_trait]
#[typetag::serde(tag = "type")]
pub trait Storage: fmt::Debug + private::Sealed + Sync + Send {
    fn default_settings(&self) -> Settings {
        Default::default()
    }
    async fn fetch_config(
        &self,
        settings: &Settings,
    ) -> StorageResult<Option<(Bytes, ETag)>>;
    async fn update_config(
        &self,
        settings: &Settings,
        config: Bytes,
        etag: Option<&str>,
    ) -> StorageResult<ETag>;
    async fn fetch_snapshot(
        &self,
        settings: &Settings,
        id: &SnapshotId,
    ) -> StorageResult<Box<dyn AsyncRead + Unpin + Send>>;
    async fn fetch_manifest(
        &self,
        settings: &Settings,
        id: &ManifestId,
        size: u64,
    ) -> StorageResult<Box<dyn AsyncRead + Unpin + Send>> {
        if size == 0 {
            self.fetch_manifest_single_request(settings, id).await
        } else {
            self.fetch_manifest_splitting(settings, id, size).await
        }
    }
    async fn fetch_manifest_splitting(
        &self,
        settings: &Settings,
        id: &ManifestId,
        size: u64,
    ) -> StorageResult<Box<dyn AsyncRead + Unpin + Send>>;
    async fn fetch_manifest_single_request(
        &self,
        settings: &Settings,
        id: &ManifestId,
    ) -> StorageResult<Box<dyn AsyncRead + Unpin + Send>>;
    async fn fetch_chunk(
        &self,
        settings: &Settings,
        id: &ChunkId,
        range: &Range<ChunkOffset>,
    ) -> StorageResult<Bytes>; // FIXME: format flags
    async fn fetch_transaction_log(
        &self,
        settings: &Settings,
        id: &SnapshotId,
    ) -> StorageResult<Box<dyn AsyncRead + Unpin + Send>>;

    async fn write_snapshot(
        &self,
        settings: &Settings,
        id: SnapshotId,
        metadata: Vec<(String, String)>,
        bytes: Bytes,
    ) -> StorageResult<()>;
    async fn write_manifest(
        &self,
        settings: &Settings,
        id: ManifestId,
        metadata: Vec<(String, String)>,
        bytes: Bytes,
    ) -> StorageResult<()>;
    async fn write_chunk(
        &self,
        settings: &Settings,
        id: ChunkId,
        bytes: Bytes,
    ) -> StorageResult<()>;
    async fn write_transaction_log(
        &self,
        settings: &Settings,
        id: SnapshotId,
        metadata: Vec<(String, String)>,
        bytes: Bytes,
    ) -> StorageResult<()>;

    async fn get_ref(&self, settings: &Settings, ref_key: &str) -> StorageResult<Bytes>;
    async fn ref_names(&self, settings: &Settings) -> StorageResult<Vec<String>>;
    async fn ref_versions(
        &self,
        settings: &Settings,
        ref_name: &str,
    ) -> StorageResult<BoxStream<StorageResult<String>>>;
    async fn write_ref(
        &self,
        settings: &Settings,
        ref_key: &str,
        overwrite_refs: bool,
        bytes: Bytes,
    ) -> StorageResult<()>;

    async fn list_objects<'a>(
        &'a self,
        settings: &Settings,
        prefix: &str,
    ) -> StorageResult<BoxStream<'a, StorageResult<ListInfo<String>>>>;

    /// Delete a stream of objects, by their id string representations
    async fn delete_objects(
        &self,
        settings: &Settings,
        prefix: &str,
        ids: BoxStream<'_, String>,
    ) -> StorageResult<usize>;

    async fn list_chunks(
        &self,
        settings: &Settings,
    ) -> StorageResult<BoxStream<StorageResult<ListInfo<ChunkId>>>> {
        Ok(translate_list_infos(self.list_objects(settings, CHUNK_PREFIX).await?))
    }

    async fn list_manifests(
        &self,
        settings: &Settings,
    ) -> StorageResult<BoxStream<StorageResult<ListInfo<ManifestId>>>> {
        Ok(translate_list_infos(self.list_objects(settings, MANIFEST_PREFIX).await?))
    }

    async fn list_snapshots(
        &self,
        settings: &Settings,
    ) -> StorageResult<BoxStream<StorageResult<ListInfo<SnapshotId>>>> {
        Ok(translate_list_infos(self.list_objects(settings, SNAPSHOT_PREFIX).await?))
    }

    async fn delete_chunks(
        &self,
        settings: &Settings,
        chunks: BoxStream<'_, ChunkId>,
    ) -> StorageResult<usize> {
        self.delete_objects(
            settings,
            CHUNK_PREFIX,
            chunks.map(|id| id.to_string()).boxed(),
        )
        .await
    }

    async fn delete_manifests(
        &self,
        settings: &Settings,
        chunks: BoxStream<'_, ManifestId>,
    ) -> StorageResult<usize> {
        self.delete_objects(
            settings,
            MANIFEST_PREFIX,
            chunks.map(|id| id.to_string()).boxed(),
        )
        .await
    }

    async fn delete_snapshots(
        &self,
        settings: &Settings,
        chunks: BoxStream<'_, SnapshotId>,
    ) -> StorageResult<usize> {
        self.delete_objects(
            settings,
            SNAPSHOT_PREFIX,
            chunks.map(|id| id.to_string()).boxed(),
        )
        .await
    }

    async fn delete_refs(
        &self,
        settings: &Settings,
        refs: BoxStream<'_, String>,
    ) -> StorageResult<usize> {
        self.delete_objects(settings, REF_PREFIX, refs).await
    }
}

fn convert_list_item<Id>(item: ListInfo<String>) -> Option<ListInfo<Id>>
where
    Id: for<'b> TryFrom<&'b str>,
{
    let id = Id::try_from(item.id.as_str()).ok()?;
    let created_at = item.created_at;
    Some(ListInfo { created_at, id })
}

fn translate_list_infos<'a, Id>(
    s: impl Stream<Item = StorageResult<ListInfo<String>>> + Send + 'a,
) -> BoxStream<'a, StorageResult<ListInfo<Id>>>
where
    Id: for<'b> TryFrom<&'b str> + Send + 'a,
{
    // FIXME: flag error, don't skip
    s.try_filter_map(|info| async move { Ok(convert_list_item(info)) }).boxed()
}

/// Split an object request into multiple byte range requests
///
/// Returns tuples of Range for each request. It tries to generate the maximum number of
/// requests possible, not generating more than `max_parts` requests, and each request not being
/// smaller than `min_part_size`. Note that the size of the last request is >= the preceding one.
fn split_in_multiple_requests(
    range: &Range<u64>,
    min_part_size: u64,
    max_parts: u16,
) -> impl Iterator<Item = Range<u64>> {
    let size = range.end - range.start;
    let min_part_size = max(min_part_size, 1);
    let num_parts = size / min_part_size;
    let num_parts = max(1, min(num_parts, max_parts as u64));
    let equal_parts = num_parts - 1;
    let equal_parts_size = size / num_parts;
    let last_part_size = size - equal_parts * equal_parts_size;
    let equal_requests = iter::successors(
        Some(range.start..range.start + equal_parts_size),
        move |range| Some(range.end..range.end + equal_parts_size),
    );
    let last_part_offset = range.start + equal_parts * equal_parts_size;
    let last_request = iter::once(last_part_offset..last_part_offset + last_part_size);
    equal_requests.take(equal_parts as usize).chain(last_request)
}

pub fn new_s3_storage(
    config: S3Options,
    bucket: String,
    prefix: Option<String>,
    credentials: Option<S3Credentials>,
) -> StorageResult<Arc<dyn Storage>> {
    let st = S3Storage::new(
        config,
        bucket,
        prefix,
        credentials.unwrap_or(S3Credentials::FromEnv),
    )?;
    Ok(Arc::new(st))
}

pub fn new_in_memory_storage() -> StorageResult<Arc<dyn Storage>> {
    let st = ObjectStorage::new_in_memory()?;
    Ok(Arc::new(st))
}

pub fn new_local_filesystem_storage(path: &Path) -> StorageResult<Arc<dyn Storage>> {
    let st = ObjectStorage::new_local_filesystem(path)?;
    Ok(Arc::new(st))
}

pub fn new_azure_blob_storage(
    container: String,
    prefix: String,
    credentials: Option<AzureCredentials>,
    config: Option<HashMap<String, String>>,
) -> StorageResult<Arc<dyn Storage>> {
    let url = format!("azure://{}/{}", container, prefix);
    let mut options = config.unwrap_or_default().into_iter().collect::<Vec<_>>();
    // Either the account name should be provided or user_emulator should be set to true to use the default account
    if !options.iter().any(|(k, _)| k == AzureConfigKey::AccountName.as_ref()) {
        options
            .push((AzureConfigKey::UseEmulator.as_ref().to_string(), "true".to_string()));
    }

    match credentials {
        Some(AzureCredentials::Static(AzureStaticCredentials::AccessKey(key))) => {
            options.push((AzureConfigKey::AccessKey.as_ref().to_string(), key));
        }
        Some(AzureCredentials::Static(AzureStaticCredentials::SASToken(token))) => {
            options.push((AzureConfigKey::SasKey.as_ref().to_string(), token));
        }
        Some(AzureCredentials::Static(AzureStaticCredentials::BearerToken(token))) => {
            options.push((AzureConfigKey::Token.as_ref().to_string(), token));
        }
        None | Some(AzureCredentials::FromEnv) => {
            let builder = ::object_store::azure::MicrosoftAzureBuilder::from_env();

            for key in &[
                AzureConfigKey::AccessKey,
                AzureConfigKey::SasKey,
                AzureConfigKey::Token,
            ] {
                if let Some(value) = builder.get_config_value(key) {
                    options.push((key.as_ref().to_string(), value));
                }
            }
        }
    };

    let config = ObjectStorageConfig {
        url,
        prefix: "".to_string(), // it's embedded in the url
        options,
    };

    Ok(Arc::new(ObjectStorage::from_config(config)?))
}

pub fn new_gcs_storage(
    bucket: String,
    prefix: Option<String>,
    credentials: Option<GcsCredentials>,
    config: Option<HashMap<String, String>>,
) -> StorageResult<Arc<dyn Storage>> {
    let url = format!(
        "gs://{}{}",
        bucket,
        prefix.map(|p| format!("/{}", p)).unwrap_or("".to_string())
    );
    let mut options = config.unwrap_or_default().into_iter().collect::<Vec<_>>();

    match credentials {
        Some(GcsCredentials::Static(GcsStaticCredentials::ServiceAccount(path))) => {
            options.push((
                GoogleConfigKey::ServiceAccount.as_ref().to_string(),
                path.into_os_string().into_string().map_err(|_| {
                    StorageError::Other("invalid service account path".to_string())
                })?,
            ));
        }
        Some(GcsCredentials::Static(GcsStaticCredentials::ServiceAccountKey(key))) => {
            options.push((GoogleConfigKey::ServiceAccountKey.as_ref().to_string(), key));
        }
        Some(GcsCredentials::Static(GcsStaticCredentials::ApplicationCredentials(
            path,
        ))) => {
            options.push((
                GoogleConfigKey::ApplicationCredentials.as_ref().to_string(),
                path.into_os_string().into_string().map_err(|_| {
                    StorageError::Other(
                        "invalid application credentials path".to_string(),
                    )
                })?,
            ));
        }
        None | Some(GcsCredentials::FromEnv) => {
            let builder = GoogleCloudStorageBuilder::from_env();

            for key in &[
                GoogleConfigKey::ServiceAccount,
                GoogleConfigKey::ServiceAccountKey,
                GoogleConfigKey::ApplicationCredentials,
            ] {
                if let Some(value) = builder.get_config_value(key) {
                    options.push((key.as_ref().to_string(), value));
                }
            }
        }
    };

    let config = ObjectStorageConfig {
        url,
        prefix: "".to_string(), // it's embedded in the url
        options,
    };

    Ok(Arc::new(ObjectStorage::from_config(config)?))
}

#[cfg(test)]
#[allow(clippy::unwrap_used)]
mod tests {

    use super::*;
    use itertools::Itertools;
    use proptest::prelude::*;

    proptest! {
        #![proptest_config(ProptestConfig {
            cases: 999, .. ProptestConfig::default()
        })]
        #[test]
        fn test_split_requests(offset in 0..1_000_000u64, size in 1..3_000_000_000u64, min_part_size in 1..16_000_000u64, max_parts in 1..100u16 ) {
            let res: Vec<_> = split_in_multiple_requests(&(offset..offset+size), min_part_size, max_parts).collect();

            // there is always at least 1 request
            prop_assert!(!res.is_empty());

            // it does as many requests as possible
            prop_assert!(res.len() as u64 >= min(max_parts as u64, size / min_part_size));

            // there are never more than max_parts requests
            prop_assert!(res.len() <= max_parts as usize);

            // the request sizes add up to total size
            prop_assert_eq!(res.iter().map(|range| range.end - range.start).sum::<u64>(), size);

            // no more than one request smaller than minimum size
            prop_assert!(res.iter().filter(|range| (range.end - range.start) < min_part_size).count() <= 1);

            // if there is a request smaller than the minimum size it is because the total size is
            // smaller than minimum request size
            if res.iter().any(|range| (range.end - range.start) < min_part_size) {
                prop_assert!(size < min_part_size)
            }

            // there are only two request sizes
            let counts = res.iter().map(|range| (range.end - range.start)).counts();
            prop_assert!(counts.len() <= 2); // only last element is smaller
            if counts.len() > 1 {
                // the smaller request size happens only once
                prop_assert_eq!(counts.values().min(), Some(&1usize));
            }

            // there are no holes in the requests, nor bytes that are requested more than once
            let mut iter = res.iter();
            iter.next();
            prop_assert!(res.iter().zip(iter).all(|(r1,r2)| r1.end == r2.start));
        }

    }

    #[test]
    fn test_split_examples() {
        assert_eq!(
            split_in_multiple_requests(&(0..4), 4, 100,).collect::<Vec<_>>(),
            vec![0..4]
        );
        assert_eq!(
            split_in_multiple_requests(&(10..14), 4, 100,).collect::<Vec<_>>(),
            vec![10..14]
        );
        assert_eq!(
            split_in_multiple_requests(&(20..23), 1, 100,).collect::<Vec<_>>(),
            vec![(20..21), (21..22), (22..23),]
        );
        assert_eq!(
            split_in_multiple_requests(&(10..16), 5, 100,).collect::<Vec<_>>(),
            vec![(10..16)]
        );
        assert_eq!(
            split_in_multiple_requests(&(10..21), 5, 100,).collect::<Vec<_>>(),
            vec![(10..15), (15..21)]
        );
        assert_eq!(
            split_in_multiple_requests(&(0..13), 5, 2,).collect::<Vec<_>>(),
            vec![(0..6), (6..13)]
        );
        assert_eq!(
            split_in_multiple_requests(&(0..100), 5, 3,).collect::<Vec<_>>(),
            vec![(0..33), (33..66), (66..100)]
        );
    }
}<|MERGE_RESOLUTION|>--- conflicted
+++ resolved
@@ -42,16 +42,11 @@
 pub use object_store::ObjectStorage;
 
 use crate::{
-<<<<<<< HEAD
     config::{
         AzureCredentials, AzureStaticCredentials, GcsCredentials, GcsStaticCredentials,
         S3Credentials, S3Options,
     },
-    format::{ByteRange, ChunkId, ManifestId, SnapshotId},
-=======
-    config::{GcsCredentials, GcsStaticCredentials, S3Credentials, S3Options},
     format::{ChunkId, ChunkOffset, ManifestId, SnapshotId},
->>>>>>> e4b6f006
     private,
 };
 
