--- conflicted
+++ resolved
@@ -79,24 +79,13 @@
     pub async fn new_local_filesystem(
         prefix: &StdPath,
     ) -> Result<ObjectStorage, StorageError> {
+        let prefix = std::fs::canonicalize(prefix)
+            .map_err(|e| StorageError::Other(e.to_string()))?;
         let backend =
             Arc::new(LocalFileSystemObjectStoreBackend { path: prefix.to_path_buf() });
         let client = backend.mk_object_store().await?;
         let storage = ObjectStorage { backend, client: OnceCell::new_with(Some(client)) };
-
-<<<<<<< HEAD
-        let prefix = std::fs::canonicalize(prefix)
-            .map_err(|e| StorageError::Other(e.to_string()))?;
-        let prefix =
-            prefix.into_os_string().into_string().map_err(StorageError::BadPrefix)?;
-        dbg!(&prefix);
-        let url = format!("file:///{prefix}");
-        dbg!(&url);
-        let config = ObjectStorageConfig { url, prefix, options: vec![] };
-        Self::from_config(config)
-=======
         Ok(storage)
->>>>>>> 1c60e5b9
     }
 
     pub async fn new_s3(
