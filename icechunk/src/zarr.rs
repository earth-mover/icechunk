--- conflicted
+++ resolved
@@ -1129,13 +1129,8 @@
     #[tokio::test]
     async fn test_metadata_set_and_get() -> Result<(), Box<dyn std::error::Error>> {
         let storage: Arc<dyn Storage + Send + Sync> =
-<<<<<<< HEAD
-            Arc::new(ObjectStorage::new_in_memory_store());
+            Arc::new(ObjectStorage::new_in_memory_store(Some("prefix".into())));
         let ds = Dataset::init(Arc::clone(&storage), false).await?.build();
-=======
-            Arc::new(ObjectStorage::new_in_memory_store(Some("prefix".into())));
-        let ds = Dataset::init(Arc::clone(&storage)).await?.build();
->>>>>>> b6879527
         let mut store = Store::from_dataset(ds, Some("main".to_string()), None);
 
         assert!(matches!(
@@ -1351,13 +1346,8 @@
     #[tokio::test]
     async fn test_metadata_list() -> Result<(), Box<dyn std::error::Error>> {
         let storage: Arc<dyn Storage + Send + Sync> =
-<<<<<<< HEAD
-            Arc::new(ObjectStorage::new_in_memory_store());
+            Arc::new(ObjectStorage::new_in_memory_store(Some("prefix".into())));
         let ds = Dataset::init(Arc::clone(&storage), false).await?.build();
-=======
-            Arc::new(ObjectStorage::new_in_memory_store(Some("prefix".into())));
-        let ds = Dataset::init(Arc::clone(&storage)).await?.build();
->>>>>>> b6879527
         let mut store = Store::from_dataset(ds, Some("main".to_string()), None);
 
         assert!(store.empty().await.unwrap());
@@ -1420,13 +1410,8 @@
     #[tokio::test]
     async fn test_chunk_list() -> Result<(), Box<dyn std::error::Error>> {
         let storage: Arc<dyn Storage + Send + Sync> =
-<<<<<<< HEAD
-            Arc::new(ObjectStorage::new_in_memory_store());
+            Arc::new(ObjectStorage::new_in_memory_store(Some("prefix".into())));
         let ds = Dataset::init(Arc::clone(&storage), false).await?.build();
-=======
-            Arc::new(ObjectStorage::new_in_memory_store(Some("prefix".into())));
-        let ds = Dataset::init(Arc::clone(&storage)).await?.build();
->>>>>>> b6879527
         let mut store = Store::from_dataset(ds, Some("main".to_string()), None);
 
         store
@@ -1460,13 +1445,8 @@
     #[tokio::test]
     async fn test_list_dir() -> Result<(), Box<dyn std::error::Error>> {
         let storage: Arc<dyn Storage + Send + Sync> =
-<<<<<<< HEAD
-            Arc::new(ObjectStorage::new_in_memory_store());
+            Arc::new(ObjectStorage::new_in_memory_store(Some("prefix".into())));
         let ds = Dataset::init(Arc::clone(&storage), false).await?.build();
-=======
-            Arc::new(ObjectStorage::new_in_memory_store(Some("prefix".into())));
-        let ds = Dataset::init(Arc::clone(&storage)).await?.build();
->>>>>>> b6879527
         let mut store = Store::from_dataset(ds, Some("main".to_string()), None);
 
         store
@@ -1519,13 +1499,8 @@
     #[tokio::test]
     async fn test_get_partial_values() -> Result<(), Box<dyn std::error::Error>> {
         let storage: Arc<dyn Storage + Send + Sync> =
-<<<<<<< HEAD
-            Arc::new(ObjectStorage::new_in_memory_store());
+            Arc::new(ObjectStorage::new_in_memory_store(Some("prefix".into())));
         let ds = Dataset::init(Arc::clone(&storage), false).await?.build();
-=======
-            Arc::new(ObjectStorage::new_in_memory_store(Some("prefix".into())));
-        let ds = Dataset::init(Arc::clone(&storage)).await?.build();
->>>>>>> b6879527
         let mut store = Store::from_dataset(ds, Some("main".to_string()), None);
 
         store
@@ -1734,6 +1709,7 @@
                 dataset: DatasetConfig {
                     previous_version: None,
                     inline_chunk_threshold_bytes: None,
+                    unsafe_overwrite_refs: None,
                 },
                 storage: StorageConfig::InMemory { prefix: Some("prefix".to_string()) },
                 get_partial_values_concurrency: None,
