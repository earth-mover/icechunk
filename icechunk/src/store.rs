use std::{
    collections::HashSet,
    fmt::Display,
    iter,
    num::NonZeroU64,
    ops::{Deref, DerefMut},
    sync::{
        atomic::{AtomicUsize, Ordering},
        Arc, Mutex,
    },
};

use async_stream::try_stream;
use bytes::Bytes;
use futures::{future::ready, Stream, StreamExt, TryStreamExt};
use itertools::Itertools;
use serde::{de, Deserialize, Serialize};
use serde_with::{serde_as, skip_serializing_none, TryFromInto};
use thiserror::Error;
use tokio::sync::RwLock;

use crate::{
    format::{
        manifest::{ChunkPayload, VirtualChunkRef},
        snapshot::{NodeData, NodeSnapshot, UserAttributesSnapshot, ZarrArrayMetadata},
        ByteRange, ChunkIndices, ChunkOffset, IcechunkFormatError, Path,
    },
    metadata::{
        ArrayShape, ChunkKeyEncoding, ChunkShape, Codec, DataType, DimensionNames,
        FillValue, StorageTransformer, UserAttributes,
    },
    refs::RefError,
    repository::RepositoryError,
    session::{get_chunk, is_prefix_match, Session, SessionError},
};

#[derive(Debug, Clone, PartialEq, Eq, Hash, PartialOrd, Ord)]
pub enum ListDirItem {
    Key(String),
    Prefix(String),
}

pub type StoreResult<A> = Result<A, StoreError>;

#[derive(Debug, Clone, PartialEq, Eq, Error)]
#[non_exhaustive]
pub enum KeyNotFoundError {
    #[error("chunk cannot be find for key `{key}`")]
    ChunkNotFound { key: String, path: Path, coords: ChunkIndices },
    #[error("node not found at `{path}`")]
    NodeNotFound { path: Path },
    #[error("v2 key not found at `{key}`")]
    ZarrV2KeyNotFound { key: String },
}

#[derive(Debug, Error)]
#[non_exhaustive]
pub enum StoreError {
    #[error("invalid zarr key format `{key}`")]
    InvalidKey { key: String },
    #[error("this operation is not allowed: {0}")]
    NotAllowed(String),
    #[error("object not found: `{0}`")]
    NotFound(#[from] KeyNotFoundError),
    #[error("unsuccessful session operation: `{0}`")]
    SessionError(#[from] SessionError),
    #[error("unsuccessful repository operation: `{0}`")]
    RepositoryError(#[from] RepositoryError),
    #[error("error merging stores: `{0}`")]
    MergeError(String),
    #[error("unsuccessful ref operation: `{0}`")]
    RefError(#[from] RefError),
    #[error("cannot commit when no snapshot is present")]
    NoSnapshot,
    #[error("all commits must be made on a branch")]
    NotOnBranch,
    #[error("bad metadata: `{0}`")]
    BadMetadata(#[from] serde_json::Error),
    #[error("deserialization error: `{0}`")]
    DeserializationError(#[from] rmp_serde::decode::Error),
    #[error("serialization error: `{0}`")]
    SerializationError(#[from] rmp_serde::encode::Error),
    #[error("store method `{0}` is not implemented by Icechunk")]
    Unimplemented(&'static str),
    #[error("bad key prefix: `{0}`")]
    BadKeyPrefix(String),
    #[error("error during parallel execution of get_partial_values")]
    PartialValuesPanic,
    #[error("cannot write to read-only store")]
    ReadOnly,
    #[error(
        "uncommitted changes in repository, commit changes or reset repository and try again."
    )]
    UncommittedChanges,
    #[error("unknown store error: `{0}`")]
    Unknown(Box<dyn std::error::Error + Send + Sync>),
}

#[skip_serializing_none]
#[derive(Debug, Clone, Serialize, Deserialize, PartialEq, Eq)]
pub struct StoreConfig {
    pub get_partial_values_concurrency: u16,
}

impl Default for StoreConfig {
    fn default() -> Self {
        Self { get_partial_values_concurrency: 10 }
    }
}

#[derive(Clone)]
pub struct Store {
    session: Arc<RwLock<Session>>,
    config: StoreConfig,
}

impl Store {
    pub fn from_session(session: Arc<RwLock<Session>>, config: StoreConfig) -> Self {
        Self { session, config }
    }

    pub fn from_bytes(bytes: Bytes, config: StoreConfig) -> StoreResult<Self> {
        let session: Session = rmp_serde::from_slice(&bytes).map_err(StoreError::from)?;
        // let session = deserialized["session"].clone();
        // let config = deserialized["config"].clone();
        // let session: Session = serde_json::from_value(session).map_err(StoreError::from)?;
        // let config = serde_json::from_value(config).map_err(StoreError::BadMetadata)?;
        Ok(Self::from_session(Arc::new(RwLock::new(session)), config))
    }

    pub async fn as_bytes(&self) -> StoreResult<Bytes> {
        let session = self.session.write().await;
        let bytes = rmp_serde::to_vec(session.deref()).map_err(StoreError::from)?;
        Ok(Bytes::from(bytes))
    }

    pub fn config(&self) -> &StoreConfig {
        &self.config
    }

    pub fn session(&self) -> Arc<RwLock<Session>> {
        Arc::clone(&self.session)
    }

    pub async fn read_only(&self) -> bool {
        self.session.read().await.read_only()
    }

    pub async fn is_empty(&self, prefix: &str) -> StoreResult<bool> {
        let res = self.list_dir(prefix).await?.next().await;
        Ok(res.is_none())
    }

    pub async fn clear(&self) -> StoreResult<()> {
        let mut repo = self.session.write().await;
        Ok(repo.clear().await?)
    }

    pub async fn get(&self, key: &str, byte_range: &ByteRange) -> StoreResult<Bytes> {
        let repo = self.session.read().await;
        get_key(key, byte_range, &repo).await
    }

    /// Get all the requested keys concurrently.
    ///
    /// Returns a vector of the results, in the same order as the keys passed. Errors retrieving
    /// individual keys will be flagged in the inner [`StoreResult`].
    ///
    /// The outer [`StoreResult`] is used to flag a global failure and it could be [`StoreError::PartialValuesPanic`].
    ///
    /// Currently this function is using concurrency but not parallelism. To limit the number of
    /// concurrent tasks use the Store config value `get_partial_values_concurrency`.
    pub async fn get_partial_values(
        &self,
        key_ranges: impl IntoIterator<Item = (String, ByteRange)>,
    ) -> StoreResult<Vec<StoreResult<Bytes>>> {
        // TODO: prototype argument
        //
        // There is a challenges implementing this function: async rust is not well prepared to
        // do scoped tasks. We want to spawn parallel tasks for each key_range, but spawn requires
        // a `'static` `Future`. Since the `Future` needs `&self`, it cannot be `'static`. One
        // solution would be to wrap `self` in an Arc, but that makes client code much more
        // complicated.
        //
        // This [excellent post](https://without.boats/blog/the-scoped-task-trilemma/) explains why something like this is not currently achievable:
        // [Here](https://github.com/tokio-rs/tokio/issues/3162) is a a tokio thread explaining this cannot be done with current Rust.
        //
        // The compromise we found is using [`Stream::for_each_concurrent`]. This achieves the
        // borrowing and the concurrency but not the parallelism. So all the concurrent tasks will
        // execute on the same thread. This is not as bad as it sounds, since most of this will be
        // IO bound.

        let stream = futures::stream::iter(key_ranges);
        let results = Arc::new(Mutex::new(Vec::new()));
        let num_keys = AtomicUsize::new(0);
        stream
            .for_each_concurrent(
                self.config.get_partial_values_concurrency as usize,
                |(key, range)| {
                    let index = num_keys.fetch_add(1, Ordering::Release);
                    let results = Arc::clone(&results);
                    async move {
                        let value = self.get(&key, &range).await;
                        if let Ok(mut results) = results.lock() {
                            if index >= results.len() {
                                results.resize_with(index + 1, || None);
                            }
                            results[index] = Some(value);
                        }
                    }
                },
            )
            .await;

        let results = Arc::into_inner(results)
            .ok_or(StoreError::PartialValuesPanic)?
            .into_inner()
            .map_err(|_| StoreError::PartialValuesPanic)?;

        debug_assert!(results.len() == num_keys.into_inner());
        let res: Option<Vec<_>> = results.into_iter().collect();
        res.ok_or(StoreError::PartialValuesPanic)
    }

    pub async fn exists(&self, key: &str) -> StoreResult<bool> {
        let guard = self.session.read().await;
        exists(key, guard.deref()).await
    }

    pub fn supports_writes(&self) -> StoreResult<bool> {
        Ok(true)
    }

    pub fn supports_deletes(&self) -> StoreResult<bool> {
        Ok(true)
    }

    pub async fn set(&self, key: &str, value: Bytes) -> StoreResult<()> {
        if self.read_only().await {
            return Err(StoreError::ReadOnly);
        }

        self.set_with_optional_locking(key, value, None).await
    }

    async fn set_with_optional_locking(
        &self,
        key: &str,
        value: Bytes,
        locked_session: Option<&mut Session>,
    ) -> StoreResult<()> {
        if let Some(session) = locked_session.as_ref() {
            if session.read_only() {
                return Err(StoreError::ReadOnly);
            }
        } else if self.read_only().await {
            return Err(StoreError::ReadOnly);
        }

        match Key::parse(key)? {
            Key::Metadata { node_path } => {
                if let Ok(array_meta) = serde_json::from_slice(value.as_ref()) {
                    self.set_array_meta(node_path, array_meta, locked_session).await
                } else {
                    match serde_json::from_slice(value.as_ref()) {
                        Ok(group_meta) => {
                            self.set_group_meta(node_path, group_meta, locked_session)
                                .await
                        }
                        Err(err) => Err(StoreError::BadMetadata(err)),
                    }
                }
            }
            Key::Chunk { node_path, coords } => {
                match locked_session {
                    Some(session) => {
                        let writer = session.get_chunk_writer();
                        let payload = writer(value).await?;
                        session.set_chunk_ref(node_path, coords, Some(payload)).await?
                    }
                    None => {
                        // we only lock the repository to get the writer
                        let writer = self.session.read().await.get_chunk_writer();
                        // then we can write the bytes without holding the lock
                        let payload = writer(value).await?;
                        // and finally we lock for write and update the reference
                        self.session
                            .write()
                            .await
                            .set_chunk_ref(node_path, coords, Some(payload))
                            .await?
                    }
                }
                Ok(())
            }
            Key::ZarrV2(_) => Err(StoreError::Unimplemented(
                "Icechunk cannot set Zarr V2 metadata keys",
            )),
        }
    }

    pub async fn set_if_not_exists(&self, key: &str, value: Bytes) -> StoreResult<()> {
        let mut guard = self.session.write().await;
        if exists(key, guard.deref()).await? {
            Ok(())
        } else {
            self.set_with_optional_locking(key, value, Some(guard.deref_mut())).await
        }
    }

    // alternate API would take array path, and a mapping from string coord to ChunkPayload
    pub async fn set_virtual_ref(
        &self,
        key: &str,
        reference: VirtualChunkRef,
    ) -> StoreResult<()> {
        if self.read_only().await {
            return Err(StoreError::ReadOnly);
        }

        match Key::parse(key)? {
            Key::Chunk { node_path, coords } => {
                self.session
                    .write()
                    .await
                    .set_chunk_ref(
                        node_path,
                        coords,
                        Some(ChunkPayload::Virtual(reference)),
                    )
                    .await?;
                Ok(())
            }
            Key::Metadata { .. } | Key::ZarrV2(_) => Err(StoreError::NotAllowed(
                format!("use .set to modify metadata for key {}", key),
            )),
        }
    }

    pub async fn delete_dir(&self, prefix: &str) -> StoreResult<()> {
        if self.read_only().await {
            return Err(StoreError::ReadOnly);
        }

        // TODO: Handling preceding "/" is ugly!
        let path = format!("/{}", prefix.trim_start_matches("/"))
            .try_into()
            .map_err(|_| StoreError::BadKeyPrefix(prefix.to_owned()))?;

        {
            let mut guard = self.session.write().await;
            let node = guard.get_node(&path).await;
            match node {
                Ok(NodeSnapshot {
                    node_data: NodeData::Group, path: node_path, ..
                }) => Ok(guard.deref_mut().delete_group(node_path).await?),
                Ok(NodeSnapshot {
                    node_data: NodeData::Array(..),
                    path: node_path,
                    ..
                }) => Ok(guard.deref_mut().delete_array(node_path).await?),
                Err(SessionError::NodeNotFound { .. }) => {
                    // other cases are
                    // 1. delete("/path/to/array/c")
                    // 2. delete("/path/to/array/c/0/0")
                    let prefix = prefix.trim_start_matches("/");
                    let to_delete = guard
                        .deref_mut()
                        .all_chunks()
                        .await?
                        .try_filter_map(|(node_path, chunk)| {
                            let key = format!(
                                "{}",
                                Key::Chunk { node_path, coords: chunk.coord }
                            );
                            ready(Ok(is_prefix_match(&key, prefix).then_some(key)))
                        })
                        .try_collect::<Vec<_>>()
                        .await?;
                    for item in to_delete.iter() {
                        delete_key(item, guard.deref_mut()).await?;
                    }
                    Ok(())
                }
                Err(err) => Err(err)?,
            }
        }
    }

    pub async fn delete(&self, key: &str) -> StoreResult<()> {
        {
            let mut guard = self.session.write().await;
            delete_key(key, guard.deref_mut()).await
        }
    }

    pub fn supports_partial_writes(&self) -> StoreResult<bool> {
        Ok(false)
    }

    pub async fn set_partial_values(
        &self,
        _key_start_values: impl IntoIterator<Item = (&str, ChunkOffset, Bytes)>,
    ) -> StoreResult<()> {
        if self.read_only().await {
            return Err(StoreError::ReadOnly);
        }

        Err(StoreError::Unimplemented("set_partial_values"))
    }

    pub fn supports_listing(&self) -> StoreResult<bool> {
        Ok(true)
    }

    pub async fn list(
        &self,
    ) -> StoreResult<impl Stream<Item = StoreResult<String>> + Send> {
        self.list_prefix("/").await
    }

    pub async fn list_prefix(
        &self,
        prefix: &str,
    ) -> StoreResult<impl Stream<Item = StoreResult<String>> + Send> {
        // TODO: this is inefficient because it filters based on the prefix, instead of only
        // generating items that could potentially match
        let meta = self.list_metadata_prefix(prefix).await?;
        let chunks = self.list_chunks_prefix(prefix).await?;
        // FIXME: this is wrong, we are realizing all keys in memory
        // it should be lazy instead
        Ok(futures::stream::iter(meta.chain(chunks).collect::<Vec<_>>().await))
    }

    pub async fn list_dir(
        &self,
        prefix: &str,
    ) -> StoreResult<impl Stream<Item = StoreResult<String>> + Send> {
        // TODO: this is inefficient because it filters based on the prefix, instead of only
        // generating items that could potentially match
        // FIXME: this is not lazy, it goes through every chunk. This should be implemented using
        // metadata only, and ignore the chunks, but we should decide on that based on Zarr3 spec
        // evolution
        let res = self.list_dir_items(prefix).await?.map_ok(|item| match item {
            ListDirItem::Key(k) => k,
            ListDirItem::Prefix(p) => p,
        });
        Ok(res)
    }

    pub async fn list_dir_items(
        &self,
        prefix: &str,
    ) -> StoreResult<impl Stream<Item = StoreResult<ListDirItem>> + Send> {
        // TODO: this is inefficient because it filters based on the prefix, instead of only
        // generating items that could potentially match
        // FIXME: this is not lazy, it goes through every chunk. This should be implemented using
        // metadata only, and ignore the chunks, but we should decide on that based on Zarr3 spec
        // evolution

        let idx: usize = if prefix == "/" { 0 } else { prefix.len() };

        let parents: HashSet<_> = self
            .list_prefix(prefix)
            .await?
            .map_ok(move |s| {
                // If the prefix is "/", get rid of it. This can happen when prefix is missing
                // the trailing slash (as it does in zarr-python impl)
                let rem = &s[idx..].trim_start_matches('/');
                match rem.split_once('/') {
                    Some((prefix, _)) => ListDirItem::Prefix(prefix.to_string()),
                    None => ListDirItem::Key(rem.to_string()),
                }
            })
            .try_collect()
            .await?;
        // We tould return a Stream<Item = String> with this implementation, but the present
        // signature is better if we change the impl
        Ok(futures::stream::iter(parents.into_iter().map(Ok)))
    }

    async fn set_array_meta(
        &self,
        path: Path,
        array_meta: ArrayMetadata,
        locked_repo: Option<&mut Session>,
    ) -> Result<(), StoreError> {
        match locked_repo {
            Some(repo) => set_array_meta(path, array_meta, repo).await,
            None => self.set_array_meta_locking(path, array_meta).await,
        }
    }

    async fn set_array_meta_locking(
        &self,
        path: Path,
        array_meta: ArrayMetadata,
    ) -> Result<(), StoreError> {
        // we need to hold the lock while we search the array and do the update to avoid race
        // conditions with other writers (notice we don't take &mut self)
        let mut guard = self.session.write().await;
        set_array_meta(path, array_meta, guard.deref_mut()).await
    }

    async fn set_group_meta(
        &self,
        path: Path,
        group_meta: GroupMetadata,
        locked_repo: Option<&mut Session>,
    ) -> Result<(), StoreError> {
        match locked_repo {
            Some(repo) => set_group_meta(path, group_meta, repo).await,
            None => self.set_group_meta_locking(path, group_meta).await,
        }
    }

    async fn set_group_meta_locking(
        &self,
        path: Path,
        group_meta: GroupMetadata,
    ) -> Result<(), StoreError> {
        // we need to hold the lock while we search the array and do the update to avoid race
        // conditions with other writers (notice we don't take &mut self)
        let mut guard = self.session.write().await;
        set_group_meta(path, group_meta, guard.deref_mut()).await
    }

    async fn list_metadata_prefix<'a, 'b: 'a>(
        &'a self,
        prefix: &'b str,
    ) -> StoreResult<impl Stream<Item = StoreResult<String>> + 'a> {
        let prefix = prefix.trim_end_matches('/');
        let res = try_stream! {
            let repository = Arc::clone(&self.session).read_owned().await;
            for node in repository.list_nodes().await? {
                // TODO: handle non-utf8?
                let meta_key = Key::Metadata { node_path: node.path }.to_string();
                if is_prefix_match(&meta_key, prefix) {
                    yield meta_key;
                }
            }
        };
        Ok(res)
    }

    async fn list_chunks_prefix<'a, 'b: 'a>(
        &'a self,
        prefix: &'b str,
    ) -> StoreResult<impl Stream<Item = StoreResult<String>> + 'a> {
        let prefix = prefix.trim_end_matches('/');
        let res = try_stream! {
            let repository = Arc::clone(&self.session).read_owned().await;
            // TODO: this is inefficient because it filters based on the prefix, instead of only
            // generating items that could potentially match
            for await maybe_path_chunk in repository.all_chunks().await.map_err(StoreError::SessionError)? {
                // FIXME: utf8 handling
                match maybe_path_chunk {
                    Ok((path, chunk)) => {
                        let chunk_key = Key::Chunk { node_path: path, coords: chunk.coord }.to_string();
                        if is_prefix_match(&chunk_key, prefix) {
                            yield chunk_key;
                        }
                    }
                    Err(err) => Err(err)?
                }
            }
        };
        Ok(res)
    }
}

pub async fn delete_key(key: &str, session: &mut Session) -> StoreResult<()> {
    if session.read_only() {
        return Err(StoreError::ReadOnly);
    }
    match Key::parse(key)? {
        Key::Metadata { node_path } => {
            // we need to hold the lock while we do the node search and the write
            // to avoid race conditions with other writers
            // (remember this method takes &self and not &mut self)
            let node = session.get_node(&node_path).await;

            // When there is no node at the given key, we don't consider it an error, instead we just do nothing
            if let Err(SessionError::NodeNotFound { path: _, message: _ }) = node {
                return Ok(());
            };

            let node = node.map_err(StoreError::SessionError)?;
            match node.node_data {
                NodeData::Array(_, _) => Ok(session.delete_array(node_path).await?),
                NodeData::Group => Ok(session.delete_group(node_path).await?),
            }
        }
        Key::Chunk { node_path, coords } => {
            match session.set_chunk_ref(node_path, coords, None).await {
                Ok(_) => Ok(()),
                Err(SessionError::NodeNotFound { path: _, message: _ }) => {
                    // When there is no chunk at the given key, we don't consider it an error, instead we just do nothing
                    Ok(())
                }
                Err(err) => Err(StoreError::SessionError(err)),
            }
        }
        Key::ZarrV2(_) => Ok(()),
    }
}

async fn set_array_meta(
    path: Path,
    array_meta: ArrayMetadata,
    repo: &mut Session,
<<<<<<< HEAD
) -> StoreResult<()> {
    if repo.get_array(&path).await.is_ok() {
        // TODO: we don't necessarily need to update both
        repo.set_user_attributes(path.clone(), array_meta.attributes).await?;
        repo.update_array(path, array_meta.zarr_metadata).await?;
=======
) -> Result<(), StoreError> {
    if let Ok(node) = repo.get_array(&path).await {
        // Check if the user attributes are different, if they are update them
        let existing_attrs = match node.user_attributes {
            None => None,
            Some(UserAttributesSnapshot::Inline(atts)) => Some(atts),
            // FIXME: implement
            Some(UserAttributesSnapshot::Ref(_)) => None,
        };

        if existing_attrs != array_meta.attributes {
            repo.set_user_attributes(path.clone(), array_meta.attributes).await?;
        }

        // Check if the zarr metadata is different, if it is update it
        if let NodeData::Array(existing_array_metadata, _) = node.node_data {
            if existing_array_metadata != array_meta.zarr_metadata {
                repo.update_array(path, array_meta.zarr_metadata).await?;
            }
        } else {
            // This should be unreachable, but just in case...
            repo.update_array(path, array_meta.zarr_metadata).await?;
        }

>>>>>>> e3a710b3
        Ok(())
    } else {
        repo.add_array(path.clone(), array_meta.zarr_metadata).await?;
        repo.set_user_attributes(path, array_meta.attributes).await?;
        Ok(())
    }
}

async fn set_group_meta(
    path: Path,
    group_meta: GroupMetadata,
    repo: &mut Session,
) -> StoreResult<()> {
    // we need to hold the lock while we search the group and do the update to avoid race
    // conditions with other writers (notice we don't take &mut self)
    //
    if repo.get_group(&path).await.is_ok() {
        repo.set_user_attributes(path, group_meta.attributes).await?;
        Ok(())
    } else {
        repo.add_group(path.clone()).await?;
        repo.set_user_attributes(path, group_meta.attributes).await?;
        Ok(())
    }
}

async fn get_metadata(
    _key: &str,
    path: &Path,
    range: &ByteRange,
    repo: &Session,
) -> StoreResult<Bytes> {
    let node = repo.get_node(path).await.map_err(|_| {
        StoreError::NotFound(KeyNotFoundError::NodeNotFound { path: path.clone() })
    })?;
    let user_attributes = match node.user_attributes {
        None => None,
        Some(UserAttributesSnapshot::Inline(atts)) => Some(atts),
        // FIXME: implement
        #[allow(clippy::unimplemented)]
        Some(UserAttributesSnapshot::Ref(_)) => unimplemented!(),
    };
    let full_metadata = match node.node_data {
        NodeData::Group => {
            Ok::<Bytes, StoreError>(GroupMetadata::new(user_attributes).to_bytes())
        }
        NodeData::Array(zarr_metadata, _) => {
            Ok(ArrayMetadata::new(user_attributes, zarr_metadata).to_bytes())
        }
    }?;

    Ok(range.slice(full_metadata))
}

async fn get_chunk_bytes(
    key: &str,
    path: Path,
    coords: ChunkIndices,
    byte_range: &ByteRange,
    repo: &Session,
) -> StoreResult<Bytes> {
    let reader = repo.get_chunk_reader(&path, &coords, byte_range).await?;

    // then we can fetch the bytes without holding the lock
    let chunk = get_chunk(reader).await?;
    chunk.ok_or(StoreError::NotFound(KeyNotFoundError::ChunkNotFound {
        key: key.to_string(),
        path,
        coords,
    }))
}

async fn get_key(
    key: &str,
    byte_range: &ByteRange,
    repo: &Session,
) -> StoreResult<Bytes> {
    let bytes = match Key::parse(key)? {
        Key::Metadata { node_path } => {
            get_metadata(key, &node_path, byte_range, repo).await
        }
        Key::Chunk { node_path, coords } => {
            get_chunk_bytes(key, node_path, coords, byte_range, repo).await
        }
        Key::ZarrV2(key) => {
            Err(StoreError::NotFound(KeyNotFoundError::ZarrV2KeyNotFound { key }))
        }
    }?;

    Ok(bytes)
}

async fn exists(key: &str, repo: &Session) -> StoreResult<bool> {
    match get_key(key, &ByteRange::ALL, repo).await {
        Ok(_) => Ok(true),
        Err(StoreError::NotFound(_)) => Ok(false),
        Err(StoreError::SessionError(SessionError::NodeNotFound {
            path: _,
            message: _,
        })) => Ok(false),
        Err(other_error) => Err(other_error),
    }
}

#[derive(Debug, Clone, PartialEq, Eq)]
enum Key {
    Metadata { node_path: Path },
    Chunk { node_path: Path, coords: ChunkIndices },
    ZarrV2(String),
}

impl Key {
    const ROOT_KEY: &'static str = "zarr.json";
    const METADATA_SUFFIX: &'static str = "/zarr.json";
    const CHUNK_COORD_PREFIX: &'static str = "c";

    fn parse(key: &str) -> Result<Self, StoreError> {
        fn parse_chunk(key: &str) -> Result<Key, StoreError> {
            if key == ".zgroup"
                || key == ".zarray"
                || key == ".zattrs"
                || key == ".zmetadata"
                || key.ends_with("/.zgroup")
                || key.ends_with("/.zarray")
                || key.ends_with("/.zattrs")
                || key.ends_with("/.zmetadata")
            {
                return Ok(Key::ZarrV2(key.to_string()));
            }

            if key == "c" {
                return Ok(Key::Chunk {
                    node_path: Path::root(),
                    coords: ChunkIndices(vec![]),
                });
            }
            if let Some((path, coords)) = key.rsplit_once(Key::CHUNK_COORD_PREFIX) {
                let path = path.strip_suffix('/').unwrap_or(path);
                if coords.is_empty() {
                    Ok(Key::Chunk {
                        node_path: format!("/{path}").try_into().map_err(|_| {
                            StoreError::InvalidKey { key: key.to_string() }
                        })?,
                        coords: ChunkIndices(vec![]),
                    })
                } else {
                    let absolute = format!("/{path}")
                        .try_into()
                        .map_err(|_| StoreError::InvalidKey { key: key.to_string() })?;
                    coords
                        .strip_prefix('/')
                        .ok_or(StoreError::InvalidKey { key: key.to_string() })?
                        .split('/')
                        .map(|s| s.parse::<u32>())
                        .collect::<Result<Vec<_>, _>>()
                        .map(|coords| Key::Chunk {
                            node_path: absolute,
                            coords: ChunkIndices(coords),
                        })
                        .map_err(|_| StoreError::InvalidKey { key: key.to_string() })
                }
            } else {
                Err(StoreError::InvalidKey { key: key.to_string() })
            }
        }

        if key == Key::ROOT_KEY {
            Ok(Key::Metadata { node_path: Path::root() })
        } else if let Some(path) = key.strip_suffix(Key::METADATA_SUFFIX) {
            // we need to be careful indexing into utf8 strings
            Ok(Key::Metadata {
                node_path: format!("/{path}")
                    .try_into()
                    .map_err(|_| StoreError::InvalidKey { key: key.to_string() })?,
            })
        } else {
            parse_chunk(key)
        }
    }
}

impl Display for Key {
    fn fmt(&self, f: &mut std::fmt::Formatter<'_>) -> std::fmt::Result {
        match self {
            Key::Metadata { node_path } => {
                let s =
                    format!("{}{}", &node_path.to_string()[1..], Key::METADATA_SUFFIX)
                        .trim_start_matches('/')
                        .to_string();
                f.write_str(s.as_str())
            }
            Key::Chunk { node_path, coords } => {
                let coords = coords.0.iter().map(|c| c.to_string()).join("/");
                let s = [node_path.to_string()[1..].to_string(), "c".to_string(), coords]
                    .iter()
                    .filter(|s| !s.is_empty())
                    .join("/");
                f.write_str(s.as_str())
            }
            Key::ZarrV2(key) => f.write_str(key.as_str()),
        }
    }
}

#[serde_as]
#[derive(Debug, Serialize, Deserialize, PartialEq)]
struct ArrayMetadata {
    zarr_format: u8,
    #[serde(deserialize_with = "validate_array_node_type")]
    node_type: String,
    #[serde(skip_serializing_if = "Option::is_none")]
    attributes: Option<UserAttributes>,
    #[serde(flatten)]
    #[serde_as(as = "TryFromInto<ZarrArrayMetadataSerialzer>")]
    zarr_metadata: ZarrArrayMetadata,
}

#[serde_as]
#[derive(Serialize, Deserialize)]
pub struct ZarrArrayMetadataSerialzer {
    pub shape: ArrayShape,
    pub data_type: DataType,

    #[serde_as(as = "TryFromInto<NameConfigSerializer>")]
    #[serde(rename = "chunk_grid")]
    pub chunk_shape: ChunkShape,

    #[serde_as(as = "TryFromInto<NameConfigSerializer>")]
    pub chunk_key_encoding: ChunkKeyEncoding,
    pub fill_value: serde_json::Value,
    pub codecs: Vec<Codec>,
    #[serde(skip_serializing_if = "Option::is_none")]
    pub storage_transformers: Option<Vec<StorageTransformer>>,
    // each dimension name can be null in Zarr
    pub dimension_names: Option<DimensionNames>,
}

impl TryFrom<ZarrArrayMetadataSerialzer> for ZarrArrayMetadata {
    type Error = IcechunkFormatError;

    fn try_from(value: ZarrArrayMetadataSerialzer) -> Result<Self, Self::Error> {
        let ZarrArrayMetadataSerialzer {
            shape,
            data_type,
            chunk_shape,
            chunk_key_encoding,
            fill_value,
            codecs,
            storage_transformers,
            dimension_names,
        } = value;
        {
            let fill_value = FillValue::from_data_type_and_json(&data_type, &fill_value)?;
            Ok(ZarrArrayMetadata {
                fill_value,
                shape,
                data_type,
                chunk_shape,
                chunk_key_encoding,
                codecs,
                storage_transformers,
                dimension_names,
            })
        }
    }
}

impl From<ZarrArrayMetadata> for ZarrArrayMetadataSerialzer {
    fn from(value: ZarrArrayMetadata) -> Self {
        let ZarrArrayMetadata {
            shape,
            data_type,
            chunk_shape,
            chunk_key_encoding,
            fill_value,
            codecs,
            storage_transformers,
            dimension_names,
        } = value;
        {
            fn fill_value_to_json(f: FillValue) -> serde_json::Value {
                match f {
                    FillValue::Bool(b) => b.into(),
                    FillValue::Int8(n) => n.into(),
                    FillValue::Int16(n) => n.into(),
                    FillValue::Int32(n) => n.into(),
                    FillValue::Int64(n) => n.into(),
                    FillValue::UInt8(n) => n.into(),
                    FillValue::UInt16(n) => n.into(),
                    FillValue::UInt32(n) => n.into(),
                    FillValue::UInt64(n) => n.into(),
                    FillValue::Float16(f) => {
                        if f.is_nan() {
                            FillValue::NAN_STR.into()
                        } else if f == f32::INFINITY {
                            FillValue::INF_STR.into()
                        } else if f == f32::NEG_INFINITY {
                            FillValue::NEG_INF_STR.into()
                        } else {
                            f.into()
                        }
                    }
                    FillValue::Float32(f) => {
                        if f.is_nan() {
                            FillValue::NAN_STR.into()
                        } else if f == f32::INFINITY {
                            FillValue::INF_STR.into()
                        } else if f == f32::NEG_INFINITY {
                            FillValue::NEG_INF_STR.into()
                        } else {
                            f.into()
                        }
                    }
                    FillValue::Float64(f) => {
                        if f.is_nan() {
                            FillValue::NAN_STR.into()
                        } else if f == f64::INFINITY {
                            FillValue::INF_STR.into()
                        } else if f == f64::NEG_INFINITY {
                            FillValue::NEG_INF_STR.into()
                        } else {
                            f.into()
                        }
                    }
                    FillValue::Complex64(r, i) => ([r, i].as_ref()).into(),
                    FillValue::Complex128(r, i) => ([r, i].as_ref()).into(),
                    FillValue::String(s) => s.into(),
                    FillValue::Bytes(b) => b.into(),
                }
            }

            let fill_value = fill_value_to_json(fill_value);
            ZarrArrayMetadataSerialzer {
                shape,
                data_type,
                chunk_shape,
                chunk_key_encoding,
                codecs,
                storage_transformers,
                dimension_names,
                fill_value,
            }
        }
    }
}

#[derive(Debug, Serialize, Deserialize)]
struct GroupMetadata {
    zarr_format: u8,
    #[serde(deserialize_with = "validate_group_node_type")]
    node_type: String,
    #[serde(skip_serializing_if = "Option::is_none")]
    attributes: Option<UserAttributes>,
}

fn validate_group_node_type<'de, D>(d: D) -> Result<String, D::Error>
where
    D: de::Deserializer<'de>,
{
    let value = String::deserialize(d)?;

    if value != "group" {
        return Err(de::Error::invalid_value(
            de::Unexpected::Str(value.as_str()),
            &"the word 'group'",
        ));
    }

    Ok(value)
}

fn validate_array_node_type<'de, D>(d: D) -> Result<String, D::Error>
where
    D: de::Deserializer<'de>,
{
    let value = String::deserialize(d)?;

    if value != "array" {
        return Err(de::Error::invalid_value(
            de::Unexpected::Str(value.as_str()),
            &"the word 'array'",
        ));
    }

    Ok(value)
}

impl ArrayMetadata {
    fn new(attributes: Option<UserAttributes>, zarr_metadata: ZarrArrayMetadata) -> Self {
        Self { zarr_format: 3, node_type: "array".to_string(), attributes, zarr_metadata }
    }

    fn to_bytes(&self) -> Bytes {
        Bytes::from_iter(
            // We can unpack because it comes from controlled datastructures that can be serialized
            #[allow(clippy::expect_used)]
            serde_json::to_vec(self).expect("bug in ArrayMetadata serialization"),
        )
    }
}

impl GroupMetadata {
    fn new(attributes: Option<UserAttributes>) -> Self {
        Self { zarr_format: 3, node_type: "group".to_string(), attributes }
    }

    fn to_bytes(&self) -> Bytes {
        Bytes::from_iter(
            // We can unpack because it comes from controlled datastructures that can be serialized
            #[allow(clippy::expect_used)]
            serde_json::to_vec(self).expect("bug in GroupMetadata serialization"),
        )
    }
}

#[derive(Serialize, Deserialize)]
struct NameConfigSerializer {
    name: String,
    configuration: serde_json::Value,
}

impl From<ChunkShape> for NameConfigSerializer {
    fn from(value: ChunkShape) -> Self {
        let arr = serde_json::Value::Array(
            value
                .0
                .iter()
                .map(|v| {
                    serde_json::Value::Number(serde_json::value::Number::from(v.get()))
                })
                .collect(),
        );
        let kvs = serde_json::value::Map::from_iter(iter::once((
            "chunk_shape".to_string(),
            arr,
        )));
        Self {
            name: "regular".to_string(),
            configuration: serde_json::Value::Object(kvs),
        }
    }
}

impl TryFrom<NameConfigSerializer> for ChunkShape {
    type Error = &'static str;

    fn try_from(value: NameConfigSerializer) -> Result<Self, Self::Error> {
        match value {
            NameConfigSerializer {
                name,
                configuration: serde_json::Value::Object(kvs),
            } if name == "regular" => {
                let values = kvs
                    .get("chunk_shape")
                    .and_then(|v| v.as_array())
                    .ok_or("cannot parse ChunkShape")?;
                let shape = values
                    .iter()
                    .map(|v| v.as_u64().and_then(|u64| NonZeroU64::try_from(u64).ok()))
                    .collect::<Option<Vec<_>>>()
                    .ok_or("cannot parse ChunkShape")?;
                Ok(ChunkShape(shape))
            }
            _ => Err("cannot parse ChunkShape"),
        }
    }
}

impl From<ChunkKeyEncoding> for NameConfigSerializer {
    fn from(_value: ChunkKeyEncoding) -> Self {
        let kvs = serde_json::value::Map::from_iter(iter::once((
            "separator".to_string(),
            serde_json::Value::String("/".to_string()),
        )));
        Self {
            name: "default".to_string(),
            configuration: serde_json::Value::Object(kvs),
        }
    }
}

impl TryFrom<NameConfigSerializer> for ChunkKeyEncoding {
    type Error = &'static str;

    fn try_from(value: NameConfigSerializer) -> Result<Self, Self::Error> {
        //FIXME: we are hardcoding / as the separator
        match value {
            NameConfigSerializer {
                name,
                configuration: serde_json::Value::Object(kvs),
            } if name == "default" => {
                if let Some("/") =
                    kvs.get("separator").ok_or("cannot parse ChunkKeyEncoding")?.as_str()
                {
                    Ok(ChunkKeyEncoding::Slash)
                } else {
                    Err("cannot parse ChunkKeyEncoding")
                }
            }
            _ => Err("cannot parse ChunkKeyEncoding"),
        }
    }
}

#[cfg(test)]
#[allow(clippy::panic, clippy::unwrap_used, clippy::expect_used)]
mod tests {

    use std::collections::HashMap;

    use crate::{repository::VersionInfo, ObjectStorage, Repository};

    use super::*;
    use pretty_assertions::assert_eq;
    use tempfile::TempDir;

    async fn add_group(store: &Store, path: &str) -> StoreResult<()> {
        let bytes = Bytes::copy_from_slice(br#"{"zarr_format":3, "node_type":"group"}"#);
        store.set(&format!("{}/zarr.json", path), bytes).await?;
        Ok(())
    }

    async fn add_array_and_chunk(store: &Store, path: &str) -> StoreResult<()> {
        let zarr_meta = Bytes::copy_from_slice(br#"{"zarr_format":3,"node_type":"array","attributes":{"foo":42},"shape":[2,2,2],"data_type":"int32","chunk_grid":{"name":"regular","configuration":{"chunk_shape":[1,1,1]}},"chunk_key_encoding":{"name":"default","configuration":{"separator":"/"}},"fill_value":0,"codecs":[{"name":"mycodec","configuration":{"foo":42}}],"storage_transformers":[{"name":"mytransformer","configuration":{"bar":43}}],"dimension_names":["x","y","t"]}"#);
        store.set(&format!("{}/zarr.json", path), zarr_meta.clone()).await?;

        let data = Bytes::copy_from_slice(b"hello");
        store.set(&format!("{}/c/0/1/0", path), data).await?;

        let data = Bytes::copy_from_slice(b"hello");
        store.set(&format!("{}/c/1/1/0", path), data).await?;

        Ok(())
    }

    async fn create_memory_store_repository() -> Repository {
        let storage = Arc::new(
            ObjectStorage::new_in_memory_store(Some("prefix".into()))
                .expect("failed to create in-memory store"),
        );
        Repository::create(None, storage, HashMap::new()).await.unwrap()
    }

    async fn all_keys(store: &Store) -> Result<Vec<String>, Box<dyn std::error::Error>> {
        let version1 = keys(store, "/").await?;
        let mut version2 = store.list().await?.try_collect::<Vec<_>>().await?;
        version2.sort();
        assert_eq!(version1, version2);
        Ok(version1)
    }

    async fn keys(
        store: &Store,
        prefix: &str,
    ) -> Result<Vec<String>, Box<dyn std::error::Error>> {
        let mut res = store.list_prefix(prefix).await?.try_collect::<Vec<_>>().await?;
        res.sort();
        Ok(res)
    }

    #[test]
    fn test_parse_key() {
        assert!(matches!(
            Key::parse("zarr.json"),
            Ok(Key::Metadata { node_path}) if node_path.to_string() == "/"
        ));
        assert!(matches!(
            Key::parse("a/zarr.json"),
            Ok(Key::Metadata { node_path }) if node_path.to_string() == "/a"
        ));
        assert!(matches!(
            Key::parse("a/b/c/zarr.json"),
            Ok(Key::Metadata { node_path }) if node_path.to_string() == "/a/b/c"
        ));
        assert!(matches!(
            Key::parse("foo/c"),
            Ok(Key::Chunk { node_path, coords }) if node_path.to_string() == "/foo" && coords == ChunkIndices(vec![])
        ));
        assert!(matches!(
            Key::parse("foo/bar/c"),
            Ok(Key::Chunk { node_path, coords}) if node_path.to_string() == "/foo/bar" && coords == ChunkIndices(vec![])
        ));
        assert!(matches!(
            Key::parse("foo/c/1/2/3"),
            Ok(Key::Chunk {
                node_path,
                coords,
            }) if node_path.to_string() == "/foo" && coords == ChunkIndices(vec![1,2,3])
        ));
        assert!(matches!(
            Key::parse("foo/bar/baz/c/1/2/3"),
            Ok(Key::Chunk {
                node_path,
                coords,
            }) if node_path.to_string() == "/foo/bar/baz" && coords == ChunkIndices(vec![1,2,3])
        ));
        assert!(matches!(
            Key::parse("c"),
            Ok(Key::Chunk { node_path, coords}) if node_path.to_string() == "/" && coords == ChunkIndices(vec![])
        ));
        assert!(matches!(
            Key::parse("c/0/0"),
            Ok(Key::Chunk { node_path, coords}) if node_path.to_string() == "/" && coords == ChunkIndices(vec![0,0])
        ));
        assert!(matches!(
            Key::parse(".zarray"),
            Ok(Key::ZarrV2(s) ) if s == ".zarray"
        ));
        assert!(matches!(
            Key::parse(".zgroup"),
            Ok(Key::ZarrV2(s) ) if s == ".zgroup"
        ));
        assert!(matches!(
            Key::parse(".zattrs"),
            Ok(Key::ZarrV2(s) ) if s == ".zattrs"
        ));
        assert!(matches!(
            Key::parse(".zmetadata"),
            Ok(Key::ZarrV2(s) ) if s == ".zmetadata"
        ));
        assert!(matches!(
            Key::parse("foo/.zgroup"),
            Ok(Key::ZarrV2(s) ) if s == "foo/.zgroup"
        ));
        assert!(matches!(
            Key::parse("foo/bar/.zarray"),
            Ok(Key::ZarrV2(s) ) if s == "foo/bar/.zarray"
        ));
        assert!(matches!(
            Key::parse("foo/.zmetadata"),
            Ok(Key::ZarrV2(s) ) if s == "foo/.zmetadata"
        ));
        assert!(matches!(
            Key::parse("foo/.zattrs"),
            Ok(Key::ZarrV2(s) ) if s == "foo/.zattrs"
        ));
    }

    #[test]
    fn test_format_key() {
        assert_eq!(
            Key::Metadata { node_path: Path::root() }.to_string(),
            "zarr.json".to_string()
        );
        assert_eq!(
            Key::Metadata { node_path: "/a".try_into().unwrap() }.to_string(),
            "a/zarr.json".to_string()
        );
        assert_eq!(
            Key::Metadata { node_path: "/a/b/c".try_into().unwrap() }.to_string(),
            "a/b/c/zarr.json".to_string()
        );
        assert_eq!(
            Key::Chunk { node_path: Path::root(), coords: ChunkIndices(vec![]) }
                .to_string(),
            "c".to_string()
        );
        assert_eq!(
            Key::Chunk { node_path: Path::root(), coords: ChunkIndices(vec![0]) }
                .to_string(),
            "c/0".to_string()
        );
        assert_eq!(
            Key::Chunk { node_path: Path::root(), coords: ChunkIndices(vec![1, 2]) }
                .to_string(),
            "c/1/2".to_string()
        );
        assert_eq!(
            Key::Chunk {
                node_path: "/a".try_into().unwrap(),
                coords: ChunkIndices(vec![])
            }
            .to_string(),
            "a/c".to_string()
        );
        assert_eq!(
            Key::Chunk {
                node_path: "/a".try_into().unwrap(),
                coords: ChunkIndices(vec![1])
            }
            .to_string(),
            "a/c/1".to_string()
        );
        assert_eq!(
            Key::Chunk {
                node_path: "/a".try_into().unwrap(),
                coords: ChunkIndices(vec![1, 2])
            }
            .to_string(),
            "a/c/1/2".to_string()
        );
    }

    #[test]
    fn test_metadata_serialization() {
        assert!(serde_json::from_str::<GroupMetadata>(
            r#"{"zarr_format":3, "node_type":"group"}"#
        )
        .is_ok());
        assert!(serde_json::from_str::<GroupMetadata>(
            r#"{"zarr_format":3, "node_type":"array"}"#
        )
        .is_err());

        assert!(serde_json::from_str::<ArrayMetadata>(
            r#"{"zarr_format":3,"node_type":"array","shape":[2,2,2],"data_type":"int32","chunk_grid":{"name":"regular","configuration":{"chunk_shape":[1,1,1]}},"chunk_key_encoding":{"name":"default","configuration":{"separator":"/"}},"fill_value":0,"codecs":[{"name":"mycodec","configuration":{"foo":42}}],"storage_transformers":[{"name":"mytransformer","configuration":{"bar":43}}],"dimension_names":["x","y","t"]}"#
        )
        .is_ok());
        assert!(serde_json::from_str::<ArrayMetadata>(
            r#"{"zarr_format":3,"node_type":"group","shape":[2,2,2],"data_type":"int32","chunk_grid":{"name":"regular","configuration":{"chunk_shape":[1,1,1]}},"chunk_key_encoding":{"name":"default","configuration":{"separator":"/"}},"fill_value":0,"codecs":[{"name":"mycodec","configuration":{"foo":42}}],"storage_transformers":[{"name":"mytransformer","configuration":{"bar":43}}],"dimension_names":["x","y","t"]}"#
        )
        .is_err());

        // deserialize with nan
        assert!(matches!(
            serde_json::from_str::<ArrayMetadata>(
                r#"{"zarr_format":3,"node_type":"array","shape":[2,2,2],"data_type":"float16","chunk_grid":{"name":"regular","configuration":{"chunk_shape":[1,1,1]}},"chunk_key_encoding":{"name":"default","configuration":{"separator":"/"}},"fill_value":"NaN","codecs":[{"name":"mycodec","configuration":{"foo":42}}],"storage_transformers":[{"name":"mytransformer","configuration":{"bar":43}}],"dimension_names":["x","y","t"]}"#
            ).unwrap().zarr_metadata.fill_value,
            FillValue::Float16(n) if n.is_nan()
        ));
        assert!(matches!(
            serde_json::from_str::<ArrayMetadata>(
                r#"{"zarr_format":3,"node_type":"array","shape":[2,2,2],"data_type":"float32","chunk_grid":{"name":"regular","configuration":{"chunk_shape":[1,1,1]}},"chunk_key_encoding":{"name":"default","configuration":{"separator":"/"}},"fill_value":"NaN","codecs":[{"name":"mycodec","configuration":{"foo":42}}],"storage_transformers":[{"name":"mytransformer","configuration":{"bar":43}}],"dimension_names":["x","y","t"]}"#
            ).unwrap().zarr_metadata.fill_value,
            FillValue::Float32(n) if n.is_nan()
        ));
        assert!(matches!(
            serde_json::from_str::<ArrayMetadata>(
                r#"{"zarr_format":3,"node_type":"array","shape":[2,2,2],"data_type":"float64","chunk_grid":{"name":"regular","configuration":{"chunk_shape":[1,1,1]}},"chunk_key_encoding":{"name":"default","configuration":{"separator":"/"}},"fill_value":"NaN","codecs":[{"name":"mycodec","configuration":{"foo":42}}],"storage_transformers":[{"name":"mytransformer","configuration":{"bar":43}}],"dimension_names":["x","y","t"]}"#
            ).unwrap().zarr_metadata.fill_value,
            FillValue::Float64(n) if n.is_nan()
        ));

        // deserialize with infinity
        assert_eq!(
            serde_json::from_str::<ArrayMetadata>(
                r#"{"zarr_format":3,"node_type":"array","shape":[2,2,2],"data_type":"float16","chunk_grid":{"name":"regular","configuration":{"chunk_shape":[1,1,1]}},"chunk_key_encoding":{"name":"default","configuration":{"separator":"/"}},"fill_value":"Infinity","codecs":[{"name":"mycodec","configuration":{"foo":42}}],"storage_transformers":[{"name":"mytransformer","configuration":{"bar":43}}],"dimension_names":["x","y","t"]}"#
            ).unwrap().zarr_metadata.fill_value,
            FillValue::Float16(f32::INFINITY)
        );
        assert_eq!(
            serde_json::from_str::<ArrayMetadata>(
                r#"{"zarr_format":3,"node_type":"array","shape":[2,2,2],"data_type":"float32","chunk_grid":{"name":"regular","configuration":{"chunk_shape":[1,1,1]}},"chunk_key_encoding":{"name":"default","configuration":{"separator":"/"}},"fill_value":"Infinity","codecs":[{"name":"mycodec","configuration":{"foo":42}}],"storage_transformers":[{"name":"mytransformer","configuration":{"bar":43}}],"dimension_names":["x","y","t"]}"#
            ).unwrap().zarr_metadata.fill_value,
            FillValue::Float32(f32::INFINITY)
        );
        assert_eq!(
            serde_json::from_str::<ArrayMetadata>(
                r#"{"zarr_format":3,"node_type":"array","shape":[2,2,2],"data_type":"float64","chunk_grid":{"name":"regular","configuration":{"chunk_shape":[1,1,1]}},"chunk_key_encoding":{"name":"default","configuration":{"separator":"/"}},"fill_value":"Infinity","codecs":[{"name":"mycodec","configuration":{"foo":42}}],"storage_transformers":[{"name":"mytransformer","configuration":{"bar":43}}],"dimension_names":["x","y","t"]}"#
            ).unwrap().zarr_metadata.fill_value,
            FillValue::Float64(f64::INFINITY)
        );

        // deserialize with -infinity
        assert_eq!(
            serde_json::from_str::<ArrayMetadata>(
                r#"{"zarr_format":3,"node_type":"array","shape":[2,2,2],"data_type":"float16","chunk_grid":{"name":"regular","configuration":{"chunk_shape":[1,1,1]}},"chunk_key_encoding":{"name":"default","configuration":{"separator":"/"}},"fill_value":"-Infinity","codecs":[{"name":"mycodec","configuration":{"foo":42}}],"storage_transformers":[{"name":"mytransformer","configuration":{"bar":43}}],"dimension_names":["x","y","t"]}"#
            ).unwrap().zarr_metadata.fill_value,
            FillValue::Float16(f32::NEG_INFINITY)
        );
        assert_eq!(
            serde_json::from_str::<ArrayMetadata>(
                r#"{"zarr_format":3,"node_type":"array","shape":[2,2,2],"data_type":"float32","chunk_grid":{"name":"regular","configuration":{"chunk_shape":[1,1,1]}},"chunk_key_encoding":{"name":"default","configuration":{"separator":"/"}},"fill_value":"-Infinity","codecs":[{"name":"mycodec","configuration":{"foo":42}}],"storage_transformers":[{"name":"mytransformer","configuration":{"bar":43}}],"dimension_names":["x","y","t"]}"#
            ).unwrap().zarr_metadata.fill_value,
            FillValue::Float32(f32::NEG_INFINITY)
        );
        assert_eq!(
            serde_json::from_str::<ArrayMetadata>(
                r#"{"zarr_format":3,"node_type":"array","shape":[2,2,2],"data_type":"float64","chunk_grid":{"name":"regular","configuration":{"chunk_shape":[1,1,1]}},"chunk_key_encoding":{"name":"default","configuration":{"separator":"/"}},"fill_value":"-Infinity","codecs":[{"name":"mycodec","configuration":{"foo":42}}],"storage_transformers":[{"name":"mytransformer","configuration":{"bar":43}}],"dimension_names":["x","y","t"]}"#
            ).unwrap().zarr_metadata.fill_value,
            FillValue::Float64(f64::NEG_INFINITY)
        );

        // infinity roundtrip
        let zarr_meta = ZarrArrayMetadata {
            shape: vec![1, 1, 2],
            data_type: DataType::Float16,
            chunk_shape: ChunkShape(vec![NonZeroU64::new(2).unwrap()]),
            chunk_key_encoding: ChunkKeyEncoding::Slash,
            fill_value: FillValue::Float16(f32::NEG_INFINITY),
            codecs: vec![Codec { name: "mycodec".to_string(), configuration: None }],
            storage_transformers: Some(vec![StorageTransformer {
                name: "mytransformer".to_string(),
                configuration: None,
            }]),
            dimension_names: Some(vec![Some("t".to_string())]),
        };
        let zarr_meta = ArrayMetadata::new(None, zarr_meta);

        assert_eq!(
            serde_json::from_str::<ArrayMetadata>(
                serde_json::to_string(&zarr_meta).unwrap().as_str()
            )
            .unwrap(),
            zarr_meta,
        )
    }

    #[tokio::test]
    async fn test_metadata_set_and_get() -> Result<(), Box<dyn std::error::Error>> {
        let repo = create_memory_store_repository().await;
        let ds = repo.writable_session("main").await?;
        let store =
            Store::from_session(Arc::new(RwLock::new(ds)), StoreConfig::default());

        assert!(matches!(
            store.get("zarr.json", &ByteRange::ALL).await,
            Err(StoreError::NotFound(KeyNotFoundError::NodeNotFound {path})) if path.to_string() == "/"
        ));

        store
            .set(
                "zarr.json",
                Bytes::copy_from_slice(br#"{"zarr_format":3, "node_type":"group"}"#),
            )
            .await?;
        assert_eq!(
            store.get("zarr.json", &ByteRange::ALL).await.unwrap(),
            Bytes::copy_from_slice(br#"{"zarr_format":3,"node_type":"group"}"#)
        );

        store.set("a/b/zarr.json", Bytes::copy_from_slice(br#"{"zarr_format":3, "node_type":"group", "attributes": {"spam":"ham", "eggs":42}}"#)).await?;
        assert_eq!(
            store.get("a/b/zarr.json", &ByteRange::ALL).await.unwrap(),
            Bytes::copy_from_slice(
                br#"{"zarr_format":3,"node_type":"group","attributes":{"eggs":42,"spam":"ham"}}"#
            )
        );

        let zarr_meta = Bytes::copy_from_slice(br#"{"zarr_format":3,"node_type":"array","attributes":{"foo":42},"shape":[2,2,2],"data_type":"int32","chunk_grid":{"name":"regular","configuration":{"chunk_shape":[1,1,1]}},"chunk_key_encoding":{"name":"default","configuration":{"separator":"/"}},"fill_value":0,"codecs":[{"name":"mycodec","configuration":{"foo":42}}],"storage_transformers":[{"name":"mytransformer","configuration":{"bar":43}}],"dimension_names":["x","y","t"]}"#);
        store.set("a/b/array/zarr.json", zarr_meta.clone()).await?;
        assert_eq!(
            store.get("a/b/array/zarr.json", &ByteRange::ALL).await.unwrap(),
            zarr_meta.clone()
        );

        Ok(())
    }

    #[tokio::test]
    async fn test_metadata_delete() -> Result<(), Box<dyn std::error::Error>> {
        let repo = create_memory_store_repository().await;
        let ds = repo.writable_session("main").await?;
        let store =
            Store::from_session(Arc::new(RwLock::new(ds)), StoreConfig::default());
        let group_data = br#"{"zarr_format":3, "node_type":"group", "attributes": {"spam":"ham", "eggs":42}}"#;

        store
            .set(
                "zarr.json",
                Bytes::copy_from_slice(br#"{"zarr_format":3, "node_type":"group"}"#),
            )
            .await
            .unwrap();
        let zarr_meta = Bytes::copy_from_slice(br#"{"zarr_format":3,"node_type":"array","attributes":{"foo":42},"shape":[2,2,2],"data_type":"int32","chunk_grid":{"name":"regular","configuration":{"chunk_shape":[1,1,1]}},"chunk_key_encoding":{"name":"default","configuration":{"separator":"/"}},"fill_value":0,"codecs":[{"name":"mycodec","configuration":{"foo":42}}],"storage_transformers":[{"name":"mytransformer","configuration":{"bar":43}}],"dimension_names":["x","y","t"]}"#);
        store.set("array/zarr.json", zarr_meta.clone()).await.unwrap();

        // delete metadata tests
        store.delete("array/zarr.json").await.unwrap();
        assert!(matches!(
            store.get("array/zarr.json", &ByteRange::ALL).await,
            Err(StoreError::NotFound(KeyNotFoundError::NodeNotFound { path }))
                if path.to_string() == "/array",
        ));
        // Deleting a non-existent key should not fail
        store.delete("array/zarr.json").await.unwrap();

        store.set("array/zarr.json", zarr_meta.clone()).await.unwrap();
        store.delete("array/zarr.json").await.unwrap();
        assert!(matches!(
            store.get("array/zarr.json", &ByteRange::ALL).await,
            Err(StoreError::NotFound(KeyNotFoundError::NodeNotFound { path } ))
                if path.to_string() == "/array",
        ));
        store.set("array/zarr.json", Bytes::copy_from_slice(group_data)).await.unwrap();

        Ok(())
    }

    #[tokio::test]
    async fn test_chunk_set_and_get() -> Result<(), Box<dyn std::error::Error>> {
        // TODO: turn this test into pure Store operations once we support writes through Zarr
        let repo = create_memory_store_repository().await;
        let ds = Arc::new(RwLock::new(repo.writable_session("main").await?));
        let store = Store::from_session(Arc::clone(&ds), StoreConfig::default());

        store
            .set(
                "zarr.json",
                Bytes::copy_from_slice(br#"{"zarr_format":3, "node_type":"group"}"#),
            )
            .await?;
        let zarr_meta = Bytes::copy_from_slice(br#"{"zarr_format":3,"node_type":"array","attributes":{"foo":42},"shape":[2,2,2],"data_type":"int32","chunk_grid":{"name":"regular","configuration":{"chunk_shape":[1,1,1]}},"chunk_key_encoding":{"name":"default","configuration":{"separator":"/"}},"fill_value":0,"codecs":[{"name":"mycodec","configuration":{"foo":42}}],"storage_transformers":[{"name":"mytransformer","configuration":{"bar":43}}],"dimension_names":["x","y","t"]}"#);
        store.set("array/zarr.json", zarr_meta.clone()).await?;
        assert_eq!(
            store.get("array/zarr.json", &ByteRange::ALL).await.unwrap(),
            zarr_meta
        );
        assert_eq!(
            store.get("array/zarr.json", &ByteRange::to_offset(5)).await.unwrap(),
            zarr_meta[..5]
        );
        assert_eq!(
            store.get("array/zarr.json", &ByteRange::from_offset(5)).await.unwrap(),
            zarr_meta[5..]
        );
        assert_eq!(
            store.get("array/zarr.json", &ByteRange::bounded(1, 24)).await.unwrap(),
            zarr_meta[1..24]
        );

        // a small inline chunk
        let small_data = Bytes::copy_from_slice(b"hello");
        store.set("array/c/0/1/0", small_data.clone()).await?;
        assert_eq!(
            store.get("array/c/0/1/0", &ByteRange::ALL).await.unwrap(),
            small_data
        );
        assert_eq!(
            store.get("array/c/0/1/0", &ByteRange::to_offset(2)).await.unwrap(),
            small_data[0..2]
        );
        assert_eq!(
            store.get("array/c/0/1/0", &ByteRange::from_offset(3)).await.unwrap(),
            small_data[3..]
        );
        assert_eq!(
            store.get("array/c/0/1/0", &ByteRange::bounded(1, 4)).await.unwrap(),
            small_data[1..4]
        );
        // no new chunks written because it was inline
        // FiXME: add this test
        //assert!(in_mem_storage.chunk_ids().is_empty());

        // a big chunk
        let big_data = Bytes::copy_from_slice(b"hello".repeat(512).as_slice());
        store.set("array/c/0/1/1", big_data.clone()).await?;
        assert_eq!(store.get("array/c/0/1/1", &ByteRange::ALL).await.unwrap(), big_data);
        assert_eq!(
            store.get("array/c/0/1/1", &ByteRange::from_offset(512 - 3)).await.unwrap(),
            big_data[(512 - 3)..]
        );
        assert_eq!(
            store.get("array/c/0/1/1", &ByteRange::to_offset(5)).await.unwrap(),
            big_data[..5]
        );
        assert_eq!(
            store.get("array/c/0/1/1", &ByteRange::bounded(20, 90)).await.unwrap(),
            big_data[20..90]
        );
        // FiXME: add this test
        //let chunk_id = in_mem_storage.chunk_ids().iter().next().cloned().unwrap();
        //assert_eq!(in_mem_storage.fetch_chunk(&chunk_id, &None).await?, big_data);

        let _oid = { ds.write().await.commit("commit", None).await? };

        let ds =
            repo.readonly_session(&VersionInfo::BranchTipRef("main".to_string())).await?;
        let store =
            Store::from_session(Arc::new(RwLock::new(ds)), StoreConfig::default());
        assert_eq!(
            store.get("array/c/0/1/0", &ByteRange::ALL).await.unwrap(),
            small_data
        );
        assert_eq!(store.get("array/c/0/1/1", &ByteRange::ALL).await.unwrap(), big_data);

        Ok(())
    }

    #[tokio::test]
    async fn test_chunk_delete() -> Result<(), Box<dyn std::error::Error>> {
        let repo = create_memory_store_repository().await;
        let ds = repo.writable_session("main").await?;
        let store =
            Store::from_session(Arc::new(RwLock::new(ds)), StoreConfig::default());

        store
            .set(
                "zarr.json",
                Bytes::copy_from_slice(br#"{"zarr_format":3, "node_type":"group"}"#),
            )
            .await
            .unwrap();
        let zarr_meta = Bytes::copy_from_slice(br#"{"zarr_format":3,"node_type":"array","attributes":{"foo":42},"shape":[2,2,2],"data_type":"int32","chunk_grid":{"name":"regular","configuration":{"chunk_shape":[1,1,1]}},"chunk_key_encoding":{"name":"default","configuration":{"separator":"/"}},"fill_value":0,"codecs":[{"name":"mycodec","configuration":{"foo":42}}],"storage_transformers":[{"name":"mytransformer","configuration":{"bar":43}}],"dimension_names":["x","y","t"]}"#);
        store.set("array/zarr.json", zarr_meta.clone()).await.unwrap();

        let data = Bytes::copy_from_slice(b"hello");
        store.set("array/c/0/1/0", data.clone()).await.unwrap();

        // delete chunk
        store.delete("array/c/0/1/0").await.unwrap();
        // deleting a deleted chunk is allowed
        store.delete("array/c/0/1/0").await.unwrap();
        // deleting non-existent chunk is allowed
        store.delete("array/c/1/1/1").await.unwrap();
        assert!(matches!(
            store.get("array/c/0/1/0", &ByteRange::ALL).await,
            Err(StoreError::NotFound(KeyNotFoundError::ChunkNotFound { key, path, coords }))
                if key == "array/c/0/1/0" && path.to_string() == "/array" && coords == ChunkIndices([0, 1, 0].to_vec())
        ));
        assert!(matches!(
            store.delete("array/foo").await,
            Err(StoreError::InvalidKey { key }) if key == "array/foo",
        ));

        assert!(matches!(
            store.delete("array/c/10/1/1").await,
            Err(StoreError::SessionError(SessionError::InvalidIndex { coords, path }))
                if path.to_string() == "/array" && coords == ChunkIndices([10, 1, 1].to_vec())
        ));

        Ok(())
    }

    #[tokio::test]
    async fn test_delete_dir() -> Result<(), Box<dyn std::error::Error>> {
        let repo = create_memory_store_repository().await;
        let ds = repo.writable_session("main").await?;
        let store =
            Store::from_session(Arc::new(RwLock::new(ds)), StoreConfig::default());

        add_group(&store, "").await.unwrap();
        add_group(&store, "group").await.unwrap();
        add_array_and_chunk(&store, "group/array").await.unwrap();

        store.delete_dir("group/array").await.unwrap();
        assert!(matches!(
            store.get("group/array/zarr.json", &ByteRange::ALL).await,
            Err(StoreError::NotFound(..))
        ));

        add_array_and_chunk(&store, "group/array").await.unwrap();
        store.delete_dir("group").await.unwrap();
        assert!(matches!(
            store.get("group/zarr.json", &ByteRange::ALL).await,
            Err(StoreError::NotFound(..))
        ));
        assert!(matches!(
            store.get("group/array/zarr.json", &ByteRange::ALL).await,
            Err(StoreError::NotFound(..))
        ));

        add_group(&store, "group").await.unwrap();
        add_array_and_chunk(&store, "group/array").await.unwrap();

        // intentionally adding prefix '/' here.
        store.delete_dir("/group/array/c").await.unwrap();
        let list = store
            .list_prefix("group/array")
            .await
            .unwrap()
            .try_collect::<Vec<_>>()
            .await?;
        assert_eq!(list, vec!["group/array/zarr.json"]);

        add_array_and_chunk(&store, "group/array").await.unwrap();
        store.delete_dir("group/array/c/0").await.unwrap();
        let mut list = store
            .list_prefix("group/array")
            .await
            .unwrap()
            .try_collect::<Vec<_>>()
            .await?;
        list.sort();
        assert_eq!(list, vec!["group/array/c/1/1/0", "group/array/zarr.json"]);

        Ok(())
    }

    #[tokio::test]
    async fn test_metadata_list() -> Result<(), Box<dyn std::error::Error>> {
        let repo = create_memory_store_repository().await;
        let ds = repo.writable_session("main").await?;
        let store =
            Store::from_session(Arc::new(RwLock::new(ds)), StoreConfig::default());

        assert!(store.is_empty("").await.unwrap());
        assert!(!store.exists("zarr.json").await.unwrap());

        assert_eq!(all_keys(&store).await.unwrap(), Vec::<String>::new());
        store
            .set(
                "zarr.json",
                Bytes::copy_from_slice(br#"{"zarr_format":3, "node_type":"group"}"#),
            )
            .await?;

        assert!(!store.is_empty("").await.unwrap());
        assert!(store.exists("zarr.json").await.unwrap());
        assert_eq!(all_keys(&store).await.unwrap(), vec!["zarr.json".to_string()]);
        store
            .set(
                "group/zarr.json",
                Bytes::copy_from_slice(br#"{"zarr_format":3, "node_type":"group"}"#),
            )
            .await?;
        assert_eq!(
            all_keys(&store).await.unwrap(),
            vec!["group/zarr.json".to_string(), "zarr.json".to_string()]
        );
        assert_eq!(
            keys(&store, "group/").await.unwrap(),
            vec!["group/zarr.json".to_string()]
        );

        let zarr_meta = Bytes::copy_from_slice(br#"{"zarr_format":3,"node_type":"array","attributes":{"foo":42},"shape":[2,2,2],"data_type":"int32","chunk_grid":{"name":"regular","configuration":{"chunk_shape":[1,1,1]}},"chunk_key_encoding":{"name":"default","configuration":{"separator":"/"}},"fill_value":0,"codecs":[{"name":"mycodec","configuration":{"foo":42}}],"storage_transformers":[{"name":"mytransformer","configuration":{"bar":43}}],"dimension_names":["x","y","t"]}"#);
        store.set("group/array/zarr.json", zarr_meta).await?;
        assert!(!store.is_empty("").await.unwrap());
        assert!(store.exists("zarr.json").await.unwrap());
        assert!(store.exists("group/array/zarr.json").await.unwrap());
        assert!(store.exists("group/zarr.json").await.unwrap());
        assert_eq!(
            all_keys(&store).await.unwrap(),
            vec![
                "group/array/zarr.json".to_string(),
                "group/zarr.json".to_string(),
                "zarr.json".to_string()
            ]
        );
        assert_eq!(
            keys(&store, "group/").await.unwrap(),
            vec!["group/array/zarr.json".to_string(), "group/zarr.json".to_string()]
        );
        assert_eq!(
            keys(&store, "group/array/").await.unwrap(),
            vec!["group/array/zarr.json".to_string()]
        );

        Ok(())
    }

    #[tokio::test]
    async fn test_set_array_metadata() -> Result<(), Box<dyn std::error::Error>> {
        let repo = create_memory_store_repository().await;
        let ds = repo.writable_session("main").await?;
        let store =
            Store::from_session(Arc::new(RwLock::new(ds)), StoreConfig::default());

        store
            .set(
                "zarr.json",
                Bytes::copy_from_slice(br#"{"zarr_format":3, "node_type":"group"}"#),
            )
            .await?;

        let zarr_meta = Bytes::copy_from_slice(br#"{"zarr_format":3,"node_type":"array","attributes":{"foo":42},"shape":[2,2,2],"data_type":"int32","chunk_grid":{"name":"regular","configuration":{"chunk_shape":[1,1,1]}},"chunk_key_encoding":{"name":"default","configuration":{"separator":"/"}},"fill_value":0,"codecs":[{"name":"mycodec","configuration":{"foo":42}}],"storage_transformers":[{"name":"mytransformer","configuration":{"bar":43}}],"dimension_names":["x","y","t"]}"#);
        store.set("/array/zarr.json", zarr_meta.clone()).await?;
        assert_eq!(
            store.get("/array/zarr.json", &ByteRange::ALL).await?,
            zarr_meta.clone()
        );

        store.set("0/zarr.json", zarr_meta.clone()).await?;
        assert_eq!(store.get("0/zarr.json", &ByteRange::ALL).await?, zarr_meta.clone());

        store.set("/0/zarr.json", zarr_meta.clone()).await?;
        assert_eq!(store.get("/0/zarr.json", &ByteRange::ALL).await?, zarr_meta);

        // store.set("c/0", zarr_meta.clone()).await?;
        // assert_eq!(store.get("c/0", &ByteRange::ALL).await?, zarr_meta);

        Ok(())
    }

    #[tokio::test]
    async fn test_chunk_list() -> Result<(), Box<dyn std::error::Error>> {
        let repo = create_memory_store_repository().await;
        let ds = repo.writable_session("main").await?;
        let store =
            Store::from_session(Arc::new(RwLock::new(ds)), StoreConfig::default());

        store
            .set(
                "zarr.json",
                Bytes::copy_from_slice(br#"{"zarr_format":3, "node_type":"group"}"#),
            )
            .await?;

        let zarr_meta = Bytes::copy_from_slice(br#"{"zarr_format":3,"node_type":"array","attributes":{"foo":42},"shape":[2,2,2],"data_type":"int32","chunk_grid":{"name":"regular","configuration":{"chunk_shape":[1,1,1]}},"chunk_key_encoding":{"name":"default","configuration":{"separator":"/"}},"fill_value":0,"codecs":[{"name":"mycodec","configuration":{"foo":42}}],"storage_transformers":[{"name":"mytransformer","configuration":{"bar":43}}],"dimension_names":["x","y","t"]}"#);
        store.set("array/zarr.json", zarr_meta).await?;

        let data = Bytes::copy_from_slice(b"hello");
        store.set("array/c/0/1/0", data.clone()).await?;
        store.set("array/c/1/1/1", data.clone()).await?;

        assert_eq!(
            all_keys(&store).await.unwrap(),
            vec![
                "array/c/0/1/0".to_string(),
                "array/c/1/1/1".to_string(),
                "array/zarr.json".to_string(),
                "zarr.json".to_string()
            ]
        );

        Ok(())
    }

    #[tokio::test]
    async fn test_list_dir() -> Result<(), Box<dyn std::error::Error>> {
        let repo = create_memory_store_repository().await;
        let ds = repo.writable_session("main").await?;
        let store =
            Store::from_session(Arc::new(RwLock::new(ds)), StoreConfig::default());

        store
            .set(
                "zarr.json",
                Bytes::copy_from_slice(br#"{"zarr_format":3, "node_type":"group"}"#),
            )
            .await?;

        let zarr_meta = Bytes::copy_from_slice(br#"{"zarr_format":3,"node_type":"array","attributes":{"foo":42},"shape":[2,2,2],"data_type":"int32","chunk_grid":{"name":"regular","configuration":{"chunk_shape":[1,1,1]}},"chunk_key_encoding":{"name":"default","configuration":{"separator":"/"}},"fill_value":0,"codecs":[{"name":"mycodec","configuration":{"foo":42}}],"storage_transformers":[{"name":"mytransformer","configuration":{"bar":43}}],"dimension_names":["x","y","t"]}"#);
        store.set("array/zarr.json", zarr_meta).await?;

        let data = Bytes::copy_from_slice(b"hello");
        store.set("array/c/0/1/0", data.clone()).await?;
        store.set("array/c/1/1/1", data.clone()).await?;

        assert_eq!(
            all_keys(&store).await.unwrap(),
            vec![
                "array/c/0/1/0".to_string(),
                "array/c/1/1/1".to_string(),
                "array/zarr.json".to_string(),
                "zarr.json".to_string()
            ]
        );

        let mut dir = store.list_dir("/").await?.try_collect::<Vec<_>>().await?;
        dir.sort();
        assert_eq!(dir, vec!["array".to_string(), "zarr.json".to_string()]);

        let mut dir = store.list_dir_items("/").await?.try_collect::<Vec<_>>().await?;
        dir.sort();
        assert_eq!(
            dir,
            vec![
                ListDirItem::Key("zarr.json".to_string()),
                ListDirItem::Prefix("array".to_string())
            ]
        );

        let mut dir = store.list_dir("array").await?.try_collect::<Vec<_>>().await?;
        dir.sort();
        assert_eq!(dir, vec!["c".to_string(), "zarr.json".to_string()]);

        let mut dir =
            store.list_dir_items("array").await?.try_collect::<Vec<_>>().await?;
        dir.sort();
        assert_eq!(
            dir,
            vec![
                ListDirItem::Key("zarr.json".to_string()),
                ListDirItem::Prefix("c".to_string())
            ]
        );

        let mut dir = store.list_dir("array/").await?.try_collect::<Vec<_>>().await?;
        dir.sort();
        assert_eq!(dir, vec!["c".to_string(), "zarr.json".to_string()]);

        let mut dir =
            store.list_dir_items("array/").await?.try_collect::<Vec<_>>().await?;
        dir.sort();
        assert_eq!(
            dir,
            vec![
                ListDirItem::Key("zarr.json".to_string()),
                ListDirItem::Prefix("c".to_string())
            ]
        );

        let mut dir = store.list_dir("array/c/").await?.try_collect::<Vec<_>>().await?;
        dir.sort();
        assert_eq!(dir, vec!["0".to_string(), "1".to_string()]);

        let mut dir =
            store.list_dir_items("array/c/").await?.try_collect::<Vec<_>>().await?;
        dir.sort();
        assert_eq!(
            dir,
            vec![
                ListDirItem::Prefix("0".to_string()),
                ListDirItem::Prefix("1".to_string()),
            ]
        );

        let mut dir = store.list_dir("array/c/1/").await?.try_collect::<Vec<_>>().await?;
        dir.sort();
        assert_eq!(dir, vec!["1".to_string()]);

        let mut dir =
            store.list_dir_items("array/c/1/").await?.try_collect::<Vec<_>>().await?;
        dir.sort();
        assert_eq!(dir, vec![ListDirItem::Prefix("1".to_string()),]);
        Ok(())
    }

    #[tokio::test]
    async fn test_list_dir_with_prefix() -> Result<(), Box<dyn std::error::Error>> {
        let repo = create_memory_store_repository().await;
        let ds = repo.writable_session("main").await?;
        let store =
            Store::from_session(Arc::new(RwLock::new(ds)), StoreConfig::default());

        store
            .set(
                "zarr.json",
                Bytes::copy_from_slice(br#"{"zarr_format":3, "node_type":"group"}"#),
            )
            .await?;

        store
            .set(
                "group/zarr.json",
                Bytes::copy_from_slice(br#"{"zarr_format":3, "node_type":"group"}"#),
            )
            .await?;

        let zarr_meta = Bytes::copy_from_slice(br#"{"zarr_format":3,"node_type":"array","attributes":{"foo":42},"shape":[2,2,2],"data_type":"int32","chunk_grid":{"name":"regular","configuration":{"chunk_shape":[1,1,1]}},"chunk_key_encoding":{"name":"default","configuration":{"separator":"/"}},"fill_value":0,"codecs":[{"name":"mycodec","configuration":{"foo":42}}],"storage_transformers":[{"name":"mytransformer","configuration":{"bar":43}}],"dimension_names":["x","y","t"]}"#);
        store.set("group-suffix/zarr.json", zarr_meta).await.unwrap();
        let data = Bytes::copy_from_slice(b"hello");
        store.set_if_not_exists("group-suffix/c/0/1/0", data.clone()).await.unwrap();

        assert_eq!(
            store.list_dir("group/").await?.try_collect::<Vec<_>>().await?,
            vec!["zarr.json"]
        );
        Ok(())
    }

    #[tokio::test]
    async fn test_get_partial_values() -> Result<(), Box<dyn std::error::Error>> {
        let repo = create_memory_store_repository().await;
        let ds = repo.writable_session("main").await?;
        let store =
            Store::from_session(Arc::new(RwLock::new(ds)), StoreConfig::default());

        store
            .set(
                "zarr.json",
                Bytes::copy_from_slice(br#"{"zarr_format":3, "node_type":"group"}"#),
            )
            .await?;

        let zarr_meta = Bytes::copy_from_slice(br#"{"zarr_format":3,"node_type":"array","attributes":{"foo":42},"shape":[20],"data_type":"int32","chunk_grid":{"name":"regular","configuration":{"chunk_shape":[1]}},"chunk_key_encoding":{"name":"default","configuration":{"separator":"/"}},"fill_value":0,"codecs":[{"name":"mycodec","configuration":{"foo":42}}],"storage_transformers":[{"name":"mytransformer","configuration":{"bar":43}}],"dimension_names":["x"]}"#);
        store.set("array/zarr.json", zarr_meta).await?;

        let key_vals: Vec<_> = (0i32..20)
            .map(|idx| {
                (
                    format!("array/c/{idx}"),
                    Bytes::copy_from_slice(idx.to_be_bytes().to_owned().as_slice()),
                )
            })
            .collect();

        for (key, value) in key_vals.iter() {
            store.set(key.as_str(), value.clone()).await?;
        }

        let key_ranges = key_vals.iter().map(|(k, _)| (k.clone(), ByteRange::ALL));

        assert_eq!(
            key_vals.iter().map(|(_, v)| v.clone()).collect::<Vec<_>>(),
            store
                .get_partial_values(key_ranges)
                .await?
                .into_iter()
                .map(|v| v.unwrap())
                .collect::<Vec<_>>()
        );

        // let's try in reverse order
        let key_ranges = key_vals.iter().rev().map(|(k, _)| (k.clone(), ByteRange::ALL));

        assert_eq!(
            key_vals.iter().rev().map(|(_, v)| v.clone()).collect::<Vec<_>>(),
            store
                .get_partial_values(key_ranges)
                .await?
                .into_iter()
                .map(|v| v.unwrap())
                .collect::<Vec<_>>()
        );

        Ok(())
    }

    #[tokio::test]
    async fn test_commit_and_checkout() -> Result<(), Box<dyn std::error::Error>> {
        let repo = create_memory_store_repository().await;
        let ds = Arc::new(RwLock::new(repo.writable_session("main").await?));
        let store = Store::from_session(Arc::clone(&ds), StoreConfig::default());

        store
            .set(
                "zarr.json",
                Bytes::copy_from_slice(br#"{"zarr_format":3, "node_type":"group"}"#),
            )
            .await
            .unwrap();
        let zarr_meta = Bytes::copy_from_slice(br#"{"zarr_format":3,"node_type":"array","attributes":{"foo":42},"shape":[2,2,2],"data_type":"int32","chunk_grid":{"name":"regular","configuration":{"chunk_shape":[1,1,1]}},"chunk_key_encoding":{"name":"default","configuration":{"separator":"/"}},"fill_value":0,"codecs":[{"name":"mycodec","configuration":{"foo":42}}],"storage_transformers":[{"name":"mytransformer","configuration":{"bar":43}}],"dimension_names":["x","y","t"]}"#);
        store.set("array/zarr.json", zarr_meta.clone()).await.unwrap();

        let data = Bytes::copy_from_slice(b"hello");
        store.set_if_not_exists("array/c/0/1/0", data.clone()).await.unwrap();
        assert_eq!(store.get("array/c/0/1/0", &ByteRange::ALL).await.unwrap(), data);

        let snapshot_id =
            { ds.write().await.commit("initial commit", None).await.unwrap() };

        let ds = Arc::new(RwLock::new(repo.writable_session("main").await?));
        let store = Store::from_session(Arc::clone(&ds), StoreConfig::default());

        let new_data = Bytes::copy_from_slice(b"world");
        store.set_if_not_exists("array/c/0/1/0", new_data.clone()).await.unwrap();
        assert_eq!(store.get("array/c/0/1/0", &ByteRange::ALL).await.unwrap(), data);

        store.set("array/c/0/1/0", new_data.clone()).await.unwrap();
        assert_eq!(store.get("array/c/0/1/0", &ByteRange::ALL).await.unwrap(), new_data);

        let new_snapshot_id = { ds.write().await.commit("update", None).await.unwrap() };

        let ds = repo.readonly_session(&VersionInfo::SnapshotId(snapshot_id)).await?;
        let store =
            Store::from_session(Arc::new(RwLock::new(ds)), StoreConfig::default());
        assert_eq!(store.get("array/c/0/1/0", &ByteRange::ALL).await.unwrap(), data);

        let ds = repo
            .readonly_session(&VersionInfo::SnapshotId(new_snapshot_id.clone()))
            .await?;
        let store =
            Store::from_session(Arc::new(RwLock::new(ds)), StoreConfig::default());
        assert_eq!(store.get("array/c/0/1/0", &ByteRange::ALL).await.unwrap(), new_data);

        repo.create_tag("tag_0", &new_snapshot_id).await.unwrap();
        let _ds = repo
            .readonly_session(&VersionInfo::TagRef("tag_0".to_string()))
            .await
            .unwrap();

        let ds = Arc::new(RwLock::new(repo.writable_session("main").await?));
        let store = Store::from_session(Arc::clone(&ds), StoreConfig::default());
        let _newest_data = Bytes::copy_from_slice(b"earth");
        store.set("array/c/0/1/0", data.clone()).await.unwrap();
        assert_eq!(ds.read().await.has_uncommitted_changes(), true);

        ds.write().await.discard_changes();
        assert_eq!(store.get("array/c/0/1/0", &ByteRange::ALL).await.unwrap(), new_data);

        // Create a new branch and do stuff with it
        repo.create_branch("dev", ds.read().await.snapshot_id()).await.unwrap();

        let ds = Arc::new(RwLock::new(repo.writable_session("dev").await?));
        let store = Store::from_session(Arc::clone(&ds), StoreConfig::default());
        store.set("array/c/0/1/0", new_data.clone()).await?;
        let dev_snapshot =
            { ds.write().await.commit("update dev branch", None).await.unwrap() };

        let ds = repo.readonly_session(&VersionInfo::SnapshotId(dev_snapshot)).await?;
        let store =
            Store::from_session(Arc::new(RwLock::new(ds)), StoreConfig::default());
        assert_eq!(store.get("array/c/0/1/0", &ByteRange::ALL).await.unwrap(), new_data);
        Ok(())
    }

    #[tokio::test]
    async fn test_clear() -> Result<(), Box<dyn std::error::Error>> {
        let repo = create_memory_store_repository().await;
        let ds = Arc::new(RwLock::new(repo.writable_session("main").await?));
        let store = Store::from_session(Arc::clone(&ds), StoreConfig::default());

        store
            .set(
                "zarr.json",
                Bytes::copy_from_slice(br#"{"zarr_format":3, "node_type":"group"}"#),
            )
            .await
            .unwrap();

        let empty: Vec<String> = Vec::new();
        store.clear().await?;
        assert_eq!(
            store.list_prefix("").await?.try_collect::<Vec<String>>().await?,
            empty
        );

        store
            .set(
                "zarr.json",
                Bytes::copy_from_slice(br#"{"zarr_format":3, "node_type":"group"}"#),
            )
            .await
            .unwrap();
        store
            .set(
                "group/zarr.json",
                Bytes::copy_from_slice(br#"{"zarr_format":3, "node_type":"group"}"#),
            )
            .await
            .unwrap();
        let zarr_meta = Bytes::copy_from_slice(br#"{"zarr_format":3,"node_type":"array","attributes":{"foo":42},"shape":[2,2,2],"data_type":"int32","chunk_grid":{"name":"regular","configuration":{"chunk_shape":[1,1,1]}},"chunk_key_encoding":{"name":"default","configuration":{"separator":"/"}},"fill_value":0,"codecs":[{"name":"mycodec","configuration":{"foo":42}}],"storage_transformers":[{"name":"mytransformer","configuration":{"bar":43}}],"dimension_names":["x","y","t"]}"#);
        let new_data = Bytes::copy_from_slice(b"world");
        store.set("array/zarr.json", zarr_meta.clone()).await.unwrap();
        store.set("group/array/zarr.json", zarr_meta.clone()).await.unwrap();
        store.set("array/c/1/0/0", new_data.clone()).await.unwrap();
        store.set("group/array/c/1/0/0", new_data.clone()).await.unwrap();

        ds.write().await.commit("initial commit", None).await.unwrap();

        let ds = Arc::new(RwLock::new(repo.writable_session("main").await?));
        let store = Store::from_session(Arc::clone(&ds), StoreConfig::default());

        store
            .set(
                "group/group2/zarr.json",
                Bytes::copy_from_slice(br#"{"zarr_format":3, "node_type":"group"}"#),
            )
            .await
            .unwrap();
        store.set("group/group2/array/zarr.json", zarr_meta.clone()).await.unwrap();
        store.set("group/group2/array/c/1/0/0", new_data.clone()).await.unwrap();

        store.clear().await?;

        assert_eq!(
            store.list_prefix("").await?.try_collect::<Vec<String>>().await?,
            empty
        );

        let empty_snap =
            ds.write().await.commit("no content commit", None).await.unwrap();

        assert_eq!(
            store.list_prefix("").await?.try_collect::<Vec<String>>().await?,
            empty
        );

        let ds = repo.readonly_session(&VersionInfo::SnapshotId(empty_snap)).await?;
        let store =
            Store::from_session(Arc::new(RwLock::new(ds)), StoreConfig::default());
        assert_eq!(
            store.list_prefix("").await?.try_collect::<Vec<String>>().await?,
            empty
        );

        Ok(())
    }

    #[tokio::test]
    async fn test_overwrite() -> Result<(), Box<dyn std::error::Error>> {
        // GH347
        let repo = create_memory_store_repository().await;
        let ds = Arc::new(RwLock::new(repo.writable_session("main").await?));
        let store = Store::from_session(Arc::clone(&ds), StoreConfig::default());

        let meta1 = Bytes::copy_from_slice(
            br#"{"zarr_format":3,"node_type":"group","attributes":{"foo":42}}"#,
        );
        let meta2 = Bytes::copy_from_slice(
            br#"{"zarr_format":3,"node_type":"group","attributes":{"foo":84}}"#,
        );
        let zarr_meta1 = Bytes::copy_from_slice(br#"{"zarr_format":3,"node_type":"array","attributes":{"foo":42},"shape":[2,2,2],"data_type":"int32","chunk_grid":{"name":"regular","configuration":{"chunk_shape":[1,1,1]}},"chunk_key_encoding":{"name":"default","configuration":{"separator":"/"}},"fill_value":0,"codecs":[{"name":"mycodec","configuration":{"foo":42}}],"storage_transformers":[{"name":"mytransformer","configuration":{"bar":43}}],"dimension_names":["x","y","t"]}"#);
        let zarr_meta2 = Bytes::copy_from_slice(br#"{"zarr_format":3,"node_type":"array","attributes":{"foo":84},"shape":[2,2,2],"data_type":"int32","chunk_grid":{"name":"regular","configuration":{"chunk_shape":[1,1,1]}},"chunk_key_encoding":{"name":"default","configuration":{"separator":"/"}},"fill_value":0,"codecs":[{"name":"mycodec","configuration":{"foo":42}}],"storage_transformers":[{"name":"mytransformer","configuration":{"bar":43}}],"dimension_names":["x","y","t"]}"#);

        // with no commit in the middle, this tests the changeset
        store.set("zarr.json", meta1.clone()).await.unwrap();
        store.set("array/zarr.json", zarr_meta1.clone()).await.unwrap();
        store.delete("zarr.json").await.unwrap();
        store.delete("array/zarr.json").await.unwrap();
        store.set("zarr.json", meta2.clone()).await.unwrap();
        store.set("array/zarr.json", zarr_meta2.clone()).await.unwrap();
        assert_eq!(&store.get("zarr.json", &ByteRange::ALL).await.unwrap(), &meta2);
        assert_eq!(
            &store.get("array/zarr.json", &ByteRange::ALL).await.unwrap(),
            &zarr_meta2
        );

        // with a commit in the middle, this tests the changeset interaction with snapshot
        store.set("zarr.json", meta1).await.unwrap();
        store.set("array/zarr.json", zarr_meta1.clone()).await.unwrap();

        ds.write().await.commit("initial commit", None).await.unwrap();

        let ds = Arc::new(RwLock::new(repo.writable_session("main").await?));
        let store = Store::from_session(Arc::clone(&ds), StoreConfig::default());
        store.delete("zarr.json").await.unwrap();
        store.delete("array/zarr.json").await.unwrap();
        store.set("zarr.json", meta2.clone()).await.unwrap();
        store.set("array/zarr.json", zarr_meta2.clone()).await.unwrap();
        assert_eq!(&store.get("zarr.json", &ByteRange::ALL).await.unwrap(), &meta2);
        ds.write().await.commit("commit 2", None).await.unwrap();
        assert_eq!(&store.get("zarr.json", &ByteRange::ALL).await.unwrap(), &meta2);
        assert_eq!(
            &store.get("array/zarr.json", &ByteRange::ALL).await.unwrap(),
            &zarr_meta2
        );

        Ok(())
    }

    #[tokio::test]
    async fn test_branch_reset() -> Result<(), Box<dyn std::error::Error>> {
        let repo = create_memory_store_repository().await;
        let ds = Arc::new(RwLock::new(repo.writable_session("main").await?));
        let store = Store::from_session(Arc::clone(&ds), StoreConfig::default());

        store
            .set(
                "zarr.json",
                Bytes::copy_from_slice(br#"{"zarr_format":3, "node_type":"group"}"#),
            )
            .await
            .unwrap();

        ds.write().await.commit("root group", None).await.unwrap();

        let ds = Arc::new(RwLock::new(repo.writable_session("main").await?));
        let store = Store::from_session(Arc::clone(&ds), StoreConfig::default());

        store
            .set(
                "a/zarr.json",
                Bytes::copy_from_slice(br#"{"zarr_format":3, "node_type":"group"}"#),
            )
            .await
            .unwrap();

        let prev_snap = ds.write().await.commit("group a", None).await?;

        let ds = Arc::new(RwLock::new(repo.writable_session("main").await?));
        let store = Store::from_session(Arc::clone(&ds), StoreConfig::default());

        store
            .set(
                "b/zarr.json",
                Bytes::copy_from_slice(br#"{"zarr_format":3, "node_type":"group"}"#),
            )
            .await
            .unwrap();

        ds.write().await.commit("group b", None).await.unwrap();
        assert!(store.exists("a/zarr.json").await?);
        assert!(store.exists("b/zarr.json").await?);

        repo.reset_branch("main", &prev_snap).await?;
        let ds = Arc::new(RwLock::new(
            repo.readonly_session(&VersionInfo::BranchTipRef("main".to_string())).await?,
        ));
        let store = Store::from_session(Arc::clone(&ds), StoreConfig::default());

        assert!(!store.exists("b/zarr.json").await?);
        assert!(store.exists("a/zarr.json").await?);
        Ok(())
    }

    #[tokio::test]
    async fn test_access_mode() {
        let repo = create_memory_store_repository().await;
        let ds = repo.writable_session("main").await.unwrap();
        let writable_store =
            Store::from_session(Arc::new(RwLock::new(ds)), StoreConfig::default());

        writable_store
            .set(
                "zarr.json",
                Bytes::copy_from_slice(br#"{"zarr_format":3, "node_type":"group"}"#),
            )
            .await
            .unwrap();

        let readable_store = Store::from_session(
            Arc::new(RwLock::new(
                repo.readonly_session(&VersionInfo::BranchTipRef("main".to_string()))
                    .await
                    .unwrap(),
            )),
            StoreConfig::default(),
        );
        assert_eq!(readable_store.read_only().await, true);

        let result = readable_store
            .set(
                "zarr.json",
                Bytes::copy_from_slice(br#"{"zarr_format":3, "node_type":"group"}"#),
            )
            .await;
        let correct_error = matches!(result, Err(StoreError::ReadOnly));
        assert!(correct_error);
    }

    #[tokio::test]
    async fn test_serialize() {
        let repo_dir = TempDir::new().expect("could not create temp dir");
        let storage = Arc::new(
            ObjectStorage::new_local_store(repo_dir.path())
                .expect("could not create storage"),
        );

        let repo = Repository::create(None, storage, HashMap::new()).await.unwrap();
        let ds = Arc::new(RwLock::new(repo.writable_session("main").await.unwrap()));
        let store = Store::from_session(Arc::clone(&ds), StoreConfig::default());
        store
            .set(
                "zarr.json",
                Bytes::copy_from_slice(br#"{"zarr_format":3, "node_type":"group"}"#),
            )
            .await
            .unwrap();

        ds.write().await.commit("first", None).await.unwrap();

        let store_bytes = store.as_bytes().await.unwrap();
        let store2: Store =
            Store::from_bytes(store_bytes, StoreConfig::default()).unwrap();

        let zarr_json = store2.get("zarr.json", &ByteRange::ALL).await.unwrap();
        assert_eq!(
            zarr_json,
            Bytes::copy_from_slice(br#"{"zarr_format":3,"node_type":"group"}"#)
        );
    }
}<|MERGE_RESOLUTION|>--- conflicted
+++ resolved
@@ -609,14 +609,7 @@
     path: Path,
     array_meta: ArrayMetadata,
     repo: &mut Session,
-<<<<<<< HEAD
 ) -> StoreResult<()> {
-    if repo.get_array(&path).await.is_ok() {
-        // TODO: we don't necessarily need to update both
-        repo.set_user_attributes(path.clone(), array_meta.attributes).await?;
-        repo.update_array(path, array_meta.zarr_metadata).await?;
-=======
-) -> Result<(), StoreError> {
     if let Ok(node) = repo.get_array(&path).await {
         // Check if the user attributes are different, if they are update them
         let existing_attrs = match node.user_attributes {
@@ -640,7 +633,6 @@
             repo.update_array(path, array_meta.zarr_metadata).await?;
         }
 
->>>>>>> e3a710b3
         Ok(())
     } else {
         repo.add_array(path.clone(), array_meta.zarr_metadata).await?;
