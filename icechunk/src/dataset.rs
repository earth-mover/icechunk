use std::{
    collections::{BTreeMap, HashMap, HashSet},
    iter::{self},
    mem::take,
    path::PathBuf,
    sync::Arc,
};

pub use crate::{
    format::{manifest::ChunkPayload, snapshot::ZarrArrayMetadata, ChunkIndices, Path},
    metadata::{
        ArrayShape, ChunkKeyEncoding, ChunkShape, Codec, DataType, DimensionName,
        DimensionNames, FillValue, StorageTransformer, UserAttributes,
    },
};

use bytes::Bytes;
use chrono::Utc;
use futures::{future::ready, Stream, StreamExt, TryStreamExt};
use itertools::Either;
use thiserror::Error;
use tokio::task;

use crate::{
    format::{
        manifest::{
            ChunkInfo, ChunkRef, Manifest, ManifestExtents, ManifestRef, VirtualChunkRef,
        },
        snapshot::{
            NodeData, NodeSnapshot, NodeType, Snapshot, SnapshotMetadata,
            SnapshotProperties, UserAttributesSnapshot,
        },
        ByteRange, Flags, IcechunkFormatError, NodeId, ObjectId,
    },
    refs::{
        create_tag, fetch_branch_tip, fetch_tag, update_branch, BranchVersion, Ref,
        RefError,
    },
<<<<<<< HEAD
    storage::object_store::{ObjectStoreVirtualChunkResolver, VirtualChunkResolver},
    Storage, StorageError,
=======
    MemCachingStorage, Storage, StorageError,
>>>>>>> 5f85e666
};

#[derive(Clone, Debug)]
pub struct DatasetConfig {
    // Chunks smaller than this will be stored inline in the manifst
    pub inline_threshold_bytes: u16,
    // Unsafely overwrite refs on write. This is not recommended, users should only use it at their
    // own risk in object stores for which we don't support write-object-if-not-exists. There is
    // teh posibility of race conditions if this variable is set to true and there are concurrent
    // commit attempts.
    pub unsafe_overwrite_refs: bool,
}

impl Default for DatasetConfig {
    fn default() -> Self {
        Self { inline_threshold_bytes: 512, unsafe_overwrite_refs: false }
    }
}

#[derive(Clone, Debug)]
pub struct Dataset {
    config: DatasetConfig,
    storage: Arc<dyn Storage + Send + Sync>,
    snapshot_id: ObjectId,
    last_node_id: Option<NodeId>,
    change_set: ChangeSet,
    virtual_resolver: ObjectStoreVirtualChunkResolver,
}

#[derive(Clone, Debug, PartialEq, Default)]
struct ChangeSet {
    new_groups: HashMap<Path, NodeId>,
    new_arrays: HashMap<Path, (NodeId, ZarrArrayMetadata)>,
    updated_arrays: HashMap<NodeId, ZarrArrayMetadata>,
    // These paths may point to Arrays or Groups,
    // since both Groups and Arrays support UserAttributes
    updated_attributes: HashMap<NodeId, Option<UserAttributes>>,
    // FIXME: issue with too many inline chunks kept in mem
    set_chunks: HashMap<NodeId, HashMap<ChunkIndices, Option<ChunkPayload>>>,
    deleted_groups: HashSet<NodeId>,
    deleted_arrays: HashSet<NodeId>,
}

impl ChangeSet {
    fn is_empty(&self) -> bool {
        self == &ChangeSet::default()
    }

    fn add_group(&mut self, path: Path, node_id: NodeId) {
        self.new_groups.insert(path, node_id);
    }

    fn get_group(&self, path: &Path) -> Option<&NodeId> {
        self.new_groups.get(path)
    }

    fn get_array(&self, path: &Path) -> Option<&(NodeId, ZarrArrayMetadata)> {
        self.new_arrays.get(path)
    }

    fn delete_group(&mut self, path: &Path, node_id: NodeId) {
        let new_node_id = self.new_groups.remove(path);
        let is_new_group = new_node_id.is_some();
        debug_assert!(!is_new_group || new_node_id == Some(node_id));

        self.updated_attributes.remove(&node_id);
        if !is_new_group {
            self.deleted_groups.insert(node_id);
        }
    }

    fn add_array(&mut self, path: Path, node_id: NodeId, metadata: ZarrArrayMetadata) {
        self.new_arrays.insert(path, (node_id, metadata));
    }

    fn update_array(&mut self, node_id: NodeId, metadata: ZarrArrayMetadata) {
        self.updated_arrays.insert(node_id, metadata);
    }

    fn delete_array(&mut self, path: &Path, node_id: NodeId) {
        // if deleting a new array created in this session, just remove the entry
        // from new_arrays
        let node_and_meta = self.new_arrays.remove(path);
        let is_new_array = node_and_meta.is_some();
        debug_assert!(!is_new_array || node_and_meta.map(|n| n.0) == Some(node_id));

        self.updated_arrays.remove(&node_id);
        self.updated_attributes.remove(&node_id);
        self.set_chunks.remove(&node_id);
        if !is_new_array {
            self.deleted_arrays.insert(node_id);
        }
    }

    fn get_updated_zarr_metadata(&self, node_id: NodeId) -> Option<&ZarrArrayMetadata> {
        self.updated_arrays.get(&node_id)
    }

    fn update_user_attributes(&mut self, node_id: NodeId, atts: Option<UserAttributes>) {
        self.updated_attributes.insert(node_id, atts);
    }

    fn get_user_attributes(&self, node_id: NodeId) -> Option<&Option<UserAttributes>> {
        self.updated_attributes.get(&node_id)
    }

    fn set_chunk_ref(
        &mut self,
        node_id: NodeId,
        coord: ChunkIndices,
        data: Option<ChunkPayload>,
    ) {
        // FIXME: normalize virtual chunk reference paths here
        // this implementation makes delete idempotent
        // it allows deleting a deleted chunk by repeatedly setting None.
        self.set_chunks
            .entry(node_id)
            .and_modify(|h| {
                h.insert(coord.clone(), data.clone());
            })
            .or_insert(HashMap::from([(coord, data)]));
    }

    fn get_chunk_ref(
        &self,
        node_id: NodeId,
        coords: &ChunkIndices,
    ) -> Option<&Option<ChunkPayload>> {
        self.set_chunks.get(&node_id).and_then(|h| h.get(coords))
    }

    fn array_chunks_iterator(
        &self,
        node_id: NodeId,
    ) -> impl Iterator<Item = (&ChunkIndices, &Option<ChunkPayload>)> {
        match self.set_chunks.get(&node_id) {
            None => Either::Left(iter::empty()),
            Some(h) => Either::Right(h.iter()),
        }
    }

    fn new_arrays_chunk_iterator(
        &self,
    ) -> impl Iterator<Item = (PathBuf, ChunkInfo)> + '_ {
        self.new_arrays.iter().flat_map(|(path, (node_id, _))| {
            self.array_chunks_iterator(*node_id).filter_map(|(coords, payload)| {
                payload.as_ref().map(|p| {
                    (
                        path.clone(),
                        ChunkInfo {
                            node: *node_id,
                            coord: coords.clone(),
                            payload: p.clone(),
                        },
                    )
                })
            })
        })
    }

    fn new_nodes(&self) -> impl Iterator<Item = &Path> {
        self.new_groups.keys().chain(self.new_arrays.keys())
    }
}

#[derive(Debug, Clone)]
pub struct DatasetBuilder {
    config: DatasetConfig,
    storage: Arc<dyn Storage + Send + Sync>,
    snapshot_id: ObjectId,
}

impl DatasetBuilder {
    fn new(storage: Arc<dyn Storage + Send + Sync>, snapshot_id: ObjectId) -> Self {
        Self { config: DatasetConfig::default(), snapshot_id, storage }
    }

    pub fn with_inline_threshold_bytes(&mut self, threshold: u16) -> &mut Self {
        self.config.inline_threshold_bytes = threshold;
        self
    }

    pub fn with_unsafe_overwrite_refs(&mut self, value: bool) -> &mut Self {
        self.config.unsafe_overwrite_refs = value;
        self
    }

    pub fn with_config(&mut self, config: DatasetConfig) -> &mut Self {
        self.config = config;
        self
    }

    pub fn build(&self) -> Dataset {
        Dataset::new(self.config.clone(), self.storage.clone(), self.snapshot_id.clone())
    }
}

#[derive(Debug, Error)]
pub enum DatasetError {
    #[error("error contacting storage")]
    StorageError(#[from] StorageError),
    #[error("error in icechunk file")]
    FormatError(#[from] IcechunkFormatError),
    #[error("node not found at `{path}`: {message}")]
    NotFound { path: Path, message: String },
    #[error("there is not an array at `{node:?}`: {message}")]
    NotAnArray { node: NodeSnapshot, message: String },
    #[error("there is not a group at `{node:?}`: {message}")]
    NotAGroup { node: NodeSnapshot, message: String },
    #[error("node already exists at `{node:?}`: {message}")]
    AlreadyExists { node: NodeSnapshot, message: String },
    #[error("cannot commit, no changes made to the dataset")]
    NoChangesToCommit,
    #[error("unknown flush error")]
    OtherFlushError,
    #[error("ref error: `{0}`")]
    Ref(#[from] RefError),
    #[error("tag error: `{0}`")]
    Tag(String),
    #[error("branch update conflict: `({expected_parent:?}) != ({actual_parent:?})`")]
    Conflict { expected_parent: Option<ObjectId>, actual_parent: Option<ObjectId> },
    #[error("the dataset has been initialized already (default branch exists)")]
    AlreadyInitialized,
}

type DatasetResult<T> = Result<T, DatasetError>;

/// FIXME: what do we want to do with implicit groups?
///
impl Dataset {
    pub fn update(
        storage: Arc<dyn Storage + Send + Sync>,
        previous_version_snapshot_id: ObjectId,
    ) -> DatasetBuilder {
        DatasetBuilder::new(storage, previous_version_snapshot_id)
    }

    pub async fn from_branch_tip(
        storage: Arc<dyn Storage + Send + Sync>,
        branch_name: &str,
    ) -> DatasetResult<DatasetBuilder> {
        let snapshot_id = fetch_branch_tip(storage.as_ref(), branch_name).await?.snapshot;
        Ok(Self::update(storage, snapshot_id))
    }

    pub async fn from_tag(
        storage: Arc<dyn Storage + Send + Sync>,
        tag_name: &str,
    ) -> DatasetResult<DatasetBuilder> {
        let ref_data = fetch_tag(storage.as_ref(), tag_name).await?;
        Ok(Self::update(storage, ref_data.snapshot))
    }

    /// Initialize a new dataset with a single empty commit to the main branch.
    ///
    /// This is the default way to create a new dataset to avoid race conditions
    /// when creating datasets.
    pub async fn init(
        storage: Arc<dyn Storage + Send + Sync>,
        unsafe_overwrite_refs: bool,
    ) -> DatasetResult<DatasetBuilder> {
        if Self::exists(storage.as_ref()).await? {
            return Err(DatasetError::AlreadyInitialized);
        }
        let new_snapshot = Snapshot::empty();
        let new_snapshot_id = ObjectId::random();
        storage.write_snapshot(new_snapshot_id.clone(), Arc::new(new_snapshot)).await?;
        update_branch(
            storage.as_ref(),
            Ref::DEFAULT_BRANCH,
            new_snapshot_id.clone(),
            None,
            unsafe_overwrite_refs,
        )
        .await?;

        debug_assert!(Self::exists(storage.as_ref()).await.unwrap_or(false));

        Ok(DatasetBuilder::new(storage, new_snapshot_id))
    }

    pub async fn exists(storage: &(dyn Storage + Send + Sync)) -> DatasetResult<bool> {
        match fetch_branch_tip(storage, Ref::DEFAULT_BRANCH).await {
            Ok(_) => Ok(true),
            Err(RefError::RefNotFound(_)) => Ok(false),
            Err(err) => Err(err.into()),
        }
    }

    /// Provide a reasonable amount of caching for snapshots, manifests and other assets.
    /// We recommend always using some level of asset caching.
    pub fn add_in_mem_asset_caching(
        storage: Arc<dyn Storage + Send + Sync>,
    ) -> Arc<dyn Storage + Send + Sync> {
        // TODO: allow tuning once we experiment with different configurations
        Arc::new(MemCachingStorage::new(storage, 2, 2, 2, 0))
    }

    fn new(
        config: DatasetConfig,
        storage: Arc<dyn Storage + Send + Sync>,
        snapshot_id: ObjectId,
    ) -> Self {
        Dataset {
            snapshot_id,
            config,
            storage,
            last_node_id: None,
            change_set: ChangeSet::default(),
            virtual_resolver: ObjectStoreVirtualChunkResolver::new(),
        }
    }

    /// Returns a pointer to the storage for the dataset
    pub fn storage(&self) -> &Arc<dyn Storage + Send + Sync> {
        &self.storage
    }

    /// Returns the head snapshot id of the dataset, not including
    /// anm uncommitted changes
    pub fn snapshot_id(&self) -> &ObjectId {
        &self.snapshot_id
    }

    /// Indicates if the dataset has pending changes
    pub fn has_uncommitted_changes(&self) -> bool {
        !self.change_set.is_empty()
    }

    /// Returns the sequence of parents of the current session, in order of latest first.
    pub async fn ancestry(
        &self,
    ) -> DatasetResult<impl Stream<Item = DatasetResult<SnapshotMetadata>>> {
        // Stream<Item = DatasetResult<SnapshotMetadata>> {
        let parent = self.storage.fetch_snapshot(self.snapshot_id()).await?;
        let last = parent.metadata.clone();
        let it = if parent.short_term_history.len() < parent.total_parents as usize {
            // TODO: implement splitting of snapshot history
            Either::Left(parent.local_ancestry().chain(iter::once_with(|| todo!())))
        } else {
            Either::Right(parent.local_ancestry())
        };

        Ok(futures::stream::iter(iter::once(Ok(last)).chain(it.map(Ok))))
    }

    /// Add a group to the store.
    ///
    /// Calling this only records the operation in memory, doesn't have any consequence on the storage
    pub async fn add_group(&mut self, path: Path) -> DatasetResult<()> {
        match self.get_node(&path).await {
            Err(DatasetError::NotFound { .. }) => {
                let id = self.reserve_node_id().await?;
                self.change_set.add_group(path.clone(), id);
                Ok(())
            }
            Ok(node) => Err(DatasetError::AlreadyExists {
                node,
                message: "trying to add group".to_string(),
            }),
            Err(err) => Err(err),
        }
    }

    pub async fn delete_group(&mut self, path: Path) -> DatasetResult<()> {
        self.get_group(&path)
            .await
            .map(|node| self.change_set.delete_group(&node.path, node.id))
    }

    /// Add an array to the store.
    ///
    /// Calling this only records the operation in memory, doesn't have any consequence on the storage
    pub async fn add_array(
        &mut self,
        path: Path,
        metadata: ZarrArrayMetadata,
    ) -> DatasetResult<()> {
        match self.get_node(&path).await {
            Err(DatasetError::NotFound { .. }) => {
                let id = self.reserve_node_id().await?;
                self.change_set.add_array(path, id, metadata);
                Ok(())
            }
            Ok(node) => Err(DatasetError::AlreadyExists {
                node,
                message: "trying to add array".to_string(),
            }),
            Err(err) => Err(err),
        }
    }

    // Updates an array Zarr metadata
    ///
    /// Calling this only records the operation in memory, doesn't have any consequence on the storage
    pub async fn update_array(
        &mut self,
        path: Path,
        metadata: ZarrArrayMetadata,
    ) -> DatasetResult<()> {
        self.get_array(&path)
            .await
            .map(|node| self.change_set.update_array(node.id, metadata))
    }

    pub async fn delete_array(&mut self, path: Path) -> DatasetResult<()> {
        self.get_array(&path)
            .await
            .map(|node| self.change_set.delete_array(&node.path, node.id))
    }

    /// Record the write or delete of user attributes to array or group
    pub async fn set_user_attributes(
        &mut self,
        path: Path,
        atts: Option<UserAttributes>,
    ) -> DatasetResult<()> {
        let node = self.get_node(&path).await?;
        self.change_set.update_user_attributes(node.id, atts);
        Ok(())
    }

    // Record the write, referenceing or delete of a chunk
    //
    // Caller has to write the chunk before calling this.
    pub async fn set_chunk_ref(
        &mut self,
        path: Path,
        coord: ChunkIndices,
        data: Option<ChunkPayload>,
    ) -> DatasetResult<()> {
        self.get_array(&path)
            .await
            .map(|node| self.change_set.set_chunk_ref(node.id, coord, data))
    }

    async fn compute_last_node_id(&self) -> DatasetResult<NodeId> {
        let node_id = self
            .storage
            .fetch_snapshot(&self.snapshot_id)
            .await?
            .iter()
            .max_by_key(|n| n.id)
            .map_or(0, |n| n.id);
        Ok(node_id)
    }

    async fn reserve_node_id(&mut self) -> DatasetResult<NodeId> {
        let last = self.last_node_id.unwrap_or(self.compute_last_node_id().await?);
        let new = last + 1;
        self.last_node_id = Some(new);
        Ok(new)
    }

    // FIXME: add moves

    pub async fn get_node(&self, path: &Path) -> DatasetResult<NodeSnapshot> {
        // We need to look for nodes in self.change_set and the snapshot file
        match self.get_new_node(path) {
            Some(node) => Ok(node),
            None => {
                let node = self.get_existing_node(path).await?;
                if self.change_set.deleted_groups.contains(&node.id)
                    || self.change_set.deleted_arrays.contains(&node.id)
                {
                    Err(DatasetError::NotFound {
                        path: path.clone(),
                        message: "getting node".to_string(),
                    })
                } else {
                    Ok(node)
                }
            }
        }
    }

    pub async fn get_array(&self, path: &Path) -> DatasetResult<NodeSnapshot> {
        match self.get_node(path).await {
            res @ Ok(NodeSnapshot { node_data: NodeData::Array(..), .. }) => res,
            Ok(node @ NodeSnapshot { .. }) => Err(DatasetError::NotAnArray {
                node,
                message: "getting an array".to_string(),
            }),
            other => other,
        }
    }

    pub async fn get_group(&self, path: &Path) -> DatasetResult<NodeSnapshot> {
        match self.get_node(path).await {
            res @ Ok(NodeSnapshot { node_data: NodeData::Group, .. }) => res,
            Ok(node @ NodeSnapshot { .. }) => Err(DatasetError::NotAGroup {
                node,
                message: "getting a group".to_string(),
            }),
            other => other,
        }
    }

    async fn get_existing_node(&self, path: &Path) -> DatasetResult<NodeSnapshot> {
        // An existing node is one that is present in a Snapshot file on storage
        let snapshot_id = &self.snapshot_id;
        let snapshot = self.storage.fetch_snapshot(snapshot_id).await?;

        let node = snapshot.get_node(path).map_err(|err| match err {
            // A missing node here is not really a format error, so we need to
            // generate the correct error for datasets
            IcechunkFormatError::NodeNotFound { path } => DatasetError::NotFound {
                path,
                message: "existing node not found".to_string(),
            },
            err => DatasetError::FormatError(err),
        })?;
        let session_atts = self
            .change_set
            .get_user_attributes(node.id)
            .cloned()
            .map(|a| a.map(UserAttributesSnapshot::Inline));
        let res = NodeSnapshot {
            user_attributes: session_atts.unwrap_or_else(|| node.user_attributes.clone()),
            ..node.clone()
        };
        if let Some(session_meta) =
            self.change_set.get_updated_zarr_metadata(node.id).cloned()
        {
            if let NodeData::Array(_, manifests) = res.node_data {
                Ok(NodeSnapshot {
                    node_data: NodeData::Array(session_meta, manifests),
                    ..res
                })
            } else {
                Ok(res)
            }
        } else {
            Ok(res)
        }
    }

    fn get_new_node(&self, path: &Path) -> Option<NodeSnapshot> {
        self.get_new_array(path).or(self.get_new_group(path))
    }

    fn get_new_array(&self, path: &Path) -> Option<NodeSnapshot> {
        self.change_set.get_array(path).map(|(id, meta)| {
            let meta =
                self.change_set.get_updated_zarr_metadata(*id).unwrap_or(meta).clone();
            let atts = self.change_set.get_user_attributes(*id).cloned();
            NodeSnapshot {
                id: *id,
                path: path.clone(),
                user_attributes: atts.flatten().map(UserAttributesSnapshot::Inline),
                // We put no manifests in new arrays, see get_chunk_ref to understand how chunks get
                // fetched for those arrays
                node_data: NodeData::Array(meta.clone(), vec![]),
            }
        })
    }

    fn get_new_group(&self, path: &Path) -> Option<NodeSnapshot> {
        self.change_set.get_group(path).map(|id| {
            let atts = self.change_set.get_user_attributes(*id).cloned();
            NodeSnapshot {
                id: *id,
                path: path.clone(),
                user_attributes: atts.flatten().map(UserAttributesSnapshot::Inline),
                node_data: NodeData::Group,
            }
        })
    }

    pub async fn get_chunk_ref(
        &self,
        path: &Path,
        coords: &ChunkIndices,
    ) -> DatasetResult<Option<ChunkPayload>> {
        let node = self.get_node(path).await?;
        // TODO: it's ugly to have to do this destructuring even if we could be calling `get_array`
        // get_array should return the array data, not a node
        match node.node_data {
            NodeData::Group => Err(DatasetError::NotAnArray {
                node,
                message: "getting chunk reference".to_string(),
            }),
            NodeData::Array(_, manifests) => {
                // check the chunks modified in this session first
                // TODO: I hate rust forces me to clone to search in a hashmap. How to do better?
                let session_chunk =
                    self.change_set.get_chunk_ref(node.id, coords).cloned();
                // If session_chunk is not None we have to return it, because is the update the
                // user made in the current session
                // If session_chunk == None, user hasn't modified the chunk in this session and we
                // need to fallback to fetching the manifests
                match session_chunk {
                    Some(res) => Ok(res),
                    None => {
                        self.get_old_chunk(node.id, manifests.as_slice(), coords).await
                    }
                }
            }
        }
    }

    pub async fn get_chunk(
        &self,
        path: &Path,
        coords: &ChunkIndices,
        byte_range: &ByteRange,
    ) -> DatasetResult<Option<Bytes>> {
        match self.get_chunk_ref(path, coords).await? {
            Some(ChunkPayload::Ref(ChunkRef { id, .. })) => {
                // TODO: we don't have a way to distinguish if we want to pass a range or not
                Ok(self.storage.fetch_chunk(&id, byte_range).await.map(Some)?)
            }
            Some(ChunkPayload::Inline(bytes)) => Ok(Some(byte_range.slice(bytes))),
            Some(ChunkPayload::Virtual(VirtualChunkRef { location, offset, length })) => {
                Ok(self
                    .virtual_resolver
                    .fetch_chunk(
                        &location,
                        &byte_range.or(&ByteRange::from_offset_to_length(offset, length)),
                    )
                    .await
                    .map(Some)?)
            }
            None => Ok(None),
        }
    }

    pub async fn set_chunk(
        &mut self,
        path: &Path,
        coord: &ChunkIndices,
        data: Bytes,
    ) -> DatasetResult<()> {
        match self.get_array(path).await {
            Ok(node) => {
                let payload = if data.len() > self.config.inline_threshold_bytes as usize
                {
                    new_materialized_chunk(self.storage.as_ref(), data).await?
                } else {
                    new_inline_chunk(data)
                };
                self.change_set.set_chunk_ref(node.id, coord.clone(), Some(payload));
                Ok(())
            }
            Err(_) => Err(DatasetError::NotFound {
                path: path.clone(),
                message: "setting chunk".to_string(),
            }),
        }
    }

    async fn get_old_chunk(
        &self,
        node: NodeId,
        manifests: &[ManifestRef],
        coords: &ChunkIndices,
    ) -> DatasetResult<Option<ChunkPayload>> {
        // FIXME: use manifest extents
        for manifest in manifests {
            let manifest_structure =
                self.storage.fetch_manifests(&manifest.object_id).await?;
            match manifest_structure.get_chunk_payload(node, coords.clone()) {
                Ok(payload) => {
                    return Ok(Some(payload.clone()));
                }
                Err(IcechunkFormatError::ChunkCoordinatesNotFound { .. }) => {}
                Err(err) => return Err(err.into()),
            }
        }
        Ok(None)
    }

    /// Warning: The presence of a single error may mean multiple missing items
    async fn updated_chunk_iterator(
        &self,
    ) -> DatasetResult<impl Stream<Item = DatasetResult<(PathBuf, ChunkInfo)>> + '_> {
        let snapshot = self.storage.fetch_snapshot(&self.snapshot_id).await?;
        let nodes = futures::stream::iter(snapshot.iter_arc());
        let res = nodes.then(move |node| async move {
            let path = node.path.clone();
            self.node_chunk_iterator(node).await.map_ok(move |ci| (path.clone(), ci))
        });
        Ok(res.flatten())
    }

    /// Warning: The presence of a single error may mean multiple missing items
    async fn node_chunk_iterator(
        &self,
        node: NodeSnapshot,
    ) -> impl Stream<Item = DatasetResult<ChunkInfo>> + '_ {
        match node.node_data {
            NodeData::Group => futures::future::Either::Left(futures::stream::empty()),
            NodeData::Array(_, manifests) => {
                let new_chunk_indices: Box<HashSet<&ChunkIndices>> = Box::new(
                    self.change_set
                        .array_chunks_iterator(node.id)
                        .map(|(idx, _)| idx)
                        .collect(),
                );

                let new_chunks = self
                    .change_set
                    .array_chunks_iterator(node.id)
                    .filter_map(move |(idx, payload)| {
                        payload.as_ref().map(|payload| {
                            Ok(ChunkInfo {
                                node: node.id,
                                coord: idx.clone(),
                                payload: payload.clone(),
                            })
                        })
                    });

                futures::future::Either::Right(
                    futures::stream::iter(new_chunks).chain(
                        futures::stream::iter(manifests)
                            .then(move |manifest_ref| {
                                let new_chunk_indices = new_chunk_indices.clone();
                                async move {
                                    let manifest = self
                                        .storage
                                        .fetch_manifests(&manifest_ref.object_id)
                                        .await;
                                    match manifest {
                                        Ok(manifest) => {
                                            let old_chunks = manifest
                                                .iter(&node.id)
                                                .filter(move |(coord, _)| {
                                                    !new_chunk_indices.contains(coord)
                                                })
                                                .map(move |(coord, payload)| ChunkInfo {
                                                    node: node.id,
                                                    coord,
                                                    payload,
                                                });

                                            let old_chunks = self.update_existing_chunks(
                                                node.id, old_chunks,
                                            );
                                            futures::future::Either::Left(
                                                futures::stream::iter(old_chunks.map(Ok)),
                                            )
                                        }
                                        // if we cannot even fetch the manifest, we generate a
                                        // single error value.
                                        Err(err) => futures::future::Either::Right(
                                            futures::stream::once(ready(Err(
                                                DatasetError::StorageError(err),
                                            ))),
                                        ),
                                    }
                                }
                            })
                            .flatten(),
                    ),
                )
            }
        }
    }

    fn update_existing_chunks<'a>(
        &'a self,
        node: NodeId,
        chunks: impl Iterator<Item = ChunkInfo> + 'a,
    ) -> impl Iterator<Item = ChunkInfo> + 'a {
        chunks.filter_map(move |chunk| {
            match self.change_set.get_chunk_ref(node, &chunk.coord) {
                None => Some(chunk),
                Some(new_payload) => {
                    new_payload.clone().map(|pl| ChunkInfo { payload: pl, ..chunk })
                }
            }
        })
    }

    async fn updated_existing_nodes<'a>(
        &'a self,
        manifest_id: &'a ObjectId,
    ) -> DatasetResult<impl Iterator<Item = NodeSnapshot> + 'a> {
        // TODO: solve this duplication, there is always the possibility of this being the first
        // version
        let updated_nodes =
            self.storage.fetch_snapshot(&self.snapshot_id).await?.iter_arc().map(
                move |node| {
                    let new_manifests = if node.node_type() == NodeType::Array {
                        //FIXME: it could be none for empty arrays
                        Some(vec![ManifestRef {
                            object_id: manifest_id.clone(),
                            flags: Flags(),
                            extents: ManifestExtents(vec![]),
                        }])
                    } else {
                        None
                    };
                    self.update_existing_node(node, new_manifests)
                },
            );

        Ok(updated_nodes)
    }

    fn new_nodes<'a>(
        &'a self,
        manifest_id: &'a ObjectId,
    ) -> impl Iterator<Item = NodeSnapshot> + 'a {
        self.change_set.new_nodes().map(move |path| {
            // we should be able to create the full node because we
            // know it's a new node
            #[allow(clippy::expect_used)]
            let node = self.get_new_node(path).expect("Bug in new_nodes implementation");
            match node.node_data {
                NodeData::Group => node,
                NodeData::Array(meta, _no_manifests_yet) => {
                    let new_manifests = vec![ManifestRef {
                        object_id: manifest_id.clone(),
                        flags: Flags(),
                        extents: ManifestExtents(vec![]),
                    }];
                    NodeSnapshot {
                        node_data: NodeData::Array(meta, new_manifests),
                        ..node
                    }
                }
            }
        })
    }

    async fn updated_nodes<'a>(
        &'a self,
        manifest_id: &'a ObjectId,
    ) -> DatasetResult<impl Iterator<Item = NodeSnapshot> + 'a> {
        Ok(self
            .updated_existing_nodes(manifest_id)
            .await?
            .chain(self.new_nodes(manifest_id)))
    }

    fn update_existing_node(
        &self,
        node: NodeSnapshot,
        new_manifests: Option<Vec<ManifestRef>>,
    ) -> NodeSnapshot {
        let session_atts = self
            .change_set
            .get_user_attributes(node.id)
            .cloned()
            .map(|a| a.map(UserAttributesSnapshot::Inline));
        let new_atts = session_atts.unwrap_or(node.user_attributes);
        match node.node_data {
            NodeData::Group => NodeSnapshot { user_attributes: new_atts, ..node },
            NodeData::Array(old_zarr_meta, _) => {
                let new_zarr_meta = self
                    .change_set
                    .get_updated_zarr_metadata(node.id)
                    .cloned()
                    .unwrap_or(old_zarr_meta);

                NodeSnapshot {
                    // FIXME: bad option type, change
                    node_data: NodeData::Array(
                        new_zarr_meta,
                        new_manifests.unwrap_or_default(),
                    ),
                    user_attributes: new_atts,
                    ..node
                }
            }
        }
    }

    pub async fn list_nodes(
        &self,
    ) -> DatasetResult<impl Iterator<Item = NodeSnapshot> + '_> {
        self.updated_nodes(&ObjectId::FAKE).await
    }

    pub async fn all_chunks(
        &self,
    ) -> DatasetResult<impl Stream<Item = DatasetResult<(PathBuf, ChunkInfo)>> + '_> {
        let existing_array_chunks = self.updated_chunk_iterator().await?;
        let new_array_chunks =
            futures::stream::iter(self.change_set.new_arrays_chunk_iterator().map(Ok));
        Ok(existing_array_chunks.chain(new_array_chunks))
    }

    /// After changes to the dataset have been made, this generates and writes to `Storage` the updated datastructures.
    ///
    /// After calling this, changes are reset and the [Dataset] can continue to be used for further
    /// changes.
    ///
    /// Returns the `ObjectId` of the new Snapshot file. It's the callers responsibility to commit
    /// this id change.
    pub async fn flush(
        &mut self,
        message: &str,
        properties: SnapshotProperties,
    ) -> DatasetResult<ObjectId> {
        if !self.has_uncommitted_changes() {
            return Err(DatasetError::NoChangesToCommit);
        }
        // We search for the current manifest. We are assumming a single one for now
        let old_snapshot = self.storage().fetch_snapshot(&self.snapshot_id).await?;
        let old_snapshot_c = Arc::clone(&old_snapshot);
        let manifest_id = old_snapshot_c.iter_arc().find_map(|node| {
            match node.node_data {
                NodeData::Array(_, man) => {
                    // TODO: can we avoid clone
                    man.first().map(|manifest| manifest.object_id.clone())
                }
                NodeData::Group => None,
            }
        });

        let old_manifest = match manifest_id {
            Some(ref manifest_id) => self.storage.fetch_manifests(manifest_id).await?,
            // If there is no previous manifest we create an empty one
            None => Arc::new(Manifest::default()),
        };

        // The manifest update process is CPU intensive, so we want to executed it on a worker
        // thread. Currently it's also destructive of the manifest, so we are also cloning the
        // old manifest data
        //
        // The update process requires reference access to the set_chunks map, since we are running
        // it on blocking task, it wants that reference to be 'static, which we cannot provide.
        // As a solution, we temporarily `take` the map, replacing it an empty one, run the thread,
        // and at the end we put the map back to where it was, in case there is some later failure.
        // We always want to leave things in the previous state if there was a failure.

        let chunk_changes = Arc::new(take(&mut self.change_set.set_chunks));
        let chunk_changes_c = Arc::clone(&chunk_changes);

        let update_task = task::spawn_blocking(move || {
            //FIXME: avoid clone, this one is extremely expensive en memory
            //it's currently needed because we don't want to destroy the manifest in case of later
            //failure
            let mut new_chunks = old_manifest.as_ref().chunks.clone();
            update_manifest(&mut new_chunks, &chunk_changes_c);
            (new_chunks, chunk_changes)
        });

        match update_task.await {
            Ok((new_chunks, chunk_changes)) => {
                // reset the set_chunks map to it's previous value
                #[allow(clippy::expect_used)]
                {
                    // It's OK to call into_inner here because we created the Arc locally and never
                    // shared it with other code
                    self.change_set.set_chunks =
                        Arc::into_inner(chunk_changes).expect("Bug in flush task join");
                }

                let new_manifest = Arc::new(Manifest { chunks: new_chunks });
                let new_manifest_id = ObjectId::random();
                self.storage
                    .write_manifests(new_manifest_id.clone(), new_manifest)
                    .await?;

                let all_nodes = self.updated_nodes(&new_manifest_id).await?;

                let mut new_snapshot = Snapshot::child_from_iter(
                    old_snapshot.as_ref(),
                    Some(properties),
                    all_nodes,
                );
                new_snapshot.metadata.message = message.to_string();
                new_snapshot.metadata.written_at = Utc::now();

                let new_snapshot = Arc::new(new_snapshot);
                let new_snapshot_id = &new_snapshot.metadata.id;
                self.storage
                    .write_snapshot(new_snapshot_id.clone(), Arc::clone(&new_snapshot))
                    .await?;

                self.snapshot_id = new_snapshot_id.clone();
                self.change_set = ChangeSet::default();
                Ok(new_snapshot_id.clone())
            }
            Err(_) => Err(DatasetError::OtherFlushError),
        }
    }

    pub async fn commit(
        &mut self,
        update_branch_name: &str,
        message: &str,
        properties: Option<SnapshotProperties>,
    ) -> DatasetResult<ObjectId> {
        let current = fetch_branch_tip(self.storage.as_ref(), update_branch_name).await;
        match current {
            Err(RefError::RefNotFound(_)) => {
                self.do_commit(update_branch_name, message, properties).await
            }
            Err(err) => Err(err.into()),
            Ok(ref_data) => {
                // we can detect there will be a conflict before generating the new snapshot
                if ref_data.snapshot != self.snapshot_id {
                    Err(DatasetError::Conflict {
                        expected_parent: Some(self.snapshot_id.clone()),
                        actual_parent: Some(ref_data.snapshot.clone()),
                    })
                } else {
                    self.do_commit(update_branch_name, message, properties).await
                }
            }
        }
    }

    async fn do_commit(
        &mut self,
        update_branch_name: &str,
        message: &str,
        properties: Option<SnapshotProperties>,
    ) -> DatasetResult<ObjectId> {
        let parent_snapshot = self.snapshot_id.clone();
        let properties = properties.unwrap_or_default();
        let new_snapshot = self.flush(message, properties).await?;

        match update_branch(
            self.storage.as_ref(),
            update_branch_name,
            new_snapshot.clone(),
            Some(&parent_snapshot),
            self.config.unsafe_overwrite_refs,
        )
        .await
        {
            Ok(_) => Ok(new_snapshot),
            Err(RefError::Conflict { expected_parent, actual_parent }) => {
                Err(DatasetError::Conflict { expected_parent, actual_parent })
            }
            Err(err) => Err(err.into()),
        }
    }

    pub async fn new_branch(&self, branch_name: &str) -> DatasetResult<BranchVersion> {
        // TODO: The parent snapshot should exist?
        let version = match update_branch(
            self.storage.as_ref(),
            branch_name,
            self.snapshot_id.clone(),
            None,
            self.config.unsafe_overwrite_refs,
        )
        .await
        {
            Ok(branch_version) => Ok(branch_version),
            Err(RefError::Conflict { expected_parent, actual_parent }) => {
                Err(DatasetError::Conflict { expected_parent, actual_parent })
            }
            Err(err) => Err(err.into()),
        }?;

        Ok(version)
    }

    pub async fn tag(&self, tag_name: &str, snapshot_id: &ObjectId) -> DatasetResult<()> {
        create_tag(
            self.storage.as_ref(),
            tag_name,
            snapshot_id.clone(),
            self.config.unsafe_overwrite_refs,
        )
        .await?;
        Ok(())
    }
}

async fn new_materialized_chunk(
    storage: &(dyn Storage + Send + Sync),
    data: Bytes,
) -> DatasetResult<ChunkPayload> {
    let new_id = ObjectId::random();
    storage.write_chunk(new_id.clone(), data.clone()).await?;
    Ok(ChunkPayload::Ref(ChunkRef { id: new_id, offset: 0, length: data.len() as u64 }))
}

fn new_inline_chunk(data: Bytes) -> ChunkPayload {
    ChunkPayload::Inline(data)
}

fn update_manifest(
    original_chunks: &mut BTreeMap<(NodeId, ChunkIndices), ChunkPayload>,
    set_chunks: &HashMap<NodeId, HashMap<ChunkIndices, Option<ChunkPayload>>>,
) {
    for (node_id, chunks) in set_chunks.iter() {
        for (coord, maybe_payload) in chunks.iter() {
            match maybe_payload {
                Some(payload) => {
                    // a chunk was updated or inserted
                    original_chunks.insert((*node_id, coord.clone()), payload.clone());
                }
                None => {
                    // a chunk was deleted
                    original_chunks.remove(&(*node_id, coord.clone()));
                }
            }
        }
    }
}

#[cfg(test)]
#[allow(clippy::panic, clippy::unwrap_used, clippy::expect_used)]
mod tests {

    use std::{error::Error, num::NonZeroU64, path::PathBuf};

    use crate::{
        format::manifest::{ChunkInfo, VirtualChunkLocation, VirtualChunkRef},
        metadata::{
            ChunkKeyEncoding, ChunkShape, Codec, DataType, FillValue, StorageTransformer,
        },
        refs::{fetch_ref, Ref},
        storage::{logging::LoggingStorage, ObjectStorage},
        strategies::*,
    };

    use super::*;
    use itertools::Itertools;
    use object_store::{ObjectStore, PutMode, PutOptions, PutPayload};
    use pretty_assertions::assert_eq;
    use proptest::prelude::{prop_assert, prop_assert_eq};
    use test_strategy::proptest;
    use tokio::sync::Barrier;

    #[proptest(async = "tokio")]
    async fn test_add_delete_group(
        #[strategy(node_paths())] path: Path,
        #[strategy(empty_datasets())] mut dataset: Dataset,
    ) {
        // getting any path from an empty dataset must fail
        prop_assert!(dataset.get_node(&path).await.is_err());

        // adding a new group must succeed
        prop_assert!(dataset.add_group(path.clone()).await.is_ok());

        // Getting a group just added must succeed
        let node = dataset.get_node(&path).await;
        prop_assert!(node.is_ok());

        // Getting the group twice must be equal
        prop_assert_eq!(node.unwrap(), dataset.get_node(&path).await.unwrap());

        // adding an existing group fails
        let matches = matches!(
            dataset.add_group(path.clone()).await.unwrap_err(),
            DatasetError::AlreadyExists{node, ..} if node.path == path
        );
        prop_assert!(matches);

        // deleting the added group must succeed
        prop_assert!(dataset.delete_group(path.clone()).await.is_ok());

        // deleting twice must fail
        let matches = matches!(
            dataset.delete_group(path.clone()).await.unwrap_err(),
            DatasetError::NotFound{path: reported_path, ..} if reported_path == path
        );
        prop_assert!(matches);

        // getting a deleted group must fail
        prop_assert!(dataset.get_node(&path).await.is_err());

        // adding again must succeed
        prop_assert!(dataset.add_group(path.clone()).await.is_ok());

        // deleting again must succeed
        prop_assert!(dataset.delete_group(path.clone()).await.is_ok());
    }

    #[proptest(async = "tokio")]
    async fn test_add_delete_array(
        #[strategy(node_paths())] path: Path,
        #[strategy(zarr_array_metadata())] metadata: ZarrArrayMetadata,
        #[strategy(empty_datasets())] mut dataset: Dataset,
    ) {
        // new array must always succeed
        prop_assert!(dataset.add_array(path.clone(), metadata.clone()).await.is_ok());

        // adding to the same path must fail
        prop_assert!(dataset.add_array(path.clone(), metadata.clone()).await.is_err());

        // first delete must succeed
        prop_assert!(dataset.delete_array(path.clone()).await.is_ok());

        // deleting twice must fail
        let matches = matches!(
            dataset.delete_array(path.clone()).await.unwrap_err(),
            DatasetError::NotFound{path: reported_path, ..} if reported_path == path
        );
        prop_assert!(matches);

        // adding again must succeed
        prop_assert!(dataset.add_array(path.clone(), metadata.clone()).await.is_ok());

        // deleting again must succeed
        prop_assert!(dataset.delete_array(path.clone()).await.is_ok());
    }

    #[proptest(async = "tokio")]
    async fn test_add_array_group_clash(
        #[strategy(node_paths())] path: Path,
        #[strategy(zarr_array_metadata())] metadata: ZarrArrayMetadata,
        #[strategy(empty_datasets())] mut dataset: Dataset,
    ) {
        // adding a group at an existing array node must fail
        prop_assert!(dataset.add_array(path.clone(), metadata.clone()).await.is_ok());
        let matches = matches!(
            dataset.add_group(path.clone()).await.unwrap_err(),
            DatasetError::AlreadyExists{node, ..} if node.path == path
        );
        prop_assert!(matches);

        let matches = matches!(
            dataset.delete_group(path.clone()).await.unwrap_err(),
            DatasetError::NotAGroup{node, ..} if node.path == path
        );
        prop_assert!(matches);
        prop_assert!(dataset.delete_array(path.clone()).await.is_ok());

        // adding an array at an existing group node must fail
        prop_assert!(dataset.add_group(path.clone()).await.is_ok());
        let matches = matches!(
            dataset.add_array(path.clone(), metadata.clone()).await.unwrap_err(),
            DatasetError::AlreadyExists{node, ..} if node.path == path
        );
        prop_assert!(matches);
        let matches = matches!(
            dataset.delete_array(path.clone()).await.unwrap_err(),
            DatasetError::NotAnArray{node, ..} if node.path == path
        );
        prop_assert!(matches);
        prop_assert!(dataset.delete_group(path.clone()).await.is_ok());
    }

    #[tokio::test(flavor = "multi_thread")]
    async fn test_dataset_with_virtual_refs() -> Result<(), Box<dyn Error>> {
        // ++++++++++++++++++
        // First write to chunks
        use object_store::aws::AmazonS3Builder;
        let bucket_name = "testbucket".to_string();
        let store = AmazonS3Builder::new()
            .with_access_key_id("minio123")
            .with_secret_access_key("minio123")
            .with_endpoint("http://localhost:9000")
            .with_allow_http(true)
            .with_bucket_name(bucket_name)
            .build()?;
        let bytes1 = Bytes::copy_from_slice(b"first");
        let bytes2 = Bytes::copy_from_slice(b"second0000");
        let path1 = "prefix/path/to/chunk-1".to_string();
        let path2 = "prefix/path/to/chunk-2".to_string();
        // TODO: Switch to PutMode::Create when object_store supports that
        let opts = PutOptions { mode: PutMode::Overwrite, ..PutOptions::default() };
        store
            .put_opts(
                &path1.clone().into(),
                PutPayload::from_bytes(bytes1.clone()),
                opts.clone(),
            )
            .await?;
        store
            .put_opts(&path2.clone().into(), PutPayload::from_bytes(bytes2.clone()), opts)
            .await?;
        // +++++++++++++++++++++++

        let storage: Arc<dyn Storage + Send + Sync> =
            Arc::new(ObjectStorage::new_s3_store_with_config(
                "testbucket".to_string(),
                format!("{:?}", ObjectId::random()),
                "minio123",
                "minio123",
                Some("http://localhost:9000"),
            )?);
        let mut ds = Dataset::init(Arc::clone(&storage), true).await?.build();

        let zarr_meta = ZarrArrayMetadata {
            shape: vec![1, 1, 2],
            data_type: DataType::Int32,
            chunk_shape: ChunkShape(vec![NonZeroU64::new(2).unwrap()]),
            chunk_key_encoding: ChunkKeyEncoding::Slash,
            fill_value: FillValue::Int32(0),
            codecs: vec![],
            storage_transformers: None,
            dimension_names: None,
        };
        let payload1 = ChunkPayload::Virtual(VirtualChunkRef {
            location: VirtualChunkLocation::Absolute(format!(
                "s3://testbucket/{}",
                path1
            )),
            offset: 0,
            length: 5,
        });
        let payload2 = ChunkPayload::Virtual(VirtualChunkRef {
            location: VirtualChunkLocation::Absolute(format!(
                "s3://testbucket/{}",
                path2
            )),
            offset: 1,
            length: 5,
        });

        let new_array_path: PathBuf = "/array".to_string().into();
        ds.add_array(new_array_path.clone(), zarr_meta.clone()).await?;

        ds.set_chunk_ref(
            new_array_path.clone(),
            ChunkIndices(vec![0, 0, 0]),
            Some(payload1),
        )
        .await?;
        ds.set_chunk_ref(
            new_array_path.clone(),
            ChunkIndices(vec![0, 0, 1]),
            Some(payload2),
        )
        .await?;

        dbg!("Getting chunk");
        assert_eq!(
            ds.get_chunk(&new_array_path, &ChunkIndices(vec![0, 0, 0]), &ByteRange::ALL)
                .await?,
            Some(bytes1.clone()),
        );
        assert_eq!(
            ds.get_chunk(&new_array_path, &ChunkIndices(vec![0, 0, 1]), &ByteRange::ALL)
                .await?,
            Some(Bytes::copy_from_slice(&bytes2[1..6])),
        );

        for range in vec![
            ByteRange::bounded(0u64, 3u64),
            ByteRange::from_offset(2u64),
            ByteRange::to_offset(4u64),
        ] {
            assert_eq!(
                ds.get_chunk(&new_array_path, &ChunkIndices(vec![0, 0, 0]), &range)
                    .await?,
                Some(range.slice(bytes1.clone()))
            );
        }
        Ok(())
    }

    #[tokio::test(flavor = "multi_thread")]
    async fn test_dataset_with_updates() -> Result<(), Box<dyn Error>> {
        let storage = ObjectStorage::new_in_memory_store(Some("prefix".into()));

        let array_id = 2;
        let chunk1 = ChunkInfo {
            node: array_id,
            coord: ChunkIndices(vec![0, 0, 0]),
            payload: ChunkPayload::Ref(ChunkRef {
                id: ObjectId::random(),
                offset: 0,
                length: 4,
            }),
        };

        let chunk2 = ChunkInfo {
            node: array_id,
            coord: ChunkIndices(vec![0, 0, 1]),
            payload: ChunkPayload::Inline("hello".into()),
        };

        let manifest =
            Arc::new(vec![chunk1.clone(), chunk2.clone()].into_iter().collect());
        let manifest_id = ObjectId::random();
        storage.write_manifests(manifest_id.clone(), manifest).await?;

        let zarr_meta1 = ZarrArrayMetadata {
            shape: vec![2, 2, 2],
            data_type: DataType::Int32,
            chunk_shape: ChunkShape(vec![
                NonZeroU64::new(1).unwrap(),
                NonZeroU64::new(1).unwrap(),
                NonZeroU64::new(1).unwrap(),
            ]),
            chunk_key_encoding: ChunkKeyEncoding::Slash,
            fill_value: FillValue::Int32(0),
            codecs: vec![Codec { name: "mycodec".to_string(), configuration: None }],
            storage_transformers: Some(vec![StorageTransformer {
                name: "mytransformer".to_string(),
                configuration: None,
            }]),
            dimension_names: Some(vec![
                Some("x".to_string()),
                Some("y".to_string()),
                Some("t".to_string()),
            ]),
        };
        let manifest_ref = ManifestRef {
            object_id: manifest_id,
            flags: Flags(),
            extents: ManifestExtents(vec![]),
        };
        let array1_path: PathBuf = "/array1".to_string().into();
        let nodes = vec![
            NodeSnapshot {
                path: "/".into(),
                id: 1,
                user_attributes: None,
                node_data: NodeData::Group,
            },
            NodeSnapshot {
                path: array1_path.clone(),
                id: array_id,
                user_attributes: Some(UserAttributesSnapshot::Inline(
                    UserAttributes::try_new(br#"{"foo":1}"#).unwrap(),
                )),
                node_data: NodeData::Array(zarr_meta1.clone(), vec![manifest_ref]),
            },
        ];

        let snapshot = Arc::new(Snapshot::first_from_iter(None, nodes.iter().cloned()));
        let snapshot_id = ObjectId::random();
        storage.write_snapshot(snapshot_id.clone(), snapshot).await?;
        let mut ds = Dataset::update(Arc::new(storage), snapshot_id)
            .with_inline_threshold_bytes(512)
            .build();

        // retrieve the old array node
        let node = ds.get_node(&array1_path).await?;
        assert_eq!(nodes.get(1).unwrap(), &node);

        let group_name = "/tbd-group".to_string();
        ds.add_group(group_name.clone().into()).await?;
        ds.delete_group(group_name.clone().into()).await?;
        assert!(ds.delete_group(group_name.clone().into()).await.is_err());
        assert!(ds.get_node(&group_name.into()).await.is_err());

        // add a new array and retrieve its node
        ds.add_group("/group".to_string().into()).await?;

        let zarr_meta2 = ZarrArrayMetadata {
            shape: vec![3],
            data_type: DataType::Int32,
            chunk_shape: ChunkShape(vec![NonZeroU64::new(2).unwrap()]),
            chunk_key_encoding: ChunkKeyEncoding::Slash,
            fill_value: FillValue::Int32(0),
            codecs: vec![Codec { name: "mycodec".to_string(), configuration: None }],
            storage_transformers: Some(vec![StorageTransformer {
                name: "mytransformer".to_string(),
                configuration: None,
            }]),
            dimension_names: Some(vec![Some("t".to_string())]),
        };

        let new_array_path: PathBuf = "/group/array2".to_string().into();
        ds.add_array(new_array_path.clone(), zarr_meta2.clone()).await?;

        ds.delete_array(new_array_path.clone()).await?;
        // Delete a non-existent array
        assert!(ds.delete_array(new_array_path.clone()).await.is_err());
        assert!(ds.delete_array(new_array_path.clone()).await.is_err());
        assert!(ds.get_node(&new_array_path.clone()).await.is_err());

        ds.add_array(new_array_path.clone(), zarr_meta2.clone()).await?;

        let node = ds.get_node(&new_array_path).await;
        assert_eq!(
            node.ok(),
            Some(NodeSnapshot {
                path: new_array_path.clone(),
                id: 6,
                user_attributes: None,
                node_data: NodeData::Array(zarr_meta2.clone(), vec![]),
            }),
        );

        // set user attributes for the new array and retrieve them
        ds.set_user_attributes(
            new_array_path.clone(),
            Some(UserAttributes::try_new(br#"{"n":42}"#).unwrap()),
        )
        .await?;
        let node = ds.get_node(&new_array_path).await;
        assert_eq!(
            node.ok(),
            Some(NodeSnapshot {
                path: "/group/array2".into(),
                id: 6,
                user_attributes: Some(UserAttributesSnapshot::Inline(
                    UserAttributes::try_new(br#"{"n":42}"#).unwrap()
                )),
                node_data: NodeData::Array(zarr_meta2.clone(), vec![]),
            }),
        );

        ds.set_chunk(
            &new_array_path,
            &ChunkIndices(vec![0]),
            Bytes::copy_from_slice(b"foo"),
        )
        .await?;

        let chunk = ds.get_chunk_ref(&new_array_path, &ChunkIndices(vec![0])).await?;
        assert_eq!(chunk, Some(ChunkPayload::Inline("foo".into())));

        // retrieve a non initialized chunk of the new array
        let non_chunk = ds.get_chunk_ref(&new_array_path, &ChunkIndices(vec![1])).await?;
        assert_eq!(non_chunk, None);

        // update old array use attriutes and check them
        ds.set_user_attributes(
            array1_path.clone(),
            Some(UserAttributes::try_new(br#"{"updated": true}"#).unwrap()),
        )
        .await?;
        let node = ds.get_node(&array1_path).await.unwrap();
        assert_eq!(
            node.user_attributes,
            Some(UserAttributesSnapshot::Inline(
                UserAttributes::try_new(br#"{"updated": true}"#).unwrap()
            ))
        );

        // update old array zarr metadata and check it
        let new_zarr_meta1 = ZarrArrayMetadata { shape: vec![2, 2, 3], ..zarr_meta1 };
        ds.update_array(array1_path.clone(), new_zarr_meta1).await?;
        let node = ds.get_node(&array1_path).await;
        if let Ok(NodeSnapshot {
            node_data: NodeData::Array(ZarrArrayMetadata { shape, .. }, _),
            ..
        }) = &node
        {
            assert_eq!(shape, &vec![2, 2, 3]);
        } else {
            panic!("Failed to update zarr metadata");
        }

        // set old array chunk and check them
        let data = Bytes::copy_from_slice(b"foo".repeat(512).as_slice());
        ds.set_chunk(&array1_path, &ChunkIndices(vec![0, 0, 0]), data.clone()).await?;

        let chunk = ds
            .get_chunk(&array1_path, &ChunkIndices(vec![0, 0, 0]), &ByteRange::ALL)
            .await?;
        assert_eq!(chunk, Some(data));

        let path: Path = "/group/array2".into();
        let node = ds.get_node(&path).await;
        assert!(ds
            .change_set
            .updated_attributes
            .contains_key(&node.as_ref().unwrap().id));
        assert!(ds.delete_array(path.clone()).await.is_ok());
        assert!(!ds.change_set.updated_attributes.contains_key(&node?.id));

        Ok(())
    }

    #[test]
    fn test_new_arrays_chunk_iterator() {
        let mut change_set = ChangeSet::default();
        assert_eq!(None, change_set.new_arrays_chunk_iterator().next());

        let zarr_meta = ZarrArrayMetadata {
            shape: vec![2, 2, 2],
            data_type: DataType::Int32,
            chunk_shape: ChunkShape(vec![
                NonZeroU64::new(1).unwrap(),
                NonZeroU64::new(1).unwrap(),
                NonZeroU64::new(1).unwrap(),
            ]),
            chunk_key_encoding: ChunkKeyEncoding::Slash,
            fill_value: FillValue::Int32(0),
            codecs: vec![Codec { name: "mycodec".to_string(), configuration: None }],
            storage_transformers: Some(vec![StorageTransformer {
                name: "mytransformer".to_string(),
                configuration: None,
            }]),
            dimension_names: Some(vec![
                Some("x".to_string()),
                Some("y".to_string()),
                Some("t".to_string()),
            ]),
        };

        change_set.add_array("foo/bar".into(), 1, zarr_meta.clone());
        change_set.add_array("foo/baz".into(), 2, zarr_meta);
        assert_eq!(None, change_set.new_arrays_chunk_iterator().next());

        change_set.set_chunk_ref(1, ChunkIndices(vec![0, 1]), None);
        assert_eq!(None, change_set.new_arrays_chunk_iterator().next());

        change_set.set_chunk_ref(
            1,
            ChunkIndices(vec![1, 0]),
            Some(ChunkPayload::Inline("bar1".into())),
        );
        change_set.set_chunk_ref(
            1,
            ChunkIndices(vec![1, 1]),
            Some(ChunkPayload::Inline("bar2".into())),
        );
        change_set.set_chunk_ref(
            2,
            ChunkIndices(vec![0]),
            Some(ChunkPayload::Inline("baz1".into())),
        );
        change_set.set_chunk_ref(
            2,
            ChunkIndices(vec![1]),
            Some(ChunkPayload::Inline("baz2".into())),
        );

        {
            let all_chunks: Vec<_> = change_set
                .new_arrays_chunk_iterator()
                .sorted_by_key(|c| c.1.coord.clone())
                .collect();
            let expected_chunks: Vec<_> = [
                (
                    "foo/baz".into(),
                    ChunkInfo {
                        node: 2,
                        coord: ChunkIndices(vec![0]),
                        payload: ChunkPayload::Inline("baz1".into()),
                    },
                ),
                (
                    "foo/baz".into(),
                    ChunkInfo {
                        node: 2,
                        coord: ChunkIndices(vec![1]),
                        payload: ChunkPayload::Inline("baz2".into()),
                    },
                ),
                (
                    "foo/bar".into(),
                    ChunkInfo {
                        node: 1,
                        coord: ChunkIndices(vec![1, 0]),
                        payload: ChunkPayload::Inline("bar1".into()),
                    },
                ),
                (
                    "foo/bar".into(),
                    ChunkInfo {
                        node: 1,
                        coord: ChunkIndices(vec![1, 1]),
                        payload: ChunkPayload::Inline("bar2".into()),
                    },
                ),
            ]
            .into();
            assert_eq!(all_chunks, expected_chunks);
        }
    }

    #[tokio::test(flavor = "multi_thread")]
    async fn test_dataset_with_updates_and_writes() -> Result<(), Box<dyn Error>> {
        let backend: Arc<dyn Storage + Send + Sync> =
            Arc::new(ObjectStorage::new_in_memory_store(Some("prefix".into())));

        let logging = Arc::new(LoggingStorage::new(Arc::clone(&backend)));
        let logging_c: Arc<dyn Storage + Send + Sync> = logging.clone();
        let storage = Dataset::add_in_mem_asset_caching(Arc::clone(&logging_c));

        let mut ds = Dataset::init(Arc::clone(&storage), false).await?.build();

        // add a new array and retrieve its node
        ds.add_group("/".into()).await?;
        let snapshot_id = ds.flush("commit", SnapshotProperties::default()).await?;

        assert_eq!(snapshot_id, ds.snapshot_id);
        assert_eq!(
            ds.get_node(&"/".into()).await.ok(),
            Some(NodeSnapshot {
                id: 1,
                path: "/".into(),
                user_attributes: None,
                node_data: NodeData::Group
            })
        );
        ds.add_group("/group".into()).await?;
        let _snapshot_id = ds.flush("commit", SnapshotProperties::default()).await?;
        assert_eq!(
            ds.get_node(&"/".into()).await.ok(),
            Some(NodeSnapshot {
                id: 1,
                path: "/".into(),
                user_attributes: None,
                node_data: NodeData::Group
            })
        );
        assert_eq!(
            ds.get_node(&"/group".into()).await.ok(),
            Some(NodeSnapshot {
                id: 2,
                path: "/group".into(),
                user_attributes: None,
                node_data: NodeData::Group
            })
        );
        let zarr_meta = ZarrArrayMetadata {
            shape: vec![1, 1, 2],
            data_type: DataType::Int32,
            chunk_shape: ChunkShape(vec![NonZeroU64::new(2).unwrap()]),
            chunk_key_encoding: ChunkKeyEncoding::Slash,
            fill_value: FillValue::Int32(0),
            codecs: vec![Codec { name: "mycodec".to_string(), configuration: None }],
            storage_transformers: Some(vec![StorageTransformer {
                name: "mytransformer".to_string(),
                configuration: None,
            }]),
            dimension_names: Some(vec![Some("t".to_string())]),
        };

        let new_array_path: PathBuf = "/group/array1".to_string().into();
        ds.add_array(new_array_path.clone(), zarr_meta.clone()).await?;

        // wo commit to test the case of a chunkless array
        let _snapshot_id = ds.flush("commit", SnapshotProperties::default()).await?;

        // we set a chunk in a new array
        ds.set_chunk_ref(
            new_array_path.clone(),
            ChunkIndices(vec![0, 0, 0]),
            Some(ChunkPayload::Inline("hello".into())),
        )
        .await?;

        let _snapshot_id = ds.flush("commit", SnapshotProperties::default()).await?;
        assert_eq!(
            ds.get_node(&"/".into()).await.ok(),
            Some(NodeSnapshot {
                id: 1,
                path: "/".into(),
                user_attributes: None,
                node_data: NodeData::Group
            })
        );
        assert_eq!(
            ds.get_node(&"/group".into()).await.ok(),
            Some(NodeSnapshot {
                id: 2,
                path: "/group".into(),
                user_attributes: None,
                node_data: NodeData::Group
            })
        );
        assert!(matches!(
            ds.get_node(&new_array_path).await.ok(),
            Some(NodeSnapshot {
                id: 3,
                path,
                user_attributes: None,
                node_data: NodeData::Array(meta, manifests)
            }) if path == new_array_path && meta == zarr_meta.clone() && manifests.len() == 1
        ));
        assert_eq!(
            ds.get_chunk_ref(&new_array_path, &ChunkIndices(vec![0, 0, 0])).await?,
            Some(ChunkPayload::Inline("hello".into()))
        );

        // we modify a chunk in an existing array
        ds.set_chunk_ref(
            new_array_path.clone(),
            ChunkIndices(vec![0, 0, 0]),
            Some(ChunkPayload::Inline("bye".into())),
        )
        .await?;

        // we add a new chunk in an existing array
        ds.set_chunk_ref(
            new_array_path.clone(),
            ChunkIndices(vec![0, 0, 1]),
            Some(ChunkPayload::Inline("new chunk".into())),
        )
        .await?;

        let previous_snapshot_id =
            ds.flush("commit", SnapshotProperties::default()).await?;
        assert_eq!(
            ds.get_chunk_ref(&new_array_path, &ChunkIndices(vec![0, 0, 0])).await?,
            Some(ChunkPayload::Inline("bye".into()))
        );
        assert_eq!(
            ds.get_chunk_ref(&new_array_path, &ChunkIndices(vec![0, 0, 1])).await?,
            Some(ChunkPayload::Inline("new chunk".into()))
        );

        // we delete a chunk
        ds.set_chunk_ref(new_array_path.clone(), ChunkIndices(vec![0, 0, 1]), None)
            .await?;

        let new_meta = ZarrArrayMetadata { shape: vec![1, 1, 1], ..zarr_meta };
        // we change zarr metadata
        ds.update_array(new_array_path.clone(), new_meta.clone()).await?;

        // we change user attributes metadata
        ds.set_user_attributes(
            new_array_path.clone(),
            Some(UserAttributes::try_new(br#"{"foo":42}"#).unwrap()),
        )
        .await?;

        let snapshot_id = ds.flush("commit", SnapshotProperties::default()).await?;
        let ds = Dataset::update(Arc::clone(&storage), snapshot_id).build();

        assert_eq!(
            ds.get_chunk_ref(&new_array_path, &ChunkIndices(vec![0, 0, 0])).await?,
            Some(ChunkPayload::Inline("bye".into()))
        );
        assert_eq!(
            ds.get_chunk_ref(&new_array_path, &ChunkIndices(vec![0, 0, 1])).await?,
            None
        );
        assert!(matches!(
            ds.get_node(&new_array_path).await.ok(),
            Some(NodeSnapshot {
                id: 3,
                path,
                user_attributes: Some(atts),
                node_data: NodeData::Array(meta, manifests)
            }) if path == new_array_path && meta == new_meta.clone() &&
                    manifests.len() == 1 &&
                    atts == UserAttributesSnapshot::Inline(UserAttributes::try_new(br#"{"foo":42}"#).unwrap())
        ));

        //test the previous version is still alive
        let ds = Dataset::update(Arc::clone(&storage), previous_snapshot_id).build();
        assert_eq!(
            ds.get_chunk_ref(&new_array_path, &ChunkIndices(vec![0, 0, 0])).await?,
            Some(ChunkPayload::Inline("bye".into()))
        );
        assert_eq!(
            ds.get_chunk_ref(&new_array_path, &ChunkIndices(vec![0, 0, 1])).await?,
            Some(ChunkPayload::Inline("new chunk".into()))
        );

        // since we write every asset and we are using a caching storage, we should never need to fetch them
        assert!(logging.fetch_operations().is_empty());

        Ok(())
    }

    #[tokio::test(flavor = "multi_thread")]
    async fn test_all_chunks_iterator() -> Result<(), Box<dyn Error>> {
        let storage: Arc<dyn Storage + Send + Sync> =
            Arc::new(ObjectStorage::new_in_memory_store(Some("prefix".into())));
        let mut ds = Dataset::init(Arc::clone(&storage), false).await?.build();

        // add a new array and retrieve its node
        ds.add_group("/".into()).await?;
        let zarr_meta = ZarrArrayMetadata {
            shape: vec![1, 1, 2],
            data_type: DataType::Int32,
            chunk_shape: ChunkShape(vec![NonZeroU64::new(2).unwrap()]),
            chunk_key_encoding: ChunkKeyEncoding::Slash,
            fill_value: FillValue::Int32(0),
            codecs: vec![Codec { name: "mycodec".to_string(), configuration: None }],
            storage_transformers: Some(vec![StorageTransformer {
                name: "mytransformer".to_string(),
                configuration: None,
            }]),
            dimension_names: Some(vec![Some("t".to_string())]),
        };

        let new_array_path: PathBuf = "/array".to_string().into();
        ds.add_array(new_array_path.clone(), zarr_meta.clone()).await?;
        // we 3 chunks
        ds.set_chunk_ref(
            new_array_path.clone(),
            ChunkIndices(vec![0, 0, 0]),
            Some(ChunkPayload::Inline("hello".into())),
        )
        .await?;
        ds.set_chunk_ref(
            new_array_path.clone(),
            ChunkIndices(vec![0, 0, 1]),
            Some(ChunkPayload::Inline("hello".into())),
        )
        .await?;
        ds.set_chunk_ref(
            new_array_path.clone(),
            ChunkIndices(vec![1, 0, 0]),
            Some(ChunkPayload::Inline("hello".into())),
        )
        .await?;
        let snapshot_id = ds.flush("commit", SnapshotProperties::default()).await?;
        let ds = Dataset::update(Arc::clone(&storage), snapshot_id).build();
        let coords = ds
            .all_chunks()
            .await?
            .map_ok(|(_, chunk)| chunk.coord)
            .try_collect::<HashSet<_>>()
            .await?;
        assert_eq!(
            coords,
            vec![
                ChunkIndices(vec![0, 0, 0]),
                ChunkIndices(vec![0, 0, 1]),
                ChunkIndices(vec![1, 0, 0])
            ]
            .into_iter()
            .collect()
        );
        Ok(())
    }

    #[tokio::test(flavor = "multi_thread")]
    async fn test_commit_and_refs() -> Result<(), Box<dyn Error>> {
        let storage: Arc<dyn Storage + Send + Sync> =
            Arc::new(ObjectStorage::new_in_memory_store(Some("prefix".into())));
        let mut ds = Dataset::init(Arc::clone(&storage), false).await?.build();

        // add a new array and retrieve its node
        ds.add_group("/".into()).await?;
        let new_snapshot_id =
            ds.commit(Ref::DEFAULT_BRANCH, "first commit", None).await?;
        assert_eq!(
            new_snapshot_id,
            fetch_ref(storage.as_ref(), "main").await?.1.snapshot
        );
        assert_eq!(&new_snapshot_id, ds.snapshot_id());

        ds.tag("v1", &new_snapshot_id).await?;
        let (ref_name, ref_data) = fetch_ref(storage.as_ref(), "v1").await?;
        assert_eq!(ref_name, Ref::Tag("v1".to_string()));
        assert_eq!(new_snapshot_id, ref_data.snapshot);

        assert_eq!(
            ds.get_node(&"/".into()).await.ok(),
            Some(NodeSnapshot {
                id: 1,
                path: "/".into(),
                user_attributes: None,
                node_data: NodeData::Group
            })
        );

        let mut ds =
            Dataset::from_branch_tip(Arc::clone(&storage), "main").await?.build();
        assert_eq!(
            ds.get_node(&"/".into()).await.ok(),
            Some(NodeSnapshot {
                id: 1,
                path: "/".into(),
                user_attributes: None,
                node_data: NodeData::Group
            })
        );
        let zarr_meta = ZarrArrayMetadata {
            shape: vec![1, 1, 2],
            data_type: DataType::Int32,
            chunk_shape: ChunkShape(vec![NonZeroU64::new(2).unwrap()]),
            chunk_key_encoding: ChunkKeyEncoding::Slash,
            fill_value: FillValue::Int32(0),
            codecs: vec![Codec { name: "mycodec".to_string(), configuration: None }],
            storage_transformers: Some(vec![StorageTransformer {
                name: "mytransformer".to_string(),
                configuration: None,
            }]),
            dimension_names: Some(vec![Some("t".to_string())]),
        };

        let new_array_path: PathBuf = "/array1".to_string().into();
        ds.add_array(new_array_path.clone(), zarr_meta.clone()).await?;
        ds.set_chunk_ref(
            new_array_path.clone(),
            ChunkIndices(vec![0, 0, 0]),
            Some(ChunkPayload::Inline("hello".into())),
        )
        .await?;
        let new_snapshot_id =
            ds.commit(Ref::DEFAULT_BRANCH, "second commit", None).await?;
        let (ref_name, ref_data) =
            fetch_ref(storage.as_ref(), Ref::DEFAULT_BRANCH).await?;
        assert_eq!(ref_name, Ref::Branch("main".to_string()));
        assert_eq!(new_snapshot_id, ref_data.snapshot);

        let parents = ds.ancestry().await?.try_collect::<Vec<_>>().await?;
        assert_eq!(parents[0].message, "second commit");
        assert_eq!(parents[1].message, "first commit");
        assert_eq!(parents[2].message, Snapshot::INITIAL_COMMIT_MESSAGE);
        itertools::assert_equal(
            parents.iter().sorted_by_key(|m| m.written_at).rev(),
            parents.iter(),
        );

        Ok(())
    }

    #[tokio::test(flavor = "multi_thread")]
    async fn test_no_double_commit() -> Result<(), Box<dyn Error>> {
        let storage: Arc<dyn Storage + Send + Sync> =
            Arc::new(ObjectStorage::new_in_memory_store(Some("prefix".into())));
        let _ = Dataset::init(Arc::clone(&storage), false).await?;
        let mut ds1 =
            Dataset::from_branch_tip(Arc::clone(&storage), "main").await?.build();
        let mut ds2 =
            Dataset::from_branch_tip(Arc::clone(&storage), "main").await?.build();

        ds1.add_group("a".into()).await?;
        ds2.add_group("b".into()).await?;

        let barrier = Arc::new(Barrier::new(2));
        let barrier_c = Arc::clone(&barrier);
        let barrier_cc = Arc::clone(&barrier);
        let handle1 = tokio::spawn(async move {
            let _ = barrier_c.wait().await;
            ds1.commit("main", "from 1", None).await
        });

        let handle2 = tokio::spawn(async move {
            let _ = barrier_cc.wait().await;
            ds2.commit("main", "from 2", None).await
        });

        let res1 = handle1.await.unwrap();
        let res2 = handle2.await.unwrap();

        // We check there is one error and one success, and that the error points to the right
        // conflicting commit
        let ok = match (&res1, &res2) {
            (
                Ok(new_snap),
                Err(DatasetError::Conflict { expected_parent: _, actual_parent }),
            ) if Some(new_snap) == actual_parent.as_ref() => true,
            (
                Err(DatasetError::Conflict { expected_parent: _, actual_parent }),
                Ok(new_snap),
            ) if Some(new_snap) == actual_parent.as_ref() => true,
            _ => false,
        };
        assert!(ok);

        let ds = Dataset::from_branch_tip(Arc::clone(&storage), "main").await?.build();
        let parents = ds.ancestry().await?.try_collect::<Vec<_>>().await?;
        assert_eq!(parents.len(), 2);
        let msg = parents[0].message.as_str();
        assert!(msg == "from 1" || msg == "from 2");

        assert_eq!(parents[1].message.as_str(), Snapshot::INITIAL_COMMIT_MESSAGE);
        Ok(())
    }

    #[cfg(test)]
    mod state_machine_test {
        use crate::format::snapshot::NodeData;
        use crate::format::Path;
        use crate::Dataset;
        use crate::ObjectStorage;
        use futures::Future;
        // use futures::Future;
        use proptest::prelude::*;
        use proptest::sample;
        use proptest::strategy::{BoxedStrategy, Just};
        use proptest_state_machine::{
            prop_state_machine, ReferenceStateMachine, StateMachineTest,
        };
        use std::collections::HashMap;
        use std::fmt::Debug;
        use std::sync::Arc;
        use tokio::runtime::Runtime;

        use proptest::test_runner::Config;

        use super::ZarrArrayMetadata;
        use super::{node_paths, zarr_array_metadata};

        #[derive(Clone, Debug)]
        enum DatasetTransition {
            AddArray(Path, ZarrArrayMetadata),
            UpdateArray(Path, ZarrArrayMetadata),
            DeleteArray(Option<Path>),
            AddGroup(Path),
            DeleteGroup(Option<Path>),
        }

        /// An empty type used for the `ReferenceStateMachine` implementation.
        struct DatasetStateMachine;

        #[derive(Clone, Default, Debug)]
        struct DatasetModel {
            arrays: HashMap<Path, ZarrArrayMetadata>,
            groups: Vec<Path>,
        }

        impl ReferenceStateMachine for DatasetStateMachine {
            type State = DatasetModel;
            type Transition = DatasetTransition;

            fn init_state() -> BoxedStrategy<Self::State> {
                Just(Default::default()).boxed()
            }

            fn transitions(state: &Self::State) -> BoxedStrategy<Self::Transition> {
                // proptest-state-machine generates the transitions first,
                // *then* applies the preconditions to decide if that transition is valid.
                // that means we have to make sure that we are not sampling from
                // parts of the State that are empty.
                // i.e. we need to apply a precondition here :/
                let delete_arrays = {
                    if !state.arrays.is_empty() {
                        let array_keys: Vec<Path> =
                            state.arrays.keys().cloned().collect();
                        sample::select(array_keys)
                            .prop_map(|p| DatasetTransition::DeleteArray(Some(p)))
                            .boxed()
                    } else {
                        Just(DatasetTransition::DeleteArray(None)).boxed()
                    }
                };

                let delete_groups = {
                    if !state.groups.is_empty() {
                        sample::select(state.groups.clone())
                            .prop_map(|p| DatasetTransition::DeleteGroup(Some(p)))
                            .boxed()
                    } else {
                        Just(DatasetTransition::DeleteGroup(None)).boxed()
                    }
                };

                prop_oneof![
                    (node_paths(), zarr_array_metadata())
                        .prop_map(|(a, b)| DatasetTransition::AddArray(a, b)),
                    (node_paths(), zarr_array_metadata())
                        .prop_map(|(a, b)| DatasetTransition::UpdateArray(a, b)),
                    delete_arrays,
                    node_paths().prop_map(DatasetTransition::AddGroup),
                    delete_groups,
                ]
                .boxed()
            }

            fn apply(
                mut state: Self::State,
                transition: &Self::Transition,
            ) -> Self::State {
                match transition {
                    // Array ops
                    DatasetTransition::AddArray(path, metadata) => {
                        let res = state.arrays.insert(path.clone(), metadata.clone());
                        assert!(res.is_none());
                    }
                    DatasetTransition::UpdateArray(path, metadata) => {
                        state
                            .arrays
                            .insert(path.clone(), metadata.clone())
                            .expect("(postcondition) insertion failed");
                    }
                    DatasetTransition::DeleteArray(path) => {
                        let path = path.clone().unwrap();
                        state
                            .arrays
                            .remove(&path)
                            .expect("(postcondition) deletion failed");
                    }

                    // Group ops
                    DatasetTransition::AddGroup(path) => {
                        state.groups.push(path.clone());
                        // TODO: postcondition
                    }
                    DatasetTransition::DeleteGroup(Some(path)) => {
                        let index =
                            state.groups.iter().position(|x| x == path).expect(
                                "Attempting to delete a non-existent path: {path}",
                            );
                        state.groups.swap_remove(index);
                    }
                    _ => panic!(),
                }
                state
            }

            fn preconditions(state: &Self::State, transition: &Self::Transition) -> bool {
                match transition {
                    DatasetTransition::AddArray(path, _) => {
                        !state.arrays.contains_key(path) && !state.groups.contains(path)
                    }
                    DatasetTransition::UpdateArray(path, _) => {
                        state.arrays.contains_key(path)
                    }
                    DatasetTransition::DeleteArray(path) => path.is_some(),
                    DatasetTransition::AddGroup(path) => {
                        !state.arrays.contains_key(path) && !state.groups.contains(path)
                    }
                    DatasetTransition::DeleteGroup(p) => p.is_some(),
                }
            }
        }

        struct TestDataset {
            dataset: Dataset,
            runtime: Runtime,
        }
        trait BlockOnUnwrap {
            fn unwrap<F, T, E>(&self, future: F) -> T
            where
                F: Future<Output = Result<T, E>>,
                E: Debug;
        }
        impl BlockOnUnwrap for Runtime {
            fn unwrap<F, T, E>(&self, future: F) -> T
            where
                F: Future<Output = Result<T, E>>,
                E: Debug,
            {
                self.block_on(future).unwrap()
            }
        }

        impl StateMachineTest for TestDataset {
            type SystemUnderTest = Self;
            type Reference = DatasetStateMachine;

            fn init_test(
                _ref_state: &<Self::Reference as ReferenceStateMachine>::State,
            ) -> Self::SystemUnderTest {
                let storage = ObjectStorage::new_in_memory_store(Some("prefix".into()));
                let init_dataset =
                    tokio::runtime::Runtime::new().unwrap().block_on(async {
                        let storage = Arc::new(storage);
                        Dataset::init(storage, false).await.unwrap()
                    });
                TestDataset {
                    dataset: init_dataset.build(),
                    runtime: Runtime::new().unwrap(),
                }
            }

            fn apply(
                mut state: Self::SystemUnderTest,
                _ref_state: &<Self::Reference as ReferenceStateMachine>::State,
                transition: DatasetTransition,
            ) -> Self::SystemUnderTest {
                let runtime = &state.runtime;
                let dataset = &mut state.dataset;
                match transition {
                    DatasetTransition::AddArray(path, metadata) => {
                        runtime.unwrap(dataset.add_array(path, metadata))
                    }
                    DatasetTransition::UpdateArray(path, metadata) => {
                        runtime.unwrap(dataset.update_array(path, metadata))
                    }
                    DatasetTransition::DeleteArray(Some(path)) => {
                        runtime.unwrap(dataset.delete_array(path))
                    }
                    DatasetTransition::AddGroup(path) => {
                        runtime.unwrap(dataset.add_group(path))
                    }
                    DatasetTransition::DeleteGroup(Some(path)) => {
                        runtime.unwrap(dataset.delete_group(path))
                    }
                    _ => panic!(),
                }
                state
            }

            fn check_invariants(
                state: &Self::SystemUnderTest,
                ref_state: &<Self::Reference as ReferenceStateMachine>::State,
            ) {
                let runtime = &state.runtime;
                for (path, metadata) in ref_state.arrays.iter() {
                    let node = runtime.unwrap(state.dataset.get_array(path));
                    let actual_metadata = match node.node_data {
                        NodeData::Array(metadata, _) => Ok(metadata),
                        _ => Err("foo"),
                    }
                    .unwrap();
                    assert_eq!(metadata, &actual_metadata);
                }

                for path in ref_state.groups.iter() {
                    let node = runtime.unwrap(state.dataset.get_group(path));
                    match node.node_data {
                        NodeData::Group => Ok(()),
                        _ => Err("foo"),
                    }
                    .unwrap();
                }
            }
        }

        prop_state_machine! {
            #![proptest_config(Config {
            verbose: 0,
            .. Config::default()
        })]

        #[test]
        fn run_dataset_state_machine_test(
            // This is a macro's keyword - only `sequential` is currently supported.
            sequential
            // The number of transitions to be generated for each case. This can
            // be a single numerical value or a range as in here.
            1..20
            // Macro's boilerplate to separate the following identifier.
            =>
            // The name of the type that implements `StateMachineTest`.
            TestDataset
        );
        }
    }
}<|MERGE_RESOLUTION|>--- conflicted
+++ resolved
@@ -36,12 +36,8 @@
         create_tag, fetch_branch_tip, fetch_tag, update_branch, BranchVersion, Ref,
         RefError,
     },
-<<<<<<< HEAD
     storage::object_store::{ObjectStoreVirtualChunkResolver, VirtualChunkResolver},
-    Storage, StorageError,
-=======
     MemCachingStorage, Storage, StorageError,
->>>>>>> 5f85e666
 };
 
 #[derive(Clone, Debug)]
@@ -1309,11 +1305,12 @@
         // +++++++++++++++++++++++
 
         let storage: Arc<dyn Storage + Send + Sync> =
-            Arc::new(ObjectStorage::new_s3_store_with_config(
+            Arc::new(ObjectStorage::new_s3_store(
                 "testbucket".to_string(),
                 format!("{:?}", ObjectId::random()),
-                "minio123",
-                "minio123",
+                Some("minio123"),
+                Some("minio123"),
+                None::<String>,
                 Some("http://localhost:9000"),
             )?);
         let mut ds = Dataset::init(Arc::clone(&storage), true).await?.build();
@@ -1361,7 +1358,6 @@
         )
         .await?;
 
-        dbg!("Getting chunk");
         assert_eq!(
             ds.get_chunk(&new_array_path, &ChunkIndices(vec![0, 0, 0]), &ByteRange::ALL)
                 .await?,
@@ -1373,7 +1369,7 @@
             Some(Bytes::copy_from_slice(&bytes2[1..6])),
         );
 
-        for range in vec![
+        for range in [
             ByteRange::bounded(0u64, 3u64),
             ByteRange::from_offset(2u64),
             ByteRange::to_offset(4u64),
