use std::{
    collections::{BTreeMap, HashMap, HashSet},
    iter::{self},
    mem::take,
    path::PathBuf,
    pin::Pin,
    sync::Arc,
};

use crate::storage::virtual_ref::{construct_valid_byte_range, VirtualChunkResolver};
pub use crate::{
    format::{
        manifest::{ChunkPayload, VirtualChunkLocation},
        snapshot::ZarrArrayMetadata,
        ChunkIndices, Path,
    },
    metadata::{
        ArrayShape, ChunkKeyEncoding, ChunkShape, Codec, DataType, DimensionName,
        DimensionNames, FillValue, StorageTransformer, UserAttributes,
    },
};
use bytes::Bytes;
use chrono::Utc;
use futures::{future::ready, Future, FutureExt, Stream, StreamExt, TryStreamExt};
use itertools::Either;
use thiserror::Error;
use tokio::task;

use crate::{
    format::{
        manifest::{
            ChunkInfo, ChunkRef, Manifest, ManifestExtents, ManifestRef, VirtualChunkRef,
        },
        snapshot::{
            NodeData, NodeSnapshot, NodeType, Snapshot, SnapshotMetadata,
            SnapshotProperties, UserAttributesSnapshot,
        },
        ByteRange, Flags, IcechunkFormatError, NodeId, ObjectId,
    },
    refs::{
        create_tag, fetch_branch_tip, fetch_tag, update_branch, BranchVersion, Ref,
        RefError,
    },
    storage::virtual_ref::ObjectStoreVirtualChunkResolver,
    MemCachingStorage, Storage, StorageError,
};

#[derive(Clone, Debug)]
pub struct DatasetConfig {
    // Chunks smaller than this will be stored inline in the manifst
    pub inline_threshold_bytes: u16,
    // Unsafely overwrite refs on write. This is not recommended, users should only use it at their
    // own risk in object stores for which we don't support write-object-if-not-exists. There is
    // teh posibility of race conditions if this variable is set to true and there are concurrent
    // commit attempts.
    pub unsafe_overwrite_refs: bool,
}

impl Default for DatasetConfig {
    fn default() -> Self {
        Self { inline_threshold_bytes: 512, unsafe_overwrite_refs: false }
    }
}

#[derive(Debug)]
pub struct Dataset {
    config: DatasetConfig,
    storage: Arc<dyn Storage + Send + Sync>,
    snapshot_id: ObjectId,
    last_node_id: Option<NodeId>,
    change_set: ChangeSet,
    virtual_resolver: Arc<dyn VirtualChunkResolver + Send + Sync>,
}

#[derive(Clone, Debug, PartialEq, Default)]
struct ChangeSet {
    new_groups: HashMap<Path, NodeId>,
    new_arrays: HashMap<Path, (NodeId, ZarrArrayMetadata)>,
    updated_arrays: HashMap<NodeId, ZarrArrayMetadata>,
    // These paths may point to Arrays or Groups,
    // since both Groups and Arrays support UserAttributes
    updated_attributes: HashMap<NodeId, Option<UserAttributes>>,
    // FIXME: issue with too many inline chunks kept in mem
    set_chunks: HashMap<NodeId, HashMap<ChunkIndices, Option<ChunkPayload>>>,
    deleted_groups: HashSet<NodeId>,
    deleted_arrays: HashSet<NodeId>,
}

impl ChangeSet {
    fn is_empty(&self) -> bool {
        self == &ChangeSet::default()
    }

    fn add_group(&mut self, path: Path, node_id: NodeId) {
        self.new_groups.insert(path, node_id);
    }

    fn get_group(&self, path: &Path) -> Option<&NodeId> {
        self.new_groups.get(path)
    }

    fn get_array(&self, path: &Path) -> Option<&(NodeId, ZarrArrayMetadata)> {
        self.new_arrays.get(path)
    }

    fn delete_group(&mut self, path: &Path, node_id: NodeId) {
        let new_node_id = self.new_groups.remove(path);
        let is_new_group = new_node_id.is_some();
        debug_assert!(!is_new_group || new_node_id == Some(node_id));

        self.updated_attributes.remove(&node_id);
        if !is_new_group {
            self.deleted_groups.insert(node_id);
        }
    }

    fn add_array(&mut self, path: Path, node_id: NodeId, metadata: ZarrArrayMetadata) {
        self.new_arrays.insert(path, (node_id, metadata));
    }

    fn update_array(&mut self, node_id: NodeId, metadata: ZarrArrayMetadata) {
        self.updated_arrays.insert(node_id, metadata);
    }

    fn delete_array(&mut self, path: &Path, node_id: NodeId) {
        // if deleting a new array created in this session, just remove the entry
        // from new_arrays
        let node_and_meta = self.new_arrays.remove(path);
        let is_new_array = node_and_meta.is_some();
        debug_assert!(!is_new_array || node_and_meta.map(|n| n.0) == Some(node_id));

        self.updated_arrays.remove(&node_id);
        self.updated_attributes.remove(&node_id);
        self.set_chunks.remove(&node_id);
        if !is_new_array {
            self.deleted_arrays.insert(node_id);
        }
    }

    fn get_updated_zarr_metadata(&self, node_id: NodeId) -> Option<&ZarrArrayMetadata> {
        self.updated_arrays.get(&node_id)
    }

    fn update_user_attributes(&mut self, node_id: NodeId, atts: Option<UserAttributes>) {
        self.updated_attributes.insert(node_id, atts);
    }

    fn get_user_attributes(&self, node_id: NodeId) -> Option<&Option<UserAttributes>> {
        self.updated_attributes.get(&node_id)
    }

    fn set_chunk_ref(
        &mut self,
        node_id: NodeId,
        coord: ChunkIndices,
        data: Option<ChunkPayload>,
    ) {
        // this implementation makes delete idempotent
        // it allows deleting a deleted chunk by repeatedly setting None.
        self.set_chunks
            .entry(node_id)
            .and_modify(|h| {
                h.insert(coord.clone(), data.clone());
            })
            .or_insert(HashMap::from([(coord, data)]));
    }

    fn get_chunk_ref(
        &self,
        node_id: NodeId,
        coords: &ChunkIndices,
    ) -> Option<&Option<ChunkPayload>> {
        self.set_chunks.get(&node_id).and_then(|h| h.get(coords))
    }

    fn array_chunks_iterator(
        &self,
        node_id: NodeId,
    ) -> impl Iterator<Item = (&ChunkIndices, &Option<ChunkPayload>)> {
        match self.set_chunks.get(&node_id) {
            None => Either::Left(iter::empty()),
            Some(h) => Either::Right(h.iter()),
        }
    }

    fn new_arrays_chunk_iterator(
        &self,
    ) -> impl Iterator<Item = (PathBuf, ChunkInfo)> + '_ {
        self.new_arrays.iter().flat_map(|(path, (node_id, _))| {
            self.array_chunks_iterator(*node_id).filter_map(|(coords, payload)| {
                payload.as_ref().map(|p| {
                    (
                        path.clone(),
                        ChunkInfo {
                            node: *node_id,
                            coord: coords.clone(),
                            payload: p.clone(),
                        },
                    )
                })
            })
        })
    }

    fn new_nodes(&self) -> impl Iterator<Item = &Path> {
        self.new_groups.keys().chain(self.new_arrays.keys())
    }
}

#[derive(Debug, Clone)]
pub struct DatasetBuilder {
    config: DatasetConfig,
    storage: Arc<dyn Storage + Send + Sync>,
    snapshot_id: ObjectId,
}

impl DatasetBuilder {
    fn new(storage: Arc<dyn Storage + Send + Sync>, snapshot_id: ObjectId) -> Self {
        Self { config: DatasetConfig::default(), snapshot_id, storage }
    }

    pub fn with_inline_threshold_bytes(&mut self, threshold: u16) -> &mut Self {
        self.config.inline_threshold_bytes = threshold;
        self
    }

    pub fn with_unsafe_overwrite_refs(&mut self, value: bool) -> &mut Self {
        self.config.unsafe_overwrite_refs = value;
        self
    }

    pub fn with_config(&mut self, config: DatasetConfig) -> &mut Self {
        self.config = config;
        self
    }

    pub fn build(&self) -> Dataset {
        Dataset::new(self.config.clone(), self.storage.clone(), self.snapshot_id.clone())
    }
}

#[derive(Debug, Error)]
pub enum DatasetError {
    #[error("error contacting storage")]
    StorageError(#[from] StorageError),
    #[error("error in icechunk file")]
    FormatError(#[from] IcechunkFormatError),
    #[error("node not found at `{path}`: {message}")]
    NodeNotFound { path: Path, message: String },
    #[error("there is not an array at `{node:?}`: {message}")]
    NotAnArray { node: NodeSnapshot, message: String },
    #[error("there is not a group at `{node:?}`: {message}")]
    NotAGroup { node: NodeSnapshot, message: String },
    #[error("node already exists at `{node:?}`: {message}")]
    AlreadyExists { node: NodeSnapshot, message: String },
    #[error("cannot commit, no changes made to the dataset")]
    NoChangesToCommit,
    #[error("unknown flush error")]
    OtherFlushError,
    #[error("ref error: `{0}`")]
    Ref(#[from] RefError),
    #[error("tag error: `{0}`")]
    Tag(String),
    #[error("branch update conflict: `({expected_parent:?}) != ({actual_parent:?})`")]
    Conflict { expected_parent: Option<ObjectId>, actual_parent: Option<ObjectId> },
    #[error("the dataset has been initialized already (default branch exists)")]
    AlreadyInitialized,
}

type DatasetResult<T> = Result<T, DatasetError>;

/// FIXME: what do we want to do with implicit groups?
///
impl Dataset {
    pub fn update(
        storage: Arc<dyn Storage + Send + Sync>,
        previous_version_snapshot_id: ObjectId,
    ) -> DatasetBuilder {
        DatasetBuilder::new(storage, previous_version_snapshot_id)
    }

    pub async fn from_branch_tip(
        storage: Arc<dyn Storage + Send + Sync>,
        branch_name: &str,
    ) -> DatasetResult<DatasetBuilder> {
        let snapshot_id = fetch_branch_tip(storage.as_ref(), branch_name).await?.snapshot;
        Ok(Self::update(storage, snapshot_id))
    }

    pub async fn from_tag(
        storage: Arc<dyn Storage + Send + Sync>,
        tag_name: &str,
    ) -> DatasetResult<DatasetBuilder> {
        let ref_data = fetch_tag(storage.as_ref(), tag_name).await?;
        Ok(Self::update(storage, ref_data.snapshot))
    }

    /// Initialize a new dataset with a single empty commit to the main branch.
    ///
    /// This is the default way to create a new dataset to avoid race conditions
    /// when creating datasets.
    pub async fn init(
        storage: Arc<dyn Storage + Send + Sync>,
        unsafe_overwrite_refs: bool,
    ) -> DatasetResult<DatasetBuilder> {
        if Self::exists(storage.as_ref()).await? {
            return Err(DatasetError::AlreadyInitialized);
        }
        let new_snapshot = Snapshot::empty();
        let new_snapshot_id = ObjectId::random();
        storage.write_snapshot(new_snapshot_id.clone(), Arc::new(new_snapshot)).await?;
        update_branch(
            storage.as_ref(),
            Ref::DEFAULT_BRANCH,
            new_snapshot_id.clone(),
            None,
            unsafe_overwrite_refs,
        )
        .await?;

        debug_assert!(Self::exists(storage.as_ref()).await.unwrap_or(false));

        Ok(DatasetBuilder::new(storage, new_snapshot_id))
    }

    pub async fn exists(storage: &(dyn Storage + Send + Sync)) -> DatasetResult<bool> {
        match fetch_branch_tip(storage, Ref::DEFAULT_BRANCH).await {
            Ok(_) => Ok(true),
            Err(RefError::RefNotFound(_)) => Ok(false),
            Err(err) => Err(err.into()),
        }
    }

    /// Provide a reasonable amount of caching for snapshots, manifests and other assets.
    /// We recommend always using some level of asset caching.
    pub fn add_in_mem_asset_caching(
        storage: Arc<dyn Storage + Send + Sync>,
    ) -> Arc<dyn Storage + Send + Sync> {
        // TODO: allow tuning once we experiment with different configurations
        Arc::new(MemCachingStorage::new(storage, 2, 2, 2, 0))
    }

    fn new(
        config: DatasetConfig,
        storage: Arc<dyn Storage + Send + Sync>,
        snapshot_id: ObjectId,
    ) -> Self {
        Dataset {
            snapshot_id,
            config,
            storage,
            last_node_id: None,
            change_set: ChangeSet::default(),
            virtual_resolver: Arc::new(ObjectStoreVirtualChunkResolver::default()),
        }
    }

    /// Returns a pointer to the storage for the dataset
    pub fn storage(&self) -> &Arc<dyn Storage + Send + Sync> {
        &self.storage
    }

    /// Returns the head snapshot id of the dataset, not including
    /// anm uncommitted changes
    pub fn snapshot_id(&self) -> &ObjectId {
        &self.snapshot_id
    }

    /// Indicates if the dataset has pending changes
    pub fn has_uncommitted_changes(&self) -> bool {
        !self.change_set.is_empty()
    }

    /// Returns the sequence of parents of the current session, in order of latest first.
    pub async fn ancestry(
        &self,
    ) -> DatasetResult<impl Stream<Item = DatasetResult<SnapshotMetadata>>> {
        // Stream<Item = DatasetResult<SnapshotMetadata>> {
        let parent = self.storage.fetch_snapshot(self.snapshot_id()).await?;
        let last = parent.metadata.clone();
        let it = if parent.short_term_history.len() < parent.total_parents as usize {
            // TODO: implement splitting of snapshot history
            Either::Left(parent.local_ancestry().chain(iter::once_with(|| todo!())))
        } else {
            Either::Right(parent.local_ancestry())
        };

        Ok(futures::stream::iter(iter::once(Ok(last)).chain(it.map(Ok))))
    }

    /// Add a group to the store.
    ///
    /// Calling this only records the operation in memory, doesn't have any consequence on the storage
    pub async fn add_group(&mut self, path: Path) -> DatasetResult<()> {
        match self.get_node(&path).await {
            Err(DatasetError::NodeNotFound { .. }) => {
                let id = self.reserve_node_id().await?;
                self.change_set.add_group(path.clone(), id);
                Ok(())
            }
            Ok(node) => Err(DatasetError::AlreadyExists {
                node,
                message: "trying to add group".to_string(),
            }),
            Err(err) => Err(err),
        }
    }

    pub async fn delete_group(&mut self, path: Path) -> DatasetResult<()> {
        self.get_group(&path)
            .await
            .map(|node| self.change_set.delete_group(&node.path, node.id))
    }

    /// Add an array to the store.
    ///
    /// Calling this only records the operation in memory, doesn't have any consequence on the storage
    pub async fn add_array(
        &mut self,
        path: Path,
        metadata: ZarrArrayMetadata,
    ) -> DatasetResult<()> {
        match self.get_node(&path).await {
            Err(DatasetError::NodeNotFound { .. }) => {
                let id = self.reserve_node_id().await?;
                self.change_set.add_array(path, id, metadata);
                Ok(())
            }
            Ok(node) => Err(DatasetError::AlreadyExists {
                node,
                message: "trying to add array".to_string(),
            }),
            Err(err) => Err(err),
        }
    }

    // Updates an array Zarr metadata
    ///
    /// Calling this only records the operation in memory, doesn't have any consequence on the storage
    pub async fn update_array(
        &mut self,
        path: Path,
        metadata: ZarrArrayMetadata,
    ) -> DatasetResult<()> {
        self.get_array(&path)
            .await
            .map(|node| self.change_set.update_array(node.id, metadata))
    }

    pub async fn delete_array(&mut self, path: Path) -> DatasetResult<()> {
        self.get_array(&path)
            .await
            .map(|node| self.change_set.delete_array(&node.path, node.id))
    }

    /// Record the write or delete of user attributes to array or group
    pub async fn set_user_attributes(
        &mut self,
        path: Path,
        atts: Option<UserAttributes>,
    ) -> DatasetResult<()> {
        let node = self.get_node(&path).await?;
        self.change_set.update_user_attributes(node.id, atts);
        Ok(())
    }

    // Record the write, referenceing or delete of a chunk
    //
    // Caller has to write the chunk before calling this.
    pub async fn set_chunk_ref(
        &mut self,
        path: Path,
        coord: ChunkIndices,
        data: Option<ChunkPayload>,
    ) -> DatasetResult<()> {
        self.get_array(&path)
            .await
            .map(|node| self.change_set.set_chunk_ref(node.id, coord, data))
    }

    async fn compute_last_node_id(&self) -> DatasetResult<NodeId> {
        let node_id = self
            .storage
            .fetch_snapshot(&self.snapshot_id)
            .await?
            .iter()
            .max_by_key(|n| n.id)
            .map_or(0, |n| n.id);
        Ok(node_id)
    }

    async fn reserve_node_id(&mut self) -> DatasetResult<NodeId> {
        let last = self.last_node_id.unwrap_or(self.compute_last_node_id().await?);
        let new = last + 1;
        self.last_node_id = Some(new);
        Ok(new)
    }

    // FIXME: add moves

    pub async fn get_node(&self, path: &Path) -> DatasetResult<NodeSnapshot> {
        // We need to look for nodes in self.change_set and the snapshot file
        match self.get_new_node(path) {
            Some(node) => Ok(node),
            None => {
                let node = self.get_existing_node(path).await?;
                if self.change_set.deleted_groups.contains(&node.id)
                    || self.change_set.deleted_arrays.contains(&node.id)
                {
                    Err(DatasetError::NodeNotFound {
                        path: path.clone(),
                        message: "getting node".to_string(),
                    })
                } else {
                    Ok(node)
                }
            }
        }
    }

    pub async fn get_array(&self, path: &Path) -> DatasetResult<NodeSnapshot> {
        match self.get_node(path).await {
            res @ Ok(NodeSnapshot { node_data: NodeData::Array(..), .. }) => res,
            Ok(node @ NodeSnapshot { .. }) => Err(DatasetError::NotAnArray {
                node,
                message: "getting an array".to_string(),
            }),
            other => other,
        }
    }

    pub async fn get_group(&self, path: &Path) -> DatasetResult<NodeSnapshot> {
        match self.get_node(path).await {
            res @ Ok(NodeSnapshot { node_data: NodeData::Group, .. }) => res,
            Ok(node @ NodeSnapshot { .. }) => Err(DatasetError::NotAGroup {
                node,
                message: "getting a group".to_string(),
            }),
            other => other,
        }
    }

    async fn get_existing_node(&self, path: &Path) -> DatasetResult<NodeSnapshot> {
        // An existing node is one that is present in a Snapshot file on storage
        let snapshot_id = &self.snapshot_id;
        let snapshot = self.storage.fetch_snapshot(snapshot_id).await?;

        let node = snapshot.get_node(path).map_err(|err| match err {
            // A missing node here is not really a format error, so we need to
            // generate the correct error for datasets
            IcechunkFormatError::NodeNotFound { path } => DatasetError::NodeNotFound {
                path,
                message: "existing node not found".to_string(),
            },
            err => DatasetError::FormatError(err),
        })?;
        let session_atts = self
            .change_set
            .get_user_attributes(node.id)
            .cloned()
            .map(|a| a.map(UserAttributesSnapshot::Inline));
        let res = NodeSnapshot {
            user_attributes: session_atts.unwrap_or_else(|| node.user_attributes.clone()),
            ..node.clone()
        };
        if let Some(session_meta) =
            self.change_set.get_updated_zarr_metadata(node.id).cloned()
        {
            if let NodeData::Array(_, manifests) = res.node_data {
                Ok(NodeSnapshot {
                    node_data: NodeData::Array(session_meta, manifests),
                    ..res
                })
            } else {
                Ok(res)
            }
        } else {
            Ok(res)
        }
    }

    fn get_new_node(&self, path: &Path) -> Option<NodeSnapshot> {
        self.get_new_array(path).or(self.get_new_group(path))
    }

    fn get_new_array(&self, path: &Path) -> Option<NodeSnapshot> {
        self.change_set.get_array(path).map(|(id, meta)| {
            let meta =
                self.change_set.get_updated_zarr_metadata(*id).unwrap_or(meta).clone();
            let atts = self.change_set.get_user_attributes(*id).cloned();
            NodeSnapshot {
                id: *id,
                path: path.clone(),
                user_attributes: atts.flatten().map(UserAttributesSnapshot::Inline),
                // We put no manifests in new arrays, see get_chunk_ref to understand how chunks get
                // fetched for those arrays
                node_data: NodeData::Array(meta.clone(), vec![]),
            }
        })
    }

    fn get_new_group(&self, path: &Path) -> Option<NodeSnapshot> {
        self.change_set.get_group(path).map(|id| {
            let atts = self.change_set.get_user_attributes(*id).cloned();
            NodeSnapshot {
                id: *id,
                path: path.clone(),
                user_attributes: atts.flatten().map(UserAttributesSnapshot::Inline),
                node_data: NodeData::Group,
            }
        })
    }

    pub async fn get_chunk_ref(
        &self,
        path: &Path,
        coords: &ChunkIndices,
    ) -> DatasetResult<Option<ChunkPayload>> {
        let node = self.get_node(path).await?;
        // TODO: it's ugly to have to do this destructuring even if we could be calling `get_array`
        // get_array should return the array data, not a node
        match node.node_data {
            NodeData::Group => Err(DatasetError::NotAnArray {
                node,
                message: "getting chunk reference".to_string(),
            }),
            NodeData::Array(_, manifests) => {
                // check the chunks modified in this session first
                // TODO: I hate rust forces me to clone to search in a hashmap. How to do better?
                let session_chunk =
                    self.change_set.get_chunk_ref(node.id, coords).cloned();
                // If session_chunk is not None we have to return it, because is the update the
                // user made in the current session
                // If session_chunk == None, user hasn't modified the chunk in this session and we
                // need to fallback to fetching the manifests
                match session_chunk {
                    Some(res) => Ok(res),
                    None => {
                        self.get_old_chunk(node.id, manifests.as_slice(), coords).await
                    }
                }
            }
        }
    }

    /// Get a future that reads the the payload of a chunk from object store
    ///
    /// This function doesn't return [`Bytes`] directly to avoid locking the ref to self longer
    /// than needed. We want the bytes to be pulled from object store without holding a ref to the
    /// [`Dataset`], that way, writes can happen concurrently.
    ///
    /// The result of calling this function is None, if the chunk reference is not present in the
    /// dataset, or a [`Future`] that will fetch the bytes, possibly failing.
    ///
    /// Example usage:
    /// ```ignore
    /// get_chunk(
    ///     ds.get_chunk_reader(
    ///         &path,
    ///         &ChunkIndices(vec![0, 0, 0]),
    ///         &ByteRange::ALL,
    ///     )
    ///     .await
    ///     .unwrap(),
    /// ).await?
    /// ```
    ///
    /// The helper function [`get_chunk`] manages the pattern matching of the result and returns
    /// the bytes.
    pub async fn get_chunk_reader(
        &self,
        path: &Path,
        coords: &ChunkIndices,
        byte_range: &ByteRange,
    ) -> DatasetResult<Option<Pin<Box<dyn Future<Output = DatasetResult<Bytes>> + Send>>>>
    {
        match self.get_chunk_ref(path, coords).await? {
            Some(ChunkPayload::Ref(ChunkRef { id, .. })) => {
                let storage = Arc::clone(&self.storage);
                let byte_range = byte_range.clone();
                Ok(Some(
                    async move {
                        // TODO: we don't have a way to distinguish if we want to pass a range or not
                        storage.fetch_chunk(&id, &byte_range).await.map_err(|e| e.into())
                    }
                    .boxed(),
                ))
            }
            Some(ChunkPayload::Inline(bytes)) => {
                Ok(Some(ready(Ok(byte_range.slice(bytes))).boxed()))
            }
<<<<<<< HEAD
            Some(ChunkPayload::Inline(bytes)) => Ok(Some(byte_range.slice(bytes))),
            Some(ChunkPayload::Virtual(VirtualChunkRef { location, offset, length })) => {
                Ok(self
                    .virtual_resolver
                    .fetch_chunk(
                        &location,
                        &construct_valid_byte_range(byte_range, offset, length),
                    )
                    .await
                    .map(Some)?)
            }
=======
            //FIXME: implement virtual fetch
            Some(ChunkPayload::Virtual(_)) => todo!(),
>>>>>>> 9f4c2a5b
            None => Ok(None),
        }
    }

    /// Returns a function that can be used to asynchronously write chunk bytes to object store
    ///
    /// The reason to use this design, instead of simple pass the [`Bytes`] is to avoid holding a
    /// reference to the dataset while the payload is uploaded to object store. This way, the
    /// reference is hold very briefly, and then an owned object is obtained which can do the actual
    /// upload without holding any Dataset refernces.
    ///
    /// Example usage:
    /// ```ignore
    /// dataset.get_chunk_writer()(Bytes::copy_from_slice(b"hello")).await?
    /// ```
    ///
    /// As shown, the result of the returned function must be awaited to finish the upload.
    pub fn get_chunk_writer(
        &self,
    ) -> impl FnOnce(Bytes) -> Pin<Box<dyn Future<Output = DatasetResult<ChunkPayload>> + Send>>
    {
        let threshold = self.config.inline_threshold_bytes as usize;
        let storage = Arc::clone(&self.storage);
        move |data: Bytes| {
            async move {
                let payload = if data.len() > threshold {
                    new_materialized_chunk(storage.as_ref(), data).await?
                } else {
                    new_inline_chunk(data)
                };
                Ok(payload)
            }
            .boxed()
        }
    }

    async fn get_old_chunk(
        &self,
        node: NodeId,
        manifests: &[ManifestRef],
        coords: &ChunkIndices,
    ) -> DatasetResult<Option<ChunkPayload>> {
        // FIXME: use manifest extents
        for manifest in manifests {
            let manifest_structure =
                self.storage.fetch_manifests(&manifest.object_id).await?;
            match manifest_structure.get_chunk_payload(node, coords.clone()) {
                Ok(payload) => {
                    return Ok(Some(payload.clone()));
                }
                Err(IcechunkFormatError::ChunkCoordinatesNotFound { .. }) => {}
                Err(err) => return Err(err.into()),
            }
        }
        Ok(None)
    }

    /// Warning: The presence of a single error may mean multiple missing items
    async fn updated_chunk_iterator(
        &self,
    ) -> DatasetResult<impl Stream<Item = DatasetResult<(PathBuf, ChunkInfo)>> + '_> {
        let snapshot = self.storage.fetch_snapshot(&self.snapshot_id).await?;
        let nodes = futures::stream::iter(snapshot.iter_arc());
        let res = nodes.then(move |node| async move {
            let path = node.path.clone();
            self.node_chunk_iterator(node).await.map_ok(move |ci| (path.clone(), ci))
        });
        Ok(res.flatten())
    }

    /// Warning: The presence of a single error may mean multiple missing items
    async fn node_chunk_iterator(
        &self,
        node: NodeSnapshot,
    ) -> impl Stream<Item = DatasetResult<ChunkInfo>> + '_ {
        match node.node_data {
            NodeData::Group => futures::future::Either::Left(futures::stream::empty()),
            NodeData::Array(_, manifests) => {
                let new_chunk_indices: Box<HashSet<&ChunkIndices>> = Box::new(
                    self.change_set
                        .array_chunks_iterator(node.id)
                        .map(|(idx, _)| idx)
                        .collect(),
                );

                let new_chunks = self
                    .change_set
                    .array_chunks_iterator(node.id)
                    .filter_map(move |(idx, payload)| {
                        payload.as_ref().map(|payload| {
                            Ok(ChunkInfo {
                                node: node.id,
                                coord: idx.clone(),
                                payload: payload.clone(),
                            })
                        })
                    });

                futures::future::Either::Right(
                    futures::stream::iter(new_chunks).chain(
                        futures::stream::iter(manifests)
                            .then(move |manifest_ref| {
                                let new_chunk_indices = new_chunk_indices.clone();
                                async move {
                                    let manifest = self
                                        .storage
                                        .fetch_manifests(&manifest_ref.object_id)
                                        .await;
                                    match manifest {
                                        Ok(manifest) => {
                                            let old_chunks = manifest
                                                .iter(&node.id)
                                                .filter(move |(coord, _)| {
                                                    !new_chunk_indices.contains(coord)
                                                })
                                                .map(move |(coord, payload)| ChunkInfo {
                                                    node: node.id,
                                                    coord,
                                                    payload,
                                                });

                                            let old_chunks = self.update_existing_chunks(
                                                node.id, old_chunks,
                                            );
                                            futures::future::Either::Left(
                                                futures::stream::iter(old_chunks.map(Ok)),
                                            )
                                        }
                                        // if we cannot even fetch the manifest, we generate a
                                        // single error value.
                                        Err(err) => futures::future::Either::Right(
                                            futures::stream::once(ready(Err(
                                                DatasetError::StorageError(err),
                                            ))),
                                        ),
                                    }
                                }
                            })
                            .flatten(),
                    ),
                )
            }
        }
    }

    fn update_existing_chunks<'a>(
        &'a self,
        node: NodeId,
        chunks: impl Iterator<Item = ChunkInfo> + 'a,
    ) -> impl Iterator<Item = ChunkInfo> + 'a {
        chunks.filter_map(move |chunk| {
            match self.change_set.get_chunk_ref(node, &chunk.coord) {
                None => Some(chunk),
                Some(new_payload) => {
                    new_payload.clone().map(|pl| ChunkInfo { payload: pl, ..chunk })
                }
            }
        })
    }

    async fn updated_existing_nodes<'a>(
        &'a self,
        manifest_id: &'a ObjectId,
    ) -> DatasetResult<impl Iterator<Item = NodeSnapshot> + 'a> {
        // TODO: solve this duplication, there is always the possibility of this being the first
        // version
        let updated_nodes =
            self.storage.fetch_snapshot(&self.snapshot_id).await?.iter_arc().map(
                move |node| {
                    let new_manifests = if node.node_type() == NodeType::Array {
                        //FIXME: it could be none for empty arrays
                        Some(vec![ManifestRef {
                            object_id: manifest_id.clone(),
                            flags: Flags(),
                            extents: ManifestExtents(vec![]),
                        }])
                    } else {
                        None
                    };
                    self.update_existing_node(node, new_manifests)
                },
            );

        Ok(updated_nodes)
    }

    fn new_nodes<'a>(
        &'a self,
        manifest_id: &'a ObjectId,
    ) -> impl Iterator<Item = NodeSnapshot> + 'a {
        self.change_set.new_nodes().map(move |path| {
            // we should be able to create the full node because we
            // know it's a new node
            #[allow(clippy::expect_used)]
            let node = self.get_new_node(path).expect("Bug in new_nodes implementation");
            match node.node_data {
                NodeData::Group => node,
                NodeData::Array(meta, _no_manifests_yet) => {
                    let new_manifests = vec![ManifestRef {
                        object_id: manifest_id.clone(),
                        flags: Flags(),
                        extents: ManifestExtents(vec![]),
                    }];
                    NodeSnapshot {
                        node_data: NodeData::Array(meta, new_manifests),
                        ..node
                    }
                }
            }
        })
    }

    async fn updated_nodes<'a>(
        &'a self,
        manifest_id: &'a ObjectId,
    ) -> DatasetResult<impl Iterator<Item = NodeSnapshot> + 'a> {
        Ok(self
            .updated_existing_nodes(manifest_id)
            .await?
            .chain(self.new_nodes(manifest_id)))
    }

    fn update_existing_node(
        &self,
        node: NodeSnapshot,
        new_manifests: Option<Vec<ManifestRef>>,
    ) -> NodeSnapshot {
        let session_atts = self
            .change_set
            .get_user_attributes(node.id)
            .cloned()
            .map(|a| a.map(UserAttributesSnapshot::Inline));
        let new_atts = session_atts.unwrap_or(node.user_attributes);
        match node.node_data {
            NodeData::Group => NodeSnapshot { user_attributes: new_atts, ..node },
            NodeData::Array(old_zarr_meta, _) => {
                let new_zarr_meta = self
                    .change_set
                    .get_updated_zarr_metadata(node.id)
                    .cloned()
                    .unwrap_or(old_zarr_meta);

                NodeSnapshot {
                    // FIXME: bad option type, change
                    node_data: NodeData::Array(
                        new_zarr_meta,
                        new_manifests.unwrap_or_default(),
                    ),
                    user_attributes: new_atts,
                    ..node
                }
            }
        }
    }

    pub async fn list_nodes(
        &self,
    ) -> DatasetResult<impl Iterator<Item = NodeSnapshot> + '_> {
        self.updated_nodes(&ObjectId::FAKE).await
    }

    pub async fn all_chunks(
        &self,
    ) -> DatasetResult<impl Stream<Item = DatasetResult<(PathBuf, ChunkInfo)>> + '_> {
        let existing_array_chunks = self.updated_chunk_iterator().await?;
        let new_array_chunks =
            futures::stream::iter(self.change_set.new_arrays_chunk_iterator().map(Ok));
        Ok(existing_array_chunks.chain(new_array_chunks))
    }

    /// After changes to the dataset have been made, this generates and writes to `Storage` the updated datastructures.
    ///
    /// After calling this, changes are reset and the [Dataset] can continue to be used for further
    /// changes.
    ///
    /// Returns the `ObjectId` of the new Snapshot file. It's the callers responsibility to commit
    /// this id change.
    pub async fn flush(
        &mut self,
        message: &str,
        properties: SnapshotProperties,
    ) -> DatasetResult<ObjectId> {
        if !self.has_uncommitted_changes() {
            return Err(DatasetError::NoChangesToCommit);
        }
        // We search for the current manifest. We are assumming a single one for now
        let old_snapshot = self.storage().fetch_snapshot(&self.snapshot_id).await?;
        let old_snapshot_c = Arc::clone(&old_snapshot);
        let manifest_id = old_snapshot_c.iter_arc().find_map(|node| {
            match node.node_data {
                NodeData::Array(_, man) => {
                    // TODO: can we avoid clone
                    man.first().map(|manifest| manifest.object_id.clone())
                }
                NodeData::Group => None,
            }
        });

        let old_manifest = match manifest_id {
            Some(ref manifest_id) => self.storage.fetch_manifests(manifest_id).await?,
            // If there is no previous manifest we create an empty one
            None => Arc::new(Manifest::default()),
        };

        // The manifest update process is CPU intensive, so we want to executed it on a worker
        // thread. Currently it's also destructive of the manifest, so we are also cloning the
        // old manifest data
        //
        // The update process requires reference access to the set_chunks map, since we are running
        // it on blocking task, it wants that reference to be 'static, which we cannot provide.
        // As a solution, we temporarily `take` the map, replacing it an empty one, run the thread,
        // and at the end we put the map back to where it was, in case there is some later failure.
        // We always want to leave things in the previous state if there was a failure.

        let chunk_changes = Arc::new(take(&mut self.change_set.set_chunks));
        let chunk_changes_c = Arc::clone(&chunk_changes);

        let update_task = task::spawn_blocking(move || {
            //FIXME: avoid clone, this one is extremely expensive en memory
            //it's currently needed because we don't want to destroy the manifest in case of later
            //failure
            let mut new_chunks = old_manifest.as_ref().chunks.clone();
            update_manifest(&mut new_chunks, &chunk_changes_c);
            (new_chunks, chunk_changes)
        });

        match update_task.await {
            Ok((new_chunks, chunk_changes)) => {
                // reset the set_chunks map to it's previous value
                #[allow(clippy::expect_used)]
                {
                    // It's OK to call into_inner here because we created the Arc locally and never
                    // shared it with other code
                    self.change_set.set_chunks =
                        Arc::into_inner(chunk_changes).expect("Bug in flush task join");
                }

                let new_manifest = Arc::new(Manifest { chunks: new_chunks });
                let new_manifest_id = ObjectId::random();
                self.storage
                    .write_manifests(new_manifest_id.clone(), new_manifest)
                    .await?;

                let all_nodes = self.updated_nodes(&new_manifest_id).await?;

                let mut new_snapshot = Snapshot::child_from_iter(
                    old_snapshot.as_ref(),
                    Some(properties),
                    all_nodes,
                );
                new_snapshot.metadata.message = message.to_string();
                new_snapshot.metadata.written_at = Utc::now();

                let new_snapshot = Arc::new(new_snapshot);
                let new_snapshot_id = &new_snapshot.metadata.id;
                self.storage
                    .write_snapshot(new_snapshot_id.clone(), Arc::clone(&new_snapshot))
                    .await?;

                self.snapshot_id = new_snapshot_id.clone();
                self.change_set = ChangeSet::default();
                Ok(new_snapshot_id.clone())
            }
            Err(_) => Err(DatasetError::OtherFlushError),
        }
    }

    pub async fn commit(
        &mut self,
        update_branch_name: &str,
        message: &str,
        properties: Option<SnapshotProperties>,
    ) -> DatasetResult<ObjectId> {
        let current = fetch_branch_tip(self.storage.as_ref(), update_branch_name).await;
        match current {
            Err(RefError::RefNotFound(_)) => {
                self.do_commit(update_branch_name, message, properties).await
            }
            Err(err) => Err(err.into()),
            Ok(ref_data) => {
                // we can detect there will be a conflict before generating the new snapshot
                if ref_data.snapshot != self.snapshot_id {
                    Err(DatasetError::Conflict {
                        expected_parent: Some(self.snapshot_id.clone()),
                        actual_parent: Some(ref_data.snapshot.clone()),
                    })
                } else {
                    self.do_commit(update_branch_name, message, properties).await
                }
            }
        }
    }

    async fn do_commit(
        &mut self,
        update_branch_name: &str,
        message: &str,
        properties: Option<SnapshotProperties>,
    ) -> DatasetResult<ObjectId> {
        let parent_snapshot = self.snapshot_id.clone();
        let properties = properties.unwrap_or_default();
        let new_snapshot = self.flush(message, properties).await?;

        match update_branch(
            self.storage.as_ref(),
            update_branch_name,
            new_snapshot.clone(),
            Some(&parent_snapshot),
            self.config.unsafe_overwrite_refs,
        )
        .await
        {
            Ok(_) => Ok(new_snapshot),
            Err(RefError::Conflict { expected_parent, actual_parent }) => {
                Err(DatasetError::Conflict { expected_parent, actual_parent })
            }
            Err(err) => Err(err.into()),
        }
    }

    pub async fn new_branch(&self, branch_name: &str) -> DatasetResult<BranchVersion> {
        // TODO: The parent snapshot should exist?
        let version = match update_branch(
            self.storage.as_ref(),
            branch_name,
            self.snapshot_id.clone(),
            None,
            self.config.unsafe_overwrite_refs,
        )
        .await
        {
            Ok(branch_version) => Ok(branch_version),
            Err(RefError::Conflict { expected_parent, actual_parent }) => {
                Err(DatasetError::Conflict { expected_parent, actual_parent })
            }
            Err(err) => Err(err.into()),
        }?;

        Ok(version)
    }

    pub async fn tag(&self, tag_name: &str, snapshot_id: &ObjectId) -> DatasetResult<()> {
        create_tag(
            self.storage.as_ref(),
            tag_name,
            snapshot_id.clone(),
            self.config.unsafe_overwrite_refs,
        )
        .await?;
        Ok(())
    }
}

async fn new_materialized_chunk(
    storage: &(dyn Storage + Send + Sync),
    data: Bytes,
) -> DatasetResult<ChunkPayload> {
    let new_id = ObjectId::random();
    storage.write_chunk(new_id.clone(), data.clone()).await?;
    Ok(ChunkPayload::Ref(ChunkRef { id: new_id, offset: 0, length: data.len() as u64 }))
}

fn new_inline_chunk(data: Bytes) -> ChunkPayload {
    ChunkPayload::Inline(data)
}

fn update_manifest(
    original_chunks: &mut BTreeMap<(NodeId, ChunkIndices), ChunkPayload>,
    set_chunks: &HashMap<NodeId, HashMap<ChunkIndices, Option<ChunkPayload>>>,
) {
    for (node_id, chunks) in set_chunks.iter() {
        for (coord, maybe_payload) in chunks.iter() {
            match maybe_payload {
                Some(payload) => {
                    // a chunk was updated or inserted
                    original_chunks.insert((*node_id, coord.clone()), payload.clone());
                }
                None => {
                    // a chunk was deleted
                    original_chunks.remove(&(*node_id, coord.clone()));
                }
            }
        }
    }
}

pub async fn get_chunk(
    reader: Option<Pin<Box<dyn Future<Output = DatasetResult<Bytes>> + Send>>>,
) -> DatasetResult<Option<Bytes>> {
    match reader {
        Some(reader) => Ok(Some(reader.await?)),
        None => Ok(None),
    }
}

#[cfg(test)]
#[allow(clippy::panic, clippy::unwrap_used, clippy::expect_used)]
mod tests {

    use std::{error::Error, num::NonZeroU64, path::PathBuf};

    use crate::{
        format::manifest::ChunkInfo,
        metadata::{
            ChunkKeyEncoding, ChunkShape, Codec, DataType, FillValue, StorageTransformer,
        },
        refs::{fetch_ref, Ref},
        storage::{logging::LoggingStorage, ObjectStorage},
        strategies::*,
    };

    use super::*;
    use itertools::Itertools;
    use pretty_assertions::assert_eq;
    use proptest::prelude::{prop_assert, prop_assert_eq};
    use test_strategy::proptest;
    use tokio::sync::Barrier;

    #[proptest(async = "tokio")]
    async fn test_add_delete_group(
        #[strategy(node_paths())] path: Path,
        #[strategy(empty_datasets())] mut dataset: Dataset,
    ) {
        // getting any path from an empty dataset must fail
        prop_assert!(dataset.get_node(&path).await.is_err());

        // adding a new group must succeed
        prop_assert!(dataset.add_group(path.clone()).await.is_ok());

        // Getting a group just added must succeed
        let node = dataset.get_node(&path).await;
        prop_assert!(node.is_ok());

        // Getting the group twice must be equal
        prop_assert_eq!(node.unwrap(), dataset.get_node(&path).await.unwrap());

        // adding an existing group fails
        let matches = matches!(
            dataset.add_group(path.clone()).await.unwrap_err(),
            DatasetError::AlreadyExists{node, ..} if node.path == path
        );
        prop_assert!(matches);

        // deleting the added group must succeed
        prop_assert!(dataset.delete_group(path.clone()).await.is_ok());

        // deleting twice must fail
        let matches = matches!(
            dataset.delete_group(path.clone()).await.unwrap_err(),
            DatasetError::NodeNotFound{path: reported_path, ..} if reported_path == path
        );
        prop_assert!(matches);

        // getting a deleted group must fail
        prop_assert!(dataset.get_node(&path).await.is_err());

        // adding again must succeed
        prop_assert!(dataset.add_group(path.clone()).await.is_ok());

        // deleting again must succeed
        prop_assert!(dataset.delete_group(path.clone()).await.is_ok());
    }

    #[proptest(async = "tokio")]
    async fn test_add_delete_array(
        #[strategy(node_paths())] path: Path,
        #[strategy(zarr_array_metadata())] metadata: ZarrArrayMetadata,
        #[strategy(empty_datasets())] mut dataset: Dataset,
    ) {
        // new array must always succeed
        prop_assert!(dataset.add_array(path.clone(), metadata.clone()).await.is_ok());

        // adding to the same path must fail
        prop_assert!(dataset.add_array(path.clone(), metadata.clone()).await.is_err());

        // first delete must succeed
        prop_assert!(dataset.delete_array(path.clone()).await.is_ok());

        // deleting twice must fail
        let matches = matches!(
            dataset.delete_array(path.clone()).await.unwrap_err(),
            DatasetError::NodeNotFound{path: reported_path, ..} if reported_path == path
        );
        prop_assert!(matches);

        // adding again must succeed
        prop_assert!(dataset.add_array(path.clone(), metadata.clone()).await.is_ok());

        // deleting again must succeed
        prop_assert!(dataset.delete_array(path.clone()).await.is_ok());
    }

    #[proptest(async = "tokio")]
    async fn test_add_array_group_clash(
        #[strategy(node_paths())] path: Path,
        #[strategy(zarr_array_metadata())] metadata: ZarrArrayMetadata,
        #[strategy(empty_datasets())] mut dataset: Dataset,
    ) {
        // adding a group at an existing array node must fail
        prop_assert!(dataset.add_array(path.clone(), metadata.clone()).await.is_ok());
        let matches = matches!(
            dataset.add_group(path.clone()).await.unwrap_err(),
            DatasetError::AlreadyExists{node, ..} if node.path == path
        );
        prop_assert!(matches);

        let matches = matches!(
            dataset.delete_group(path.clone()).await.unwrap_err(),
            DatasetError::NotAGroup{node, ..} if node.path == path
        );
        prop_assert!(matches);
        prop_assert!(dataset.delete_array(path.clone()).await.is_ok());

        // adding an array at an existing group node must fail
        prop_assert!(dataset.add_group(path.clone()).await.is_ok());
        let matches = matches!(
            dataset.add_array(path.clone(), metadata.clone()).await.unwrap_err(),
            DatasetError::AlreadyExists{node, ..} if node.path == path
        );
        prop_assert!(matches);
        let matches = matches!(
            dataset.delete_array(path.clone()).await.unwrap_err(),
            DatasetError::NotAnArray{node, ..} if node.path == path
        );
        prop_assert!(matches);
        prop_assert!(dataset.delete_group(path.clone()).await.is_ok());
    }

    #[tokio::test(flavor = "multi_thread")]
    async fn test_dataset_with_updates() -> Result<(), Box<dyn Error>> {
        let storage = ObjectStorage::new_in_memory_store(Some("prefix".into()));

        let array_id = 2;
        let chunk1 = ChunkInfo {
            node: array_id,
            coord: ChunkIndices(vec![0, 0, 0]),
            payload: ChunkPayload::Ref(ChunkRef {
                id: ObjectId::random(),
                offset: 0,
                length: 4,
            }),
        };

        let chunk2 = ChunkInfo {
            node: array_id,
            coord: ChunkIndices(vec![0, 0, 1]),
            payload: ChunkPayload::Inline("hello".into()),
        };

        let manifest =
            Arc::new(vec![chunk1.clone(), chunk2.clone()].into_iter().collect());
        let manifest_id = ObjectId::random();
        storage.write_manifests(manifest_id.clone(), manifest).await?;

        let zarr_meta1 = ZarrArrayMetadata {
            shape: vec![2, 2, 2],
            data_type: DataType::Int32,
            chunk_shape: ChunkShape(vec![
                NonZeroU64::new(1).unwrap(),
                NonZeroU64::new(1).unwrap(),
                NonZeroU64::new(1).unwrap(),
            ]),
            chunk_key_encoding: ChunkKeyEncoding::Slash,
            fill_value: FillValue::Int32(0),
            codecs: vec![Codec { name: "mycodec".to_string(), configuration: None }],
            storage_transformers: Some(vec![StorageTransformer {
                name: "mytransformer".to_string(),
                configuration: None,
            }]),
            dimension_names: Some(vec![
                Some("x".to_string()),
                Some("y".to_string()),
                Some("t".to_string()),
            ]),
        };
        let manifest_ref = ManifestRef {
            object_id: manifest_id,
            flags: Flags(),
            extents: ManifestExtents(vec![]),
        };
        let array1_path: PathBuf = "/array1".to_string().into();
        let nodes = vec![
            NodeSnapshot {
                path: "/".into(),
                id: 1,
                user_attributes: None,
                node_data: NodeData::Group,
            },
            NodeSnapshot {
                path: array1_path.clone(),
                id: array_id,
                user_attributes: Some(UserAttributesSnapshot::Inline(
                    UserAttributes::try_new(br#"{"foo":1}"#).unwrap(),
                )),
                node_data: NodeData::Array(zarr_meta1.clone(), vec![manifest_ref]),
            },
        ];

        let snapshot = Arc::new(Snapshot::first_from_iter(None, nodes.iter().cloned()));
        let snapshot_id = ObjectId::random();
        storage.write_snapshot(snapshot_id.clone(), snapshot).await?;
        let mut ds = Dataset::update(Arc::new(storage), snapshot_id)
            .with_inline_threshold_bytes(512)
            .build();

        // retrieve the old array node
        let node = ds.get_node(&array1_path).await?;
        assert_eq!(nodes.get(1).unwrap(), &node);

        let group_name = "/tbd-group".to_string();
        ds.add_group(group_name.clone().into()).await?;
        ds.delete_group(group_name.clone().into()).await?;
        assert!(ds.delete_group(group_name.clone().into()).await.is_err());
        assert!(ds.get_node(&group_name.into()).await.is_err());

        // add a new array and retrieve its node
        ds.add_group("/group".to_string().into()).await?;

        let zarr_meta2 = ZarrArrayMetadata {
            shape: vec![3],
            data_type: DataType::Int32,
            chunk_shape: ChunkShape(vec![NonZeroU64::new(2).unwrap()]),
            chunk_key_encoding: ChunkKeyEncoding::Slash,
            fill_value: FillValue::Int32(0),
            codecs: vec![Codec { name: "mycodec".to_string(), configuration: None }],
            storage_transformers: Some(vec![StorageTransformer {
                name: "mytransformer".to_string(),
                configuration: None,
            }]),
            dimension_names: Some(vec![Some("t".to_string())]),
        };

        let new_array_path: PathBuf = "/group/array2".to_string().into();
        ds.add_array(new_array_path.clone(), zarr_meta2.clone()).await?;

        ds.delete_array(new_array_path.clone()).await?;
        // Delete a non-existent array
        assert!(ds.delete_array(new_array_path.clone()).await.is_err());
        assert!(ds.delete_array(new_array_path.clone()).await.is_err());
        assert!(ds.get_node(&new_array_path.clone()).await.is_err());

        ds.add_array(new_array_path.clone(), zarr_meta2.clone()).await?;

        let node = ds.get_node(&new_array_path).await;
        assert_eq!(
            node.ok(),
            Some(NodeSnapshot {
                path: new_array_path.clone(),
                id: 6,
                user_attributes: None,
                node_data: NodeData::Array(zarr_meta2.clone(), vec![]),
            }),
        );

        // set user attributes for the new array and retrieve them
        ds.set_user_attributes(
            new_array_path.clone(),
            Some(UserAttributes::try_new(br#"{"n":42}"#).unwrap()),
        )
        .await?;
        let node = ds.get_node(&new_array_path).await;
        assert_eq!(
            node.ok(),
            Some(NodeSnapshot {
                path: "/group/array2".into(),
                id: 6,
                user_attributes: Some(UserAttributesSnapshot::Inline(
                    UserAttributes::try_new(br#"{"n":42}"#).unwrap()
                )),
                node_data: NodeData::Array(zarr_meta2.clone(), vec![]),
            }),
        );

        let payload = ds.get_chunk_writer()(Bytes::copy_from_slice(b"foo")).await?;
        ds.set_chunk_ref(new_array_path.clone(), ChunkIndices(vec![0]), Some(payload))
            .await?;

        let chunk = ds.get_chunk_ref(&new_array_path, &ChunkIndices(vec![0])).await?;
        assert_eq!(chunk, Some(ChunkPayload::Inline("foo".into())));

        // retrieve a non initialized chunk of the new array
        let non_chunk = ds.get_chunk_ref(&new_array_path, &ChunkIndices(vec![1])).await?;
        assert_eq!(non_chunk, None);

        // update old array use attriutes and check them
        ds.set_user_attributes(
            array1_path.clone(),
            Some(UserAttributes::try_new(br#"{"updated": true}"#).unwrap()),
        )
        .await?;
        let node = ds.get_node(&array1_path).await.unwrap();
        assert_eq!(
            node.user_attributes,
            Some(UserAttributesSnapshot::Inline(
                UserAttributes::try_new(br#"{"updated": true}"#).unwrap()
            ))
        );

        // update old array zarr metadata and check it
        let new_zarr_meta1 = ZarrArrayMetadata { shape: vec![2, 2, 3], ..zarr_meta1 };
        ds.update_array(array1_path.clone(), new_zarr_meta1).await?;
        let node = ds.get_node(&array1_path).await;
        if let Ok(NodeSnapshot {
            node_data: NodeData::Array(ZarrArrayMetadata { shape, .. }, _),
            ..
        }) = &node
        {
            assert_eq!(shape, &vec![2, 2, 3]);
        } else {
            panic!("Failed to update zarr metadata");
        }

        // set old array chunk and check them
        let data = Bytes::copy_from_slice(b"foo".repeat(512).as_slice());
        let payload = ds.get_chunk_writer()(data.clone()).await?;
        ds.set_chunk_ref(array1_path.clone(), ChunkIndices(vec![0, 0, 0]), Some(payload))
            .await?;

        let chunk = get_chunk(
            ds.get_chunk_reader(
                &array1_path,
                &ChunkIndices(vec![0, 0, 0]),
                &ByteRange::ALL,
            )
            .await
            .unwrap(),
        )
        .await?;
        assert_eq!(chunk, Some(data));

        let path: Path = "/group/array2".into();
        let node = ds.get_node(&path).await;
        assert!(ds
            .change_set
            .updated_attributes
            .contains_key(&node.as_ref().unwrap().id));
        assert!(ds.delete_array(path.clone()).await.is_ok());
        assert!(!ds.change_set.updated_attributes.contains_key(&node?.id));

        Ok(())
    }

    #[test]
    fn test_new_arrays_chunk_iterator() {
        let mut change_set = ChangeSet::default();
        assert_eq!(None, change_set.new_arrays_chunk_iterator().next());

        let zarr_meta = ZarrArrayMetadata {
            shape: vec![2, 2, 2],
            data_type: DataType::Int32,
            chunk_shape: ChunkShape(vec![
                NonZeroU64::new(1).unwrap(),
                NonZeroU64::new(1).unwrap(),
                NonZeroU64::new(1).unwrap(),
            ]),
            chunk_key_encoding: ChunkKeyEncoding::Slash,
            fill_value: FillValue::Int32(0),
            codecs: vec![Codec { name: "mycodec".to_string(), configuration: None }],
            storage_transformers: Some(vec![StorageTransformer {
                name: "mytransformer".to_string(),
                configuration: None,
            }]),
            dimension_names: Some(vec![
                Some("x".to_string()),
                Some("y".to_string()),
                Some("t".to_string()),
            ]),
        };

        change_set.add_array("foo/bar".into(), 1, zarr_meta.clone());
        change_set.add_array("foo/baz".into(), 2, zarr_meta);
        assert_eq!(None, change_set.new_arrays_chunk_iterator().next());

        change_set.set_chunk_ref(1, ChunkIndices(vec![0, 1]), None);
        assert_eq!(None, change_set.new_arrays_chunk_iterator().next());

        change_set.set_chunk_ref(
            1,
            ChunkIndices(vec![1, 0]),
            Some(ChunkPayload::Inline("bar1".into())),
        );
        change_set.set_chunk_ref(
            1,
            ChunkIndices(vec![1, 1]),
            Some(ChunkPayload::Inline("bar2".into())),
        );
        change_set.set_chunk_ref(
            2,
            ChunkIndices(vec![0]),
            Some(ChunkPayload::Inline("baz1".into())),
        );
        change_set.set_chunk_ref(
            2,
            ChunkIndices(vec![1]),
            Some(ChunkPayload::Inline("baz2".into())),
        );

        {
            let all_chunks: Vec<_> = change_set
                .new_arrays_chunk_iterator()
                .sorted_by_key(|c| c.1.coord.clone())
                .collect();
            let expected_chunks: Vec<_> = [
                (
                    "foo/baz".into(),
                    ChunkInfo {
                        node: 2,
                        coord: ChunkIndices(vec![0]),
                        payload: ChunkPayload::Inline("baz1".into()),
                    },
                ),
                (
                    "foo/baz".into(),
                    ChunkInfo {
                        node: 2,
                        coord: ChunkIndices(vec![1]),
                        payload: ChunkPayload::Inline("baz2".into()),
                    },
                ),
                (
                    "foo/bar".into(),
                    ChunkInfo {
                        node: 1,
                        coord: ChunkIndices(vec![1, 0]),
                        payload: ChunkPayload::Inline("bar1".into()),
                    },
                ),
                (
                    "foo/bar".into(),
                    ChunkInfo {
                        node: 1,
                        coord: ChunkIndices(vec![1, 1]),
                        payload: ChunkPayload::Inline("bar2".into()),
                    },
                ),
            ]
            .into();
            assert_eq!(all_chunks, expected_chunks);
        }
    }

    #[tokio::test(flavor = "multi_thread")]
    async fn test_dataset_with_updates_and_writes() -> Result<(), Box<dyn Error>> {
        let backend: Arc<dyn Storage + Send + Sync> =
            Arc::new(ObjectStorage::new_in_memory_store(Some("prefix".into())));

        let logging = Arc::new(LoggingStorage::new(Arc::clone(&backend)));
        let logging_c: Arc<dyn Storage + Send + Sync> = logging.clone();
        let storage = Dataset::add_in_mem_asset_caching(Arc::clone(&logging_c));

        let mut ds = Dataset::init(Arc::clone(&storage), false).await?.build();

        // add a new array and retrieve its node
        ds.add_group("/".into()).await?;
        let snapshot_id = ds.flush("commit", SnapshotProperties::default()).await?;

        assert_eq!(snapshot_id, ds.snapshot_id);
        assert_eq!(
            ds.get_node(&"/".into()).await.ok(),
            Some(NodeSnapshot {
                id: 1,
                path: "/".into(),
                user_attributes: None,
                node_data: NodeData::Group
            })
        );
        ds.add_group("/group".into()).await?;
        let _snapshot_id = ds.flush("commit", SnapshotProperties::default()).await?;
        assert_eq!(
            ds.get_node(&"/".into()).await.ok(),
            Some(NodeSnapshot {
                id: 1,
                path: "/".into(),
                user_attributes: None,
                node_data: NodeData::Group
            })
        );
        assert_eq!(
            ds.get_node(&"/group".into()).await.ok(),
            Some(NodeSnapshot {
                id: 2,
                path: "/group".into(),
                user_attributes: None,
                node_data: NodeData::Group
            })
        );
        let zarr_meta = ZarrArrayMetadata {
            shape: vec![1, 1, 2],
            data_type: DataType::Float16,
            chunk_shape: ChunkShape(vec![NonZeroU64::new(2).unwrap()]),
            chunk_key_encoding: ChunkKeyEncoding::Slash,
            fill_value: FillValue::Float16(f32::NEG_INFINITY),
            codecs: vec![Codec { name: "mycodec".to_string(), configuration: None }],
            storage_transformers: Some(vec![StorageTransformer {
                name: "mytransformer".to_string(),
                configuration: None,
            }]),
            dimension_names: Some(vec![Some("t".to_string())]),
        };

        let new_array_path: PathBuf = "/group/array1".to_string().into();
        ds.add_array(new_array_path.clone(), zarr_meta.clone()).await?;

        // wo commit to test the case of a chunkless array
        let _snapshot_id = ds.flush("commit", SnapshotProperties::default()).await?;

        // we set a chunk in a new array
        ds.set_chunk_ref(
            new_array_path.clone(),
            ChunkIndices(vec![0, 0, 0]),
            Some(ChunkPayload::Inline("hello".into())),
        )
        .await?;

        let _snapshot_id = ds.flush("commit", SnapshotProperties::default()).await?;
        assert_eq!(
            ds.get_node(&"/".into()).await.ok(),
            Some(NodeSnapshot {
                id: 1,
                path: "/".into(),
                user_attributes: None,
                node_data: NodeData::Group
            })
        );
        assert_eq!(
            ds.get_node(&"/group".into()).await.ok(),
            Some(NodeSnapshot {
                id: 2,
                path: "/group".into(),
                user_attributes: None,
                node_data: NodeData::Group
            })
        );
        assert!(matches!(
            ds.get_node(&new_array_path).await.ok(),
            Some(NodeSnapshot {
                id: 3,
                path,
                user_attributes: None,
                node_data: NodeData::Array(meta, manifests)
            }) if path == new_array_path && meta == zarr_meta.clone() && manifests.len() == 1
        ));
        assert_eq!(
            ds.get_chunk_ref(&new_array_path, &ChunkIndices(vec![0, 0, 0])).await?,
            Some(ChunkPayload::Inline("hello".into()))
        );

        // we modify a chunk in an existing array
        ds.set_chunk_ref(
            new_array_path.clone(),
            ChunkIndices(vec![0, 0, 0]),
            Some(ChunkPayload::Inline("bye".into())),
        )
        .await?;

        // we add a new chunk in an existing array
        ds.set_chunk_ref(
            new_array_path.clone(),
            ChunkIndices(vec![0, 0, 1]),
            Some(ChunkPayload::Inline("new chunk".into())),
        )
        .await?;

        let previous_snapshot_id =
            ds.flush("commit", SnapshotProperties::default()).await?;
        assert_eq!(
            ds.get_chunk_ref(&new_array_path, &ChunkIndices(vec![0, 0, 0])).await?,
            Some(ChunkPayload::Inline("bye".into()))
        );
        assert_eq!(
            ds.get_chunk_ref(&new_array_path, &ChunkIndices(vec![0, 0, 1])).await?,
            Some(ChunkPayload::Inline("new chunk".into()))
        );

        // we delete a chunk
        ds.set_chunk_ref(new_array_path.clone(), ChunkIndices(vec![0, 0, 1]), None)
            .await?;

        let new_meta = ZarrArrayMetadata { shape: vec![1, 1, 1], ..zarr_meta };
        // we change zarr metadata
        ds.update_array(new_array_path.clone(), new_meta.clone()).await?;

        // we change user attributes metadata
        ds.set_user_attributes(
            new_array_path.clone(),
            Some(UserAttributes::try_new(br#"{"foo":42}"#).unwrap()),
        )
        .await?;

        let snapshot_id = ds.flush("commit", SnapshotProperties::default()).await?;
        let ds = Dataset::update(Arc::clone(&storage), snapshot_id).build();

        assert_eq!(
            ds.get_chunk_ref(&new_array_path, &ChunkIndices(vec![0, 0, 0])).await?,
            Some(ChunkPayload::Inline("bye".into()))
        );
        assert_eq!(
            ds.get_chunk_ref(&new_array_path, &ChunkIndices(vec![0, 0, 1])).await?,
            None
        );
        assert!(matches!(
            ds.get_node(&new_array_path).await.ok(),
            Some(NodeSnapshot {
                id: 3,
                path,
                user_attributes: Some(atts),
                node_data: NodeData::Array(meta, manifests)
            }) if path == new_array_path && meta == new_meta.clone() &&
                    manifests.len() == 1 &&
                    atts == UserAttributesSnapshot::Inline(UserAttributes::try_new(br#"{"foo":42}"#).unwrap())
        ));

        //test the previous version is still alive
        let ds = Dataset::update(Arc::clone(&storage), previous_snapshot_id).build();
        assert_eq!(
            ds.get_chunk_ref(&new_array_path, &ChunkIndices(vec![0, 0, 0])).await?,
            Some(ChunkPayload::Inline("bye".into()))
        );
        assert_eq!(
            ds.get_chunk_ref(&new_array_path, &ChunkIndices(vec![0, 0, 1])).await?,
            Some(ChunkPayload::Inline("new chunk".into()))
        );

        // since we write every asset and we are using a caching storage, we should never need to fetch them
        assert!(logging.fetch_operations().is_empty());

        Ok(())
    }

    #[tokio::test(flavor = "multi_thread")]
    async fn test_all_chunks_iterator() -> Result<(), Box<dyn Error>> {
        let storage: Arc<dyn Storage + Send + Sync> =
            Arc::new(ObjectStorage::new_in_memory_store(Some("prefix".into())));
        let mut ds = Dataset::init(Arc::clone(&storage), false).await?.build();

        // add a new array and retrieve its node
        ds.add_group("/".into()).await?;
        let zarr_meta = ZarrArrayMetadata {
            shape: vec![1, 1, 2],
            data_type: DataType::Int32,
            chunk_shape: ChunkShape(vec![NonZeroU64::new(2).unwrap()]),
            chunk_key_encoding: ChunkKeyEncoding::Slash,
            fill_value: FillValue::Int32(0),
            codecs: vec![Codec { name: "mycodec".to_string(), configuration: None }],
            storage_transformers: Some(vec![StorageTransformer {
                name: "mytransformer".to_string(),
                configuration: None,
            }]),
            dimension_names: Some(vec![Some("t".to_string())]),
        };

        let new_array_path: PathBuf = "/array".to_string().into();
        ds.add_array(new_array_path.clone(), zarr_meta.clone()).await?;
        // we 3 chunks
        ds.set_chunk_ref(
            new_array_path.clone(),
            ChunkIndices(vec![0, 0, 0]),
            Some(ChunkPayload::Inline("hello".into())),
        )
        .await?;
        ds.set_chunk_ref(
            new_array_path.clone(),
            ChunkIndices(vec![0, 0, 1]),
            Some(ChunkPayload::Inline("hello".into())),
        )
        .await?;
        ds.set_chunk_ref(
            new_array_path.clone(),
            ChunkIndices(vec![1, 0, 0]),
            Some(ChunkPayload::Inline("hello".into())),
        )
        .await?;
        let snapshot_id = ds.flush("commit", SnapshotProperties::default()).await?;
        let ds = Dataset::update(Arc::clone(&storage), snapshot_id).build();
        let coords = ds
            .all_chunks()
            .await?
            .map_ok(|(_, chunk)| chunk.coord)
            .try_collect::<HashSet<_>>()
            .await?;
        assert_eq!(
            coords,
            vec![
                ChunkIndices(vec![0, 0, 0]),
                ChunkIndices(vec![0, 0, 1]),
                ChunkIndices(vec![1, 0, 0])
            ]
            .into_iter()
            .collect()
        );
        Ok(())
    }

    #[tokio::test(flavor = "multi_thread")]
    async fn test_commit_and_refs() -> Result<(), Box<dyn Error>> {
        let storage: Arc<dyn Storage + Send + Sync> =
            Arc::new(ObjectStorage::new_in_memory_store(Some("prefix".into())));
        let mut ds = Dataset::init(Arc::clone(&storage), false).await?.build();

        // add a new array and retrieve its node
        ds.add_group("/".into()).await?;
        let new_snapshot_id =
            ds.commit(Ref::DEFAULT_BRANCH, "first commit", None).await?;
        assert_eq!(
            new_snapshot_id,
            fetch_ref(storage.as_ref(), "main").await?.1.snapshot
        );
        assert_eq!(&new_snapshot_id, ds.snapshot_id());

        ds.tag("v1", &new_snapshot_id).await?;
        let (ref_name, ref_data) = fetch_ref(storage.as_ref(), "v1").await?;
        assert_eq!(ref_name, Ref::Tag("v1".to_string()));
        assert_eq!(new_snapshot_id, ref_data.snapshot);

        assert_eq!(
            ds.get_node(&"/".into()).await.ok(),
            Some(NodeSnapshot {
                id: 1,
                path: "/".into(),
                user_attributes: None,
                node_data: NodeData::Group
            })
        );

        let mut ds =
            Dataset::from_branch_tip(Arc::clone(&storage), "main").await?.build();
        assert_eq!(
            ds.get_node(&"/".into()).await.ok(),
            Some(NodeSnapshot {
                id: 1,
                path: "/".into(),
                user_attributes: None,
                node_data: NodeData::Group
            })
        );
        let zarr_meta = ZarrArrayMetadata {
            shape: vec![1, 1, 2],
            data_type: DataType::Int32,
            chunk_shape: ChunkShape(vec![NonZeroU64::new(2).unwrap()]),
            chunk_key_encoding: ChunkKeyEncoding::Slash,
            fill_value: FillValue::Int32(0),
            codecs: vec![Codec { name: "mycodec".to_string(), configuration: None }],
            storage_transformers: Some(vec![StorageTransformer {
                name: "mytransformer".to_string(),
                configuration: None,
            }]),
            dimension_names: Some(vec![Some("t".to_string())]),
        };

        let new_array_path: PathBuf = "/array1".to_string().into();
        ds.add_array(new_array_path.clone(), zarr_meta.clone()).await?;
        ds.set_chunk_ref(
            new_array_path.clone(),
            ChunkIndices(vec![0, 0, 0]),
            Some(ChunkPayload::Inline("hello".into())),
        )
        .await?;
        let new_snapshot_id =
            ds.commit(Ref::DEFAULT_BRANCH, "second commit", None).await?;
        let (ref_name, ref_data) =
            fetch_ref(storage.as_ref(), Ref::DEFAULT_BRANCH).await?;
        assert_eq!(ref_name, Ref::Branch("main".to_string()));
        assert_eq!(new_snapshot_id, ref_data.snapshot);

        let parents = ds.ancestry().await?.try_collect::<Vec<_>>().await?;
        assert_eq!(parents[0].message, "second commit");
        assert_eq!(parents[1].message, "first commit");
        assert_eq!(parents[2].message, Snapshot::INITIAL_COMMIT_MESSAGE);
        itertools::assert_equal(
            parents.iter().sorted_by_key(|m| m.written_at).rev(),
            parents.iter(),
        );

        Ok(())
    }

    #[tokio::test(flavor = "multi_thread")]
    async fn test_no_double_commit() -> Result<(), Box<dyn Error>> {
        let storage: Arc<dyn Storage + Send + Sync> =
            Arc::new(ObjectStorage::new_in_memory_store(Some("prefix".into())));
        let _ = Dataset::init(Arc::clone(&storage), false).await?;
        let mut ds1 =
            Dataset::from_branch_tip(Arc::clone(&storage), "main").await?.build();
        let mut ds2 =
            Dataset::from_branch_tip(Arc::clone(&storage), "main").await?.build();

        ds1.add_group("a".into()).await?;
        ds2.add_group("b".into()).await?;

        let barrier = Arc::new(Barrier::new(2));
        let barrier_c = Arc::clone(&barrier);
        let barrier_cc = Arc::clone(&barrier);
        let handle1 = tokio::spawn(async move {
            let _ = barrier_c.wait().await;
            ds1.commit("main", "from 1", None).await
        });

        let handle2 = tokio::spawn(async move {
            let _ = barrier_cc.wait().await;
            ds2.commit("main", "from 2", None).await
        });

        let res1 = handle1.await.unwrap();
        let res2 = handle2.await.unwrap();

        // We check there is one error and one success, and that the error points to the right
        // conflicting commit
        let ok = match (&res1, &res2) {
            (
                Ok(new_snap),
                Err(DatasetError::Conflict { expected_parent: _, actual_parent }),
            ) if Some(new_snap) == actual_parent.as_ref() => true,
            (
                Err(DatasetError::Conflict { expected_parent: _, actual_parent }),
                Ok(new_snap),
            ) if Some(new_snap) == actual_parent.as_ref() => true,
            _ => false,
        };
        assert!(ok);

        let ds = Dataset::from_branch_tip(Arc::clone(&storage), "main").await?.build();
        let parents = ds.ancestry().await?.try_collect::<Vec<_>>().await?;
        assert_eq!(parents.len(), 2);
        let msg = parents[0].message.as_str();
        assert!(msg == "from 1" || msg == "from 2");

        assert_eq!(parents[1].message.as_str(), Snapshot::INITIAL_COMMIT_MESSAGE);
        Ok(())
    }

    #[cfg(test)]
    mod state_machine_test {
        use crate::format::snapshot::NodeData;
        use crate::format::Path;
        use crate::Dataset;
        use crate::ObjectStorage;
        use futures::Future;
        // use futures::Future;
        use proptest::prelude::*;
        use proptest::sample;
        use proptest::strategy::{BoxedStrategy, Just};
        use proptest_state_machine::{
            prop_state_machine, ReferenceStateMachine, StateMachineTest,
        };
        use std::collections::HashMap;
        use std::fmt::Debug;
        use std::sync::Arc;
        use tokio::runtime::Runtime;

        use proptest::test_runner::Config;

        use super::ZarrArrayMetadata;
        use super::{node_paths, zarr_array_metadata};

        #[derive(Clone, Debug)]
        enum DatasetTransition {
            AddArray(Path, ZarrArrayMetadata),
            UpdateArray(Path, ZarrArrayMetadata),
            DeleteArray(Option<Path>),
            AddGroup(Path),
            DeleteGroup(Option<Path>),
        }

        /// An empty type used for the `ReferenceStateMachine` implementation.
        struct DatasetStateMachine;

        #[derive(Clone, Default, Debug)]
        struct DatasetModel {
            arrays: HashMap<Path, ZarrArrayMetadata>,
            groups: Vec<Path>,
        }

        impl ReferenceStateMachine for DatasetStateMachine {
            type State = DatasetModel;
            type Transition = DatasetTransition;

            fn init_state() -> BoxedStrategy<Self::State> {
                Just(Default::default()).boxed()
            }

            fn transitions(state: &Self::State) -> BoxedStrategy<Self::Transition> {
                // proptest-state-machine generates the transitions first,
                // *then* applies the preconditions to decide if that transition is valid.
                // that means we have to make sure that we are not sampling from
                // parts of the State that are empty.
                // i.e. we need to apply a precondition here :/
                let delete_arrays = {
                    if !state.arrays.is_empty() {
                        let array_keys: Vec<Path> =
                            state.arrays.keys().cloned().collect();
                        sample::select(array_keys)
                            .prop_map(|p| DatasetTransition::DeleteArray(Some(p)))
                            .boxed()
                    } else {
                        Just(DatasetTransition::DeleteArray(None)).boxed()
                    }
                };

                let delete_groups = {
                    if !state.groups.is_empty() {
                        sample::select(state.groups.clone())
                            .prop_map(|p| DatasetTransition::DeleteGroup(Some(p)))
                            .boxed()
                    } else {
                        Just(DatasetTransition::DeleteGroup(None)).boxed()
                    }
                };

                prop_oneof![
                    (node_paths(), zarr_array_metadata())
                        .prop_map(|(a, b)| DatasetTransition::AddArray(a, b)),
                    (node_paths(), zarr_array_metadata())
                        .prop_map(|(a, b)| DatasetTransition::UpdateArray(a, b)),
                    delete_arrays,
                    node_paths().prop_map(DatasetTransition::AddGroup),
                    delete_groups,
                ]
                .boxed()
            }

            fn apply(
                mut state: Self::State,
                transition: &Self::Transition,
            ) -> Self::State {
                match transition {
                    // Array ops
                    DatasetTransition::AddArray(path, metadata) => {
                        let res = state.arrays.insert(path.clone(), metadata.clone());
                        assert!(res.is_none());
                    }
                    DatasetTransition::UpdateArray(path, metadata) => {
                        state
                            .arrays
                            .insert(path.clone(), metadata.clone())
                            .expect("(postcondition) insertion failed");
                    }
                    DatasetTransition::DeleteArray(path) => {
                        let path = path.clone().unwrap();
                        state
                            .arrays
                            .remove(&path)
                            .expect("(postcondition) deletion failed");
                    }

                    // Group ops
                    DatasetTransition::AddGroup(path) => {
                        state.groups.push(path.clone());
                        // TODO: postcondition
                    }
                    DatasetTransition::DeleteGroup(Some(path)) => {
                        let index =
                            state.groups.iter().position(|x| x == path).expect(
                                "Attempting to delete a non-existent path: {path}",
                            );
                        state.groups.swap_remove(index);
                    }
                    _ => panic!(),
                }
                state
            }

            fn preconditions(state: &Self::State, transition: &Self::Transition) -> bool {
                match transition {
                    DatasetTransition::AddArray(path, _) => {
                        !state.arrays.contains_key(path) && !state.groups.contains(path)
                    }
                    DatasetTransition::UpdateArray(path, _) => {
                        state.arrays.contains_key(path)
                    }
                    DatasetTransition::DeleteArray(path) => path.is_some(),
                    DatasetTransition::AddGroup(path) => {
                        !state.arrays.contains_key(path) && !state.groups.contains(path)
                    }
                    DatasetTransition::DeleteGroup(p) => p.is_some(),
                }
            }
        }

        struct TestDataset {
            dataset: Dataset,
            runtime: Runtime,
        }
        trait BlockOnUnwrap {
            fn unwrap<F, T, E>(&self, future: F) -> T
            where
                F: Future<Output = Result<T, E>>,
                E: Debug;
        }
        impl BlockOnUnwrap for Runtime {
            fn unwrap<F, T, E>(&self, future: F) -> T
            where
                F: Future<Output = Result<T, E>>,
                E: Debug,
            {
                self.block_on(future).unwrap()
            }
        }

        impl StateMachineTest for TestDataset {
            type SystemUnderTest = Self;
            type Reference = DatasetStateMachine;

            fn init_test(
                _ref_state: &<Self::Reference as ReferenceStateMachine>::State,
            ) -> Self::SystemUnderTest {
                let storage = ObjectStorage::new_in_memory_store(Some("prefix".into()));
                let init_dataset =
                    tokio::runtime::Runtime::new().unwrap().block_on(async {
                        let storage = Arc::new(storage);
                        Dataset::init(storage, false).await.unwrap()
                    });
                TestDataset {
                    dataset: init_dataset.build(),
                    runtime: Runtime::new().unwrap(),
                }
            }

            fn apply(
                mut state: Self::SystemUnderTest,
                _ref_state: &<Self::Reference as ReferenceStateMachine>::State,
                transition: DatasetTransition,
            ) -> Self::SystemUnderTest {
                let runtime = &state.runtime;
                let dataset = &mut state.dataset;
                match transition {
                    DatasetTransition::AddArray(path, metadata) => {
                        runtime.unwrap(dataset.add_array(path, metadata))
                    }
                    DatasetTransition::UpdateArray(path, metadata) => {
                        runtime.unwrap(dataset.update_array(path, metadata))
                    }
                    DatasetTransition::DeleteArray(Some(path)) => {
                        runtime.unwrap(dataset.delete_array(path))
                    }
                    DatasetTransition::AddGroup(path) => {
                        runtime.unwrap(dataset.add_group(path))
                    }
                    DatasetTransition::DeleteGroup(Some(path)) => {
                        runtime.unwrap(dataset.delete_group(path))
                    }
                    _ => panic!(),
                }
                state
            }

            fn check_invariants(
                state: &Self::SystemUnderTest,
                ref_state: &<Self::Reference as ReferenceStateMachine>::State,
            ) {
                let runtime = &state.runtime;
                for (path, metadata) in ref_state.arrays.iter() {
                    let node = runtime.unwrap(state.dataset.get_array(path));
                    let actual_metadata = match node.node_data {
                        NodeData::Array(metadata, _) => Ok(metadata),
                        _ => Err("foo"),
                    }
                    .unwrap();
                    assert_eq!(metadata, &actual_metadata);
                }

                for path in ref_state.groups.iter() {
                    let node = runtime.unwrap(state.dataset.get_group(path));
                    match node.node_data {
                        NodeData::Group => Ok(()),
                        _ => Err("foo"),
                    }
                    .unwrap();
                }
            }
        }

        prop_state_machine! {
            #![proptest_config(Config {
            verbose: 0,
            .. Config::default()
        })]

        #[test]
        fn run_dataset_state_machine_test(
            // This is a macro's keyword - only `sequential` is currently supported.
            sequential
            // The number of transitions to be generated for each case. This can
            // be a single numerical value or a range as in here.
            1..20
            // Macro's boilerplate to separate the following identifier.
            =>
            // The name of the type that implements `StateMachineTest`.
            TestDataset
        );
        }
    }
}<|MERGE_RESOLUTION|>--- conflicted
+++ resolved
@@ -689,8 +689,6 @@
             Some(ChunkPayload::Inline(bytes)) => {
                 Ok(Some(ready(Ok(byte_range.slice(bytes))).boxed()))
             }
-<<<<<<< HEAD
-            Some(ChunkPayload::Inline(bytes)) => Ok(Some(byte_range.slice(bytes))),
             Some(ChunkPayload::Virtual(VirtualChunkRef { location, offset, length })) => {
                 Ok(self
                     .virtual_resolver
@@ -699,12 +697,8 @@
                         &construct_valid_byte_range(byte_range, offset, length),
                     )
                     .await
-                    .map(Some)?)
-            }
-=======
-            //FIXME: implement virtual fetch
-            Some(ChunkPayload::Virtual(_)) => todo!(),
->>>>>>> 9f4c2a5b
+                    .map(|bytes| Some(ready(Ok(bytes)).boxed()))?)
+            }
             None => Ok(None),
         }
     }
