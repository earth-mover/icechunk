use async_stream::try_stream;
use std::{
    collections::{BTreeSet, HashMap, HashSet},
    future::ready,
    ops::RangeBounds,
    sync::Arc,
};

use chrono::{DateTime, Utc};
use err_into::ErrorInto as _;
use futures::{
    Stream, StreamExt, TryStreamExt,
    stream::{self, FuturesOrdered, FuturesUnordered},
};
use itertools::Itertools;
use regex::bytes::Regex;
use serde::{Deserialize, Serialize};
use thiserror::Error;
use tokio::{sync::AcquireError, task::JoinError, try_join};
use tracing::{Instrument, debug, error, instrument, trace};

use crate::{
    Storage, StorageError,
    asset_manager::AssetManager,
    config::{
        Credentials, DEFAULT_MAX_CONCURRENT_REQUESTS, ManifestPreloadCondition,
        RepositoryConfig,
    },
    error::ICError,
    format::{
        IcechunkFormatError, IcechunkFormatErrorKind, ManifestId, NodeId, Path,
        SnapshotId,
        format_constants::SpecVersionBin,
        repo_info::{RepoInfo, UpdateType},
        snapshot::{
            ManifestFileInfo, NodeData, NodeType, Snapshot, SnapshotInfo,
            SnapshotProperties,
        },
        transaction_log::{Diff, DiffBuilder},
    },
    refs::{
        Ref, RefError, RefErrorKind, fetch_branch_tip, fetch_tag, list_branches,
        list_tags,
    },
    session::{Session, SessionErrorKind, SessionResult},
    storage::{self, StorageErrorKind},
    virtual_chunks::VirtualChunkResolver,
};

#[derive(Debug, Clone, PartialEq, Eq)]
#[non_exhaustive]
pub enum VersionInfo {
    SnapshotId(SnapshotId),
    TagRef(String),
    BranchTipRef(String),
    AsOf { branch: String, at: DateTime<Utc> },
}

#[derive(Debug, Clone, PartialEq, Eq)]
pub enum RefVersionInfo {
    SnapshotId(SnapshotId),
    TagRef(String),
    BranchTipRef(String),
}

impl TryFrom<&VersionInfo> for RefVersionInfo {
    type Error = (String, DateTime<Utc>);

    fn try_from(value: &VersionInfo) -> Result<Self, Self::Error> {
        match value {
            VersionInfo::SnapshotId(id) => Ok(RefVersionInfo::SnapshotId(id.clone())),
            VersionInfo::TagRef(name) => Ok(RefVersionInfo::TagRef(name.clone())),
            VersionInfo::BranchTipRef(name) => {
                Ok(RefVersionInfo::BranchTipRef(name.clone()))
            }
            VersionInfo::AsOf { branch, at } => Err((branch.clone(), *at)),
        }
    }
}

#[derive(Debug, Error)]
#[non_exhaustive]
pub enum RepositoryErrorKind {
    #[error(transparent)]
    StorageError(StorageErrorKind),
    #[error(transparent)]
    FormatError(IcechunkFormatErrorKind),
    #[error(transparent)]
    Ref(RefErrorKind),
    #[error("snapshot not found: `{id}`")]
    SnapshotNotFound { id: SnapshotId },
    #[error("branch {branch} does not have a snapshots before or at {at}")]
    InvalidAsOfSpec { branch: String, at: DateTime<Utc> },
    #[error("invalid snapshot id: `{0}`")]
    InvalidSnapshotId(String),
    #[error("tag error: `{0}`")]
    Tag(String),
    #[error("repositories can only be created in clean prefixes")]
    ParentDirectoryNotClean,
    #[error("the repository doesn't exist")]
    RepositoryDoesntExist,
    #[error("error in repository serialization")]
    SerializationError(#[from] Box<rmp_serde::encode::Error>),
    #[error("error in repository deserialization")]
    DeserializationError(#[from] Box<rmp_serde::decode::Error>),
    #[error(
        "error finding conflicting path for node `{0}`, this probably indicades a bug in `rebase`"
    )]
    ConflictingPathNotFound(NodeId),
    #[error("error in config deserialization")]
    ConfigDeserializationError(#[from] serde_yaml_ng::Error),
    #[error("config was updated by other session")]
    ConfigWasUpdated,
    #[error("branch update conflict: `({expected_parent:?}) != ({actual_parent:?})`")]
    Conflict { expected_parent: Option<SnapshotId>, actual_parent: Option<SnapshotId> },
    #[error("repo info object was updated after this session started")]
    RepoInfoUpdated,
    #[error("I/O error")]
    IOError(#[from] std::io::Error),
    #[error("a concurrent task failed")]
    ConcurrencyError(#[from] JoinError),
    #[error("the http request semaphore cannot be acquired")]
    AcquireError(#[from] AcquireError),
    #[error("main branch cannot be deleted")]
    CannotDeleteMain,
    #[error("the storage used by this Icechunk repository is read-only: {0}")]
    ReadonlyStorage(String),
    #[error("unexpected error: {0}")]
    Other(String),
}

pub type RepositoryError = ICError<RepositoryErrorKind>;

// it would be great to define this impl in error.rs, but it conflicts with the blanket
// `impl From<T> for T`
impl<E> From<E> for RepositoryError
where
    E: Into<RepositoryErrorKind>,
{
    fn from(value: E) -> Self {
        Self::new(value.into())
    }
}

impl From<StorageError> for RepositoryError {
    fn from(value: StorageError) -> Self {
        Self::with_context(RepositoryErrorKind::StorageError(value.kind), value.context)
    }
}

impl From<RefError> for RepositoryError {
    fn from(value: RefError) -> Self {
        Self::with_context(RepositoryErrorKind::Ref(value.kind), value.context)
    }
}

impl From<IcechunkFormatError> for RepositoryError {
    fn from(value: IcechunkFormatError) -> Self {
        Self::with_context(RepositoryErrorKind::FormatError(value.kind), value.context)
    }
}

pub type RepositoryResult<T> = Result<T, RepositoryError>;

#[derive(Debug, Serialize, Deserialize)]
pub struct Repository {
    spec_version: SpecVersionBin,
    config: RepositoryConfig,
    storage_settings: storage::Settings,
    config_version: storage::VersionInfo,
    storage: Arc<dyn Storage + Send + Sync>,
    asset_manager: Arc<AssetManager>,
    virtual_resolver: Arc<VirtualChunkResolver>,
    authorized_virtual_containers: HashMap<String, Option<Credentials>>,
    default_commit_metadata: SnapshotProperties,
}

impl Repository {
    #[instrument(skip_all)]
    pub async fn create(
        config: Option<RepositoryConfig>,
        storage: Arc<dyn Storage + Send + Sync>,
        authorize_virtual_chunk_access: HashMap<String, Option<Credentials>>,
    ) -> RepositoryResult<Self> {
        debug!("Creating Repository");
        if !storage.can_write() {
            return Err(RepositoryErrorKind::ReadonlyStorage(
                "Cannot create repository".to_string(),
            )
            .into());
        }

        let has_overriden_config = match config {
            Some(ref config) => config != &RepositoryConfig::default(),
            None => false,
        };
        // Merge the given config with the defaults
        let config =
            config.map(|c| RepositoryConfig::default().merge(c)).unwrap_or_default();
        let storage_settings =
            config.storage().cloned().unwrap_or_else(|| storage.default_settings());

        let asset_manager = Arc::new(AssetManager::new_with_config(
            Arc::clone(&storage),
            storage_settings.clone(),
            config.caching(),
            config.compression().level(),
            config.max_concurrent_requests(),
        ));

        if !storage.root_is_clean().await? {
            return Err(RepositoryErrorKind::ParentDirectoryNotClean.into());
        }

        let asset_manager_c = Arc::clone(&asset_manager);
        let create_repo_info = async move {
            // On create we need to create the default branch
            let new_snapshot = Arc::new(Snapshot::initial()?);
            asset_manager_c.write_snapshot(Arc::clone(&new_snapshot)).await?;

            let snap_info = new_snapshot.as_ref().try_into()?;
            let repo_info = Arc::new(RepoInfo::initial(snap_info));
            let _ = asset_manager_c
                .update_repo_info(
                    Arc::clone(&repo_info),
                    &storage::VersionInfo::for_creation(),
                    None,
                )
                .await?;
            Ok::<_, RepositoryError>(())
        }
        .in_current_span();

        let storage_c = Arc::clone(&storage);
        let config_c = config.clone();
        let update_config = async move {
            if has_overriden_config {
                let version = Repository::store_config(
                    storage_c,
                    &config_c,
                    &storage::VersionInfo::for_creation(),
                )
                .await?;
                Ok::<_, RepositoryError>(version)
            } else {
                Ok(storage::VersionInfo::for_creation())
            }
        }
        .in_current_span();

        let (_, config_version) = try_join!(create_repo_info, update_config)?;

        debug_assert!(Self::exists(Arc::clone(&storage)).await.unwrap_or(false));
        Self::new(
            SpecVersionBin::current(),
            config,
            config_version,
            storage,
            asset_manager,
            authorize_virtual_chunk_access,
        )
    }

    #[instrument(skip_all)]
    pub async fn open(
        config: Option<RepositoryConfig>,
        storage: Arc<dyn Storage + Send + Sync>,
        authorize_virtual_chunk_access: HashMap<String, Option<Credentials>>,
    ) -> RepositoryResult<Self> {
        debug!("Opening Repository");
        let storage_c = Arc::clone(&storage);
        let fetch_config = tokio::spawn(
            async move { Self::fetch_config(storage_c).await }.in_current_span(),
        );

        let storage_c = Arc::clone(&storage);
        let find_spec_version = tokio::spawn(Self::repo_spec_version(storage_c));

        let (config_res, spec_version_res) = try_join!(fetch_config, find_spec_version)?;

        // fail if repo doesn't exist
        let version = match spec_version_res {
            Ok(Some(v)) => Ok(v),
            Ok(None) => {
                Err(RepositoryError::from(RepositoryErrorKind::RepositoryDoesntExist))
            }
            Err(err) => Err(err),
        }?;

        if let Some((default_config, config_version)) = config_res? {
            // Merge the given config with the defaults
            let config =
                config.map(|c| default_config.merge(c)).unwrap_or(default_config);

            let storage_settings =
                config.storage().cloned().unwrap_or_else(|| storage.default_settings());

            let asset_manager = Arc::new(AssetManager::new_with_config(
                Arc::clone(&storage),
                storage_settings.clone(),
                config.caching(),
                config.compression().level(),
                config.max_concurrent_requests(),
            ));

            Self::new(
                version,
                config,
                config_version,
                storage,
                asset_manager,
                authorize_virtual_chunk_access,
            )
        } else {
            let config = config.unwrap_or_default();
            let storage_settings =
                config.storage().cloned().unwrap_or_else(|| storage.default_settings());

            let asset_manager = Arc::new(AssetManager::new_with_config(
                Arc::clone(&storage),
                storage_settings.clone(),
                config.caching(),
                config.compression().level(),
                config.max_concurrent_requests(),
            ));
            Self::new(
                version,
                config,
                storage::VersionInfo::for_creation(),
                storage,
                asset_manager,
                authorize_virtual_chunk_access,
            )
        }
    }

    pub async fn open_or_create(
        config: Option<RepositoryConfig>,
        storage: Arc<dyn Storage + Send + Sync>,
        authorize_virtual_chunk_access: HashMap<String, Option<Credentials>>,
    ) -> RepositoryResult<Self> {
        if Self::exists(Arc::clone(&storage)).await? {
            Self::open(config, storage, authorize_virtual_chunk_access).await
        } else {
            Self::create(config, storage, authorize_virtual_chunk_access).await
        }
    }

    fn new(
        spec_version: SpecVersionBin,
        config: RepositoryConfig,
        config_version: storage::VersionInfo,
        storage: Arc<dyn Storage + Send + Sync>,
        asset_manager: Arc<AssetManager>,
        authorized_virtual_containers: HashMap<String, Option<Credentials>>,
    ) -> RepositoryResult<Self> {
        let containers = config.virtual_chunk_containers().cloned();
        validate_credentials(&config, &authorized_virtual_containers)?;
        let storage_settings =
            config.storage().cloned().unwrap_or_else(|| storage.default_settings());
        let virtual_resolver = Arc::new(VirtualChunkResolver::new(
            containers,
            authorized_virtual_containers.clone(),
            storage_settings.clone(),
        ));
        Ok(Self {
            spec_version,
            config,
            config_version,
            storage,
            storage_settings,
            virtual_resolver,
            asset_manager,
            authorized_virtual_containers,
            default_commit_metadata: SnapshotProperties::default(),
        })
    }

    #[instrument(skip_all)]
    pub async fn exists(
        storage: Arc<dyn Storage + Send + Sync>,
    ) -> RepositoryResult<bool> {
        Ok(Self::repo_spec_version(storage).await?.is_some())
    }

    #[instrument(skip_all)]
    async fn repo_spec_version(
        storage: Arc<dyn Storage + Send + Sync>,
    ) -> RepositoryResult<Option<SpecVersionBin>> {
        let storage_c = Arc::clone(&storage);
        let is_v1 = async move {
            match fetch_branch_tip(
                storage_c.as_ref(),
                &storage_c.default_settings(),
                Ref::DEFAULT_BRANCH,
            )
            .await
            {
                Ok(_) => Ok(true),
                Err(RefError { kind: RefErrorKind::RefNotFound(_), .. }) => Ok(false),
                Err(err) => Err(err),
            }
        }
        .in_current_span();

        let after_v1 = async move {
            let temp_asset_manager = Arc::new(AssetManager::new_no_cache(
                Arc::clone(&storage),
                storage.default_settings(),
                1, // we are only reading, compression doesn't matter
                DEFAULT_MAX_CONCURRENT_REQUESTS,
            ));

            let res = temp_asset_manager.fetch_repo_info().await;
            Ok(res.and_then(|(ri, _)| ri.spec_version().err_into()))
        }
        .in_current_span();

        let (is_v1, after_v1) = try_join!(is_v1, after_v1)?;
        match after_v1 {
            // if we have both configuration, this is an unfinished migration
            // but still a V2+ repo
            Ok(v) => Ok(Some(v)),
            Err(RepositoryError {
                kind: RepositoryErrorKind::RepositoryDoesntExist,
                ..
            }) => {
                if is_v1 {
                    Ok(Some(SpecVersionBin::V1dot0))
                } else {
                    Ok(None)
                }
            }
            Err(err) => Err(err),
        }
    }

    /// Reopen the repository changing its config and or virtual chunk credentials
    #[instrument(skip_all)]
    pub fn reopen(
        &self,
        config: Option<RepositoryConfig>,
        authorize_virtual_chunk_access: Option<HashMap<String, Option<Credentials>>>,
    ) -> RepositoryResult<Self> {
        // Merge the given config with the current config
        let config = config
            .map(|c| self.config().merge(c))
            .unwrap_or_else(|| self.config().clone());

        Self::new(
            self.spec_version,
            config,
            self.config_version.clone(),
            Arc::clone(&self.storage),
            Arc::clone(&self.asset_manager),
            authorize_virtual_chunk_access
                .unwrap_or_else(|| self.authorized_virtual_containers.clone()),
        )
    }

    #[instrument(skip(bytes))]
    pub fn from_bytes(bytes: Vec<u8>) -> RepositoryResult<Self> {
        rmp_serde::from_slice(&bytes).map_err(Box::new).err_into()
    }

    #[instrument(skip(self))]
    pub fn as_bytes(&self) -> RepositoryResult<Vec<u8>> {
        rmp_serde::to_vec(self).map_err(Box::new).err_into()
    }

    #[instrument(skip_all)]
    pub async fn fetch_config(
        storage: Arc<dyn Storage + Send + Sync>,
    ) -> RepositoryResult<Option<(RepositoryConfig, storage::VersionInfo)>> {
        let settings = storage.default_settings();
        let am = AssetManager::new_no_cache(
            storage,
            settings,
            1, // we are only reading, compression doesn't matter
            DEFAULT_MAX_CONCURRENT_REQUESTS,
        );
        am.fetch_config().await
    }

    #[instrument(skip_all)]
    pub async fn save_config(&self) -> RepositoryResult<storage::VersionInfo> {
        Repository::store_config(
            self.storage().clone(),
            self.config(),
            &self.config_version,
        )
        .await
    }

    #[instrument(skip_all)]
    pub fn set_default_commit_metadata(&mut self, metadata: SnapshotProperties) {
        self.default_commit_metadata = metadata;
    }

    #[instrument(skip_all)]
    pub fn default_commit_metadata(&self) -> &SnapshotProperties {
        &self.default_commit_metadata
    }

    #[instrument(skip(storage, config))]
    pub(crate) async fn store_config(
        storage: Arc<dyn Storage + Send + Sync>,
        config: &RepositoryConfig,
        previous_version: &storage::VersionInfo,
    ) -> RepositoryResult<storage::VersionInfo> {
        if !storage.can_write() {
            return Err(RepositoryErrorKind::ReadonlyStorage(
                "Cannot save configuration".to_string(),
            )
            .into());
        }
        let settings = storage.default_settings();
        let am = AssetManager::new_no_cache(
            storage,
            settings,
            1, // we are only reading, compression doesn't matter
            DEFAULT_MAX_CONCURRENT_REQUESTS,
        );
        let backup_path = if previous_version.is_create() {
            None
        } else {
            Some(am.backup_path_for_config())
        };
        match am
            .try_update_config(config, previous_version, backup_path.as_deref())
            .await?
        {
            Some(new_version) => Ok(new_version),
            None => Err(RepositoryErrorKind::ConfigWasUpdated.into()),
        }
    }

    pub fn config(&self) -> &RepositoryConfig {
        &self.config
    }

    pub fn storage_settings(&self) -> &storage::Settings {
        &self.storage_settings
    }

    pub fn storage(&self) -> &Arc<dyn Storage + Send + Sync> {
        &self.storage
    }

    pub fn asset_manager(&self) -> &Arc<AssetManager> {
        &self.asset_manager
    }

<<<<<<< HEAD
    pub fn spec_version(&self) -> SpecVersionBin {
        self.spec_version
=======
    pub fn authorized_virtual_container_prefixes(&self) -> HashSet<String> {
        self.authorized_virtual_containers.keys().cloned().collect()
>>>>>>> 9ba19153
    }

    /// Returns the sequence of parents of the current session, in order of latest first.
    /// Output stream includes snapshot_id argument
    #[instrument(skip(self))]
    pub async fn snapshot_info_ancestry_v1(
        &self,
        snapshot_id: &SnapshotId,
    ) -> RepositoryResult<impl Stream<Item = RepositoryResult<SnapshotInfo>> + use<>>
    {
        let res =
            self.snapshot_ancestry_v1(snapshot_id).await?.and_then(|snap| async move {
                let info = snap.as_ref().try_into()?;
                Ok(info)
            });
        Ok(res)
    }

    /// Returns the sequence of parents of the current session, in order of latest first.
    /// Output stream includes snapshot_id argument
    #[instrument(skip(self))]
    pub async fn snapshot_ancestry_v1(
        &self,
        snapshot_id: &SnapshotId,
    ) -> RepositoryResult<impl Stream<Item = RepositoryResult<Arc<Snapshot>>> + use<>>
    {
        let am = Arc::clone(&self.asset_manager);
        let mut this = am.fetch_snapshot(snapshot_id).await?;
        let stream = try_stream! {
            yield Arc::clone(&this);
            #[allow(deprecated)]
            while let Some(parent) = this.parent_id() {
                let snap = am.fetch_snapshot(&parent).await?;
                yield Arc::clone(&snap);
                this = snap;
            }
        };
        Ok(stream)
    }

    #[instrument(skip(self))]
    pub async fn ancestry(
        &self,
        version: &VersionInfo,
    ) -> RepositoryResult<impl Stream<Item = RepositoryResult<SnapshotInfo>> + Send + use<>>
    {
        match self.spec_version {
            SpecVersionBin::V1dot0 => Ok(self.ancestry_v1(version).await?.left_stream()),
            SpecVersionBin::V2dot0 => {
                let iter = self.ancestry_v2(version).await?;
                Ok(stream::iter(iter).right_stream())
            }
        }
    }

    /// Returns the sequence of parents of the snapshot pointed by the given version
    #[instrument(skip(self))]
    async fn ancestry_v1(
        &self,
        version: &VersionInfo,
    ) -> RepositoryResult<impl Stream<Item = RepositoryResult<SnapshotInfo>> + Send + use<>>
    {
        let snapshot_id = self.resolve_version(version).await?;
        self.snapshot_info_ancestry_v1(&snapshot_id).await
    }

    #[instrument(skip(self))]
    async fn ancestry_v2(
        &self,
        version: &VersionInfo,
    ) -> RepositoryResult<
        impl Iterator<Item = RepositoryResult<SnapshotInfo>> + Send + use<>,
    > {
        let (repo_info, _) = self.get_repo_info().await?;
        let snapshot_id = self.resolve_version_v2(&repo_info, version).await?;
        AncestryIteratorV2::new(repo_info, &snapshot_id)
    }

    #[instrument(skip(self))]
    async fn ancestry_ref_v1(
        &self,
        version: &RefVersionInfo,
    ) -> RepositoryResult<impl Stream<Item = RepositoryResult<SnapshotInfo>> + Send + use<>>
    {
        let snapshot_id = self.resolve_ref_version_v1(version).await?;
        self.snapshot_info_ancestry_v1(&snapshot_id).await
    }

    #[instrument(skip(self))]
    pub async fn ops_log(
        &self,
    ) -> RepositoryResult<
        impl Stream<Item = RepositoryResult<(DateTime<Utc>, UpdateType)>> + Send + use<>,
    > {
        let (repo_info, _) = self.get_repo_info().await?;
        let mut repo_info = Some(repo_info);
        let asset_manager = Arc::clone(self.asset_manager());
        let stream = try_stream! {
            while let Some(this) = repo_info {
                let last_updated = this.last_updated_at()?;
                let update = this.latest_update()?;

                yield (last_updated, update);

                if let Some(previous) = this.previous_file()? {
                    match asset_manager.fetch_repo_info_backup(previous).await {
                        Ok((new_one, _)) =>  {
                            repo_info = Some(new_one);
                        }
                        Err(RepositoryError{kind:RepositoryErrorKind::RepositoryDoesntExist, ..}) => {
                            repo_info = None;
                        }
                        Err(err) => {
                            repo_info = None;
                            Err(err)?;
                        }
                    }
                } else {
                    repo_info = None;
                }
            }

        };

        Ok(stream)
    }

    /// Create a new branch in the repository at the given snapshot id
    #[instrument(skip(self))]
    pub async fn create_branch(
        &self,
        branch_name: &str,
        snapshot_id: &SnapshotId,
    ) -> RepositoryResult<()> {
        if !self.storage.can_write() {
            return Err(RepositoryErrorKind::ReadonlyStorage(
                "Cannot create branch".to_string(),
            )
            .into());
        }
        if self.spec_version != SpecVersionBin::current() {
            return Err(RepositoryErrorKind::ReadonlyStorage(
                // FIXME:
                "This repository is incompatible with Icechunk version you are using"
                    .to_string(),
            )
            .into());
        }

        let (repo_info, version) = self.get_repo_info().await?;
        raise_if_invalid_snapshot_id_v2(repo_info.as_ref(), snapshot_id)?;
        let backup_path = if version.is_create() {
            None
        } else {
            Some(self.asset_manager.backup_path_for_repo_info())
        };
        let new_repo_info = match repo_info.add_branch(
            branch_name,
            snapshot_id,
            backup_path.as_deref(),
        ) {
            Ok(new) => Ok(new),
            Err(IcechunkFormatError {
                kind:
                    IcechunkFormatErrorKind::BranchAlreadyExists {
                        snapshot_id: actual_parent,
                        ..
                    },
                ..
            }) => Err(RepositoryError::from(RepositoryErrorKind::Conflict {
                expected_parent: None,
                actual_parent: Some(actual_parent),
            })),
            Err(err) => Err(err.into()),
        }?;

        let _ = self
            .asset_manager
            .update_repo_info(Arc::new(new_repo_info), &version, backup_path.as_deref())
            .await?;
        Ok(())
    }

    /// List all branches in the repository.
    #[instrument(skip(self))]
    async fn list_branches_v1(&self) -> RepositoryResult<BTreeSet<String>> {
        let branches =
            list_branches(self.storage.as_ref(), &self.storage_settings).await?;
        Ok(branches)
    }

    #[instrument(skip(self))]
    async fn list_branches_v2(&self) -> RepositoryResult<BTreeSet<String>> {
        let (ri, _) = self.get_repo_info().await?;
        Ok(ri.branch_names()?.map(|s| s.to_string()).collect())
    }

    #[instrument(skip(self))]
    pub async fn list_branches(&self) -> RepositoryResult<BTreeSet<String>> {
        match self.spec_version {
            SpecVersionBin::V1dot0 => self.list_branches_v1().await,
            SpecVersionBin::V2dot0 => self.list_branches_v2().await,
        }
    }

    /// Get the snapshot id of the tip of a branch
    #[instrument(skip(self))]
    async fn lookup_branch_v1(&self, branch: &str) -> RepositoryResult<SnapshotId> {
        let branch_version =
            fetch_branch_tip(self.storage.as_ref(), &self.storage_settings, branch)
                .await?;
        Ok(branch_version.snapshot)
    }

    #[instrument(skip(self))]
    async fn lookup_branch_v2(&self, branch: &str) -> RepositoryResult<SnapshotId> {
        let (ri, _) = self.get_repo_info().await?;
        match ri.resolve_branch(branch) {
            Ok(snap) => Ok(snap),
            Err(IcechunkFormatError {
                kind: IcechunkFormatErrorKind::BranchNotFound { .. },
                ..
            }) => Err(RepositoryError::from(RefError::from(RefErrorKind::RefNotFound(
                branch.to_string(),
            )))),
            Err(err) => Err(err.into()),
        }
    }

    #[instrument(skip(self))]
    pub async fn lookup_branch(&self, branch: &str) -> RepositoryResult<SnapshotId> {
        match self.spec_version {
            SpecVersionBin::V1dot0 => self.lookup_branch_v1(branch).await,
            SpecVersionBin::V2dot0 => self.lookup_branch_v2(branch).await,
        }
    }

    #[instrument(skip(self))]
    async fn lookup_snapshot_v1(
        &self,
        snapshot_id: &SnapshotId,
    ) -> RepositoryResult<SnapshotInfo> {
        self.asset_manager.fetch_snapshot_info(snapshot_id).await
    }

    #[instrument(skip(self))]
    async fn lookup_snapshot_v2(
        &self,
        snapshot_id: &SnapshotId,
    ) -> RepositoryResult<SnapshotInfo> {
        let (ri, _) = self.get_repo_info().await?;
        Ok(ri.find_snapshot(snapshot_id)?)
    }

    #[instrument(skip(self))]
    pub async fn lookup_snapshot(
        &self,
        snapshot_id: &SnapshotId,
    ) -> RepositoryResult<SnapshotInfo> {
        match self.spec_version {
            SpecVersionBin::V1dot0 => self.lookup_snapshot_v1(snapshot_id).await,
            SpecVersionBin::V2dot0 => self.lookup_snapshot_v2(snapshot_id).await,
        }
    }

    #[instrument(skip(self))]
    pub async fn lookup_manifest_files(
        &self,
        snapshot_id: &SnapshotId,
    ) -> RepositoryResult<impl Iterator<Item = ManifestFileInfo>> {
        let snap = self.asset_manager.fetch_snapshot(snapshot_id).await?;
        Ok(snap.manifest_files().collect::<Vec<_>>().into_iter())
    }

    #[instrument(skip(self))]
    pub async fn reset_branch(
        &self,
        branch: &str,
        to_snapshot_id: &SnapshotId,
        from_snapshot_id: Option<&SnapshotId>,
    ) -> RepositoryResult<()> {
        if !self.storage.can_write() {
            return Err(RepositoryErrorKind::ReadonlyStorage(
                "Cannot create branch".to_string(),
            )
            .into());
        }
        if self.spec_version != SpecVersionBin::current() {
            return Err(RepositoryErrorKind::ReadonlyStorage(
                // FIXME:
                "This repository is incompatible with Icechunk version you are using"
                    .to_string(),
            )
            .into());
        }
        let (ri, version) = self.get_repo_info().await?;
        let backup_path = if version.is_create() {
            None
        } else {
            Some(self.asset_manager.backup_path_for_repo_info())
        };

        if let Some(from_snapshot_id) = from_snapshot_id
            && &ri.resolve_branch(branch)? != from_snapshot_id
        {
            return Err(RepositoryErrorKind::Conflict {
                expected_parent: Some(from_snapshot_id.clone()),
                actual_parent: Some(from_snapshot_id.clone()),
            }
            .into());
        }
        match ri.update_branch(branch, to_snapshot_id, backup_path.as_deref()) {
            Ok(new_ri) => {
                let _ = self
                    .asset_manager
                    .update_repo_info(Arc::new(new_ri), &version, backup_path.as_deref())
                    .await?;
                Ok(())
            }
            Err(IcechunkFormatError {
                kind: IcechunkFormatErrorKind::BranchNotFound { .. },
                ..
            }) => {
                Err(RefError::from(RefErrorKind::RefNotFound(branch.to_string())).into())
            }
            Err(err) => Err(err.into()),
        }
    }

    /// Delete a branch from the repository.
    /// This will remove the branch reference and the branch history. It will not remove the
    /// chunks or snapshots associated with the branch.
    #[instrument(skip(self))]
    pub async fn delete_branch(&self, branch: &str) -> RepositoryResult<()> {
        if !self.storage.can_write() {
            return Err(RepositoryErrorKind::ReadonlyStorage(
                "Cannot delete branch".to_string(),
            )
            .into());
        }
        if self.spec_version != SpecVersionBin::current() {
            return Err(RepositoryErrorKind::ReadonlyStorage(
                // FIXME:
                "This repository is incompatible with Icechunk version you are using"
                    .to_string(),
            )
            .into());
        }
        if branch != Ref::DEFAULT_BRANCH {
            let (ri, version) = self.get_repo_info().await?;
            let backup_path = if version.is_create() {
                None
            } else {
                Some(self.asset_manager.backup_path_for_repo_info())
            };
            match ri.delete_branch(branch, backup_path.as_deref()) {
                Ok(new_ri) => {
                    let _ = self
                        .asset_manager
                        .update_repo_info(
                            Arc::new(new_ri),
                            &version,
                            backup_path.as_deref(),
                        )
                        .await?;
                    Ok(())
                }
                Err(IcechunkFormatError {
                    kind: IcechunkFormatErrorKind::BranchNotFound { .. },
                    ..
                }) => {
                    Err(RefError::from(RefErrorKind::RefNotFound(branch.to_string()))
                        .into())
                }
                Err(err) => Err(err.into()),
            }
        } else {
            Err(RepositoryErrorKind::CannotDeleteMain.into())
        }
    }

    /// Delete a tag from the repository.
    /// This will remove the tag reference. It will not remove the
    /// chunks or snapshots associated with the tag.
    #[instrument(skip(self))]
    pub async fn delete_tag(&self, tag: &str) -> RepositoryResult<()> {
        if !self.storage.can_write() {
            return Err(RepositoryErrorKind::ReadonlyStorage(
                "Cannot delete tag".to_string(),
            )
            .into());
        }
        if self.spec_version != SpecVersionBin::current() {
            return Err(RepositoryErrorKind::ReadonlyStorage(
                // FIXME:
                "This repository is incompatible with Icechunk version you are using"
                    .to_string(),
            )
            .into());
        }
        let (ri, version) = self.get_repo_info().await?;
        let backup_path = if version.is_create() {
            None
        } else {
            Some(self.asset_manager.backup_path_for_repo_info())
        };
        match ri.delete_tag(tag, backup_path.as_deref()) {
            Ok(new_ri) => {
                let _ = self
                    .asset_manager
                    .update_repo_info(Arc::new(new_ri), &version, backup_path.as_deref())
                    .await?;
                Ok(())
            }
            Err(IcechunkFormatError {
                kind: IcechunkFormatErrorKind::TagNotFound { .. },
                ..
            }) => Err(RefError::from(RefErrorKind::RefNotFound(tag.to_string())).into()),
            Err(err) => Err(err.into()),
        }
    }

    /// Create a new tag in the repository at the given snapshot id
    #[instrument(skip(self))]
    pub async fn create_tag(
        &self,
        tag_name: &str,
        snapshot_id: &SnapshotId,
    ) -> RepositoryResult<()> {
        if !self.storage.can_write() {
            return Err(RepositoryErrorKind::ReadonlyStorage(
                "Cannot create tag".to_string(),
            )
            .into());
        }
        if self.spec_version != SpecVersionBin::current() {
            return Err(RepositoryErrorKind::ReadonlyStorage(
                // FIXME:
                "This repository is incompatible with Icechunk version you are using"
                    .to_string(),
            )
            .into());
        }
        let (ri, version) = self.get_repo_info().await?;
        raise_if_invalid_snapshot_id_v2(ri.as_ref(), snapshot_id)?;

        let backup_path = if version.is_create() {
            None
        } else {
            Some(self.asset_manager.backup_path_for_repo_info())
        };
        match ri.add_tag(tag_name, snapshot_id, backup_path.as_deref()) {
            Ok(new_ri) => {
                let _ = self
                    .asset_manager
                    .update_repo_info(Arc::new(new_ri), &version, backup_path.as_deref())
                    .await?;
                Ok(())
            }
            Err(IcechunkFormatError {
                kind: IcechunkFormatErrorKind::TagAlreadyExists { .. },
                ..
            }) => Err(RepositoryError::from(RefError::from(
                RefErrorKind::TagAlreadyExists(tag_name.to_string()),
            ))),
            Err(err) => Err(err.into()),
        }
    }

    /// List all tags in the repository.
    #[instrument(skip(self))]
    async fn list_tags_v1(&self) -> RepositoryResult<BTreeSet<String>> {
        let tags = list_tags(self.storage.as_ref(), &self.storage_settings).await?;
        Ok(tags)
    }

    async fn list_tags_v2(&self) -> RepositoryResult<BTreeSet<String>> {
        let (ri, _) = self.get_repo_info().await?;
        Ok(ri.tag_names()?.map(|s| s.to_string()).collect())
    }

    pub async fn list_tags(&self) -> RepositoryResult<BTreeSet<String>> {
        match self.spec_version {
            SpecVersionBin::V1dot0 => self.list_tags_v1().await,
            SpecVersionBin::V2dot0 => self.list_tags_v2().await,
        }
    }

    #[instrument(skip(self))]
    async fn lookup_tag_v1(&self, tag: &str) -> RepositoryResult<SnapshotId> {
        let ref_data =
            fetch_tag(self.storage.as_ref(), &self.storage_settings, tag).await?;
        Ok(ref_data.snapshot)
    }

    #[instrument(skip(self))]
    async fn lookup_tag_v2(&self, tag: &str) -> RepositoryResult<SnapshotId> {
        let (ri, _) = self.get_repo_info().await?;
        match ri.resolve_tag(tag) {
            Ok(snap) => Ok(snap),
            Err(IcechunkFormatError {
                kind: IcechunkFormatErrorKind::TagNotFound { .. },
                ..
            }) => Err(RepositoryError::from(RefError::from(RefErrorKind::RefNotFound(
                tag.to_string(),
            )))),
            Err(err) => Err(err.into()),
        }
    }

    #[instrument(skip(self))]
    pub async fn lookup_tag(&self, tag: &str) -> RepositoryResult<SnapshotId> {
        match self.spec_version {
            SpecVersionBin::V1dot0 => self.lookup_tag_v1(tag).await,
            SpecVersionBin::V2dot0 => self.lookup_tag_v2(tag).await,
        }
    }

    #[instrument(skip(self))]
    async fn resolve_ref_version_v1(
        &self,
        version: &RefVersionInfo,
    ) -> RepositoryResult<SnapshotId> {
        match version {
            RefVersionInfo::SnapshotId(sid) => {
                raise_if_invalid_snapshot_id_v1(self.asset_manager().as_ref(), sid)
                    .await?;
                Ok(sid.clone())
            }
            RefVersionInfo::TagRef(tag) => {
                let ref_data =
                    fetch_tag(self.storage.as_ref(), &self.storage_settings, tag).await?;
                Ok(ref_data.snapshot)
            }
            RefVersionInfo::BranchTipRef(branch) => {
                let ref_data = fetch_branch_tip(
                    self.storage.as_ref(),
                    &self.storage_settings,
                    branch,
                )
                .await?;
                Ok(ref_data.snapshot)
            }
        }
    }

    #[instrument(skip(self, repo_info))]
    async fn resolve_ref_version_v2(
        &self,
        repo_info: &RepoInfo,
        version: &RefVersionInfo,
    ) -> RepositoryResult<SnapshotId> {
        match version {
            RefVersionInfo::SnapshotId(sid) => {
                raise_if_invalid_snapshot_id_v2(repo_info, sid)?;
                Ok(sid.clone())
            }
            RefVersionInfo::TagRef(tag) => self.lookup_tag(tag).await,
            RefVersionInfo::BranchTipRef(branch) => self.lookup_branch(branch).await,
        }
    }

    async fn get_repo_info(
        &self,
    ) -> RepositoryResult<(Arc<RepoInfo>, storage::VersionInfo)> {
        self.asset_manager.fetch_repo_info().await
    }

    #[instrument(skip(self))]
    pub async fn resolve_version(
        &self,
        version: &VersionInfo,
    ) -> RepositoryResult<SnapshotId> {
        match self.spec_version {
            SpecVersionBin::V1dot0 => self.resolve_version_v1(version).await,
            SpecVersionBin::V2dot0 => {
                self.resolve_version_v2(self.get_repo_info().await?.0.as_ref(), version)
                    .await
            }
        }
    }

    #[instrument(skip(self))]
    async fn resolve_version_v1(
        &self,
        version: &VersionInfo,
    ) -> RepositoryResult<SnapshotId> {
        match version.try_into() {
            Ok(ref_version_info) => self.resolve_ref_version_v1(&ref_version_info).await,
            Err((branch, at)) => {
                let tip = RefVersionInfo::BranchTipRef(branch.clone());
                let snap = self
                    .ancestry_ref_v1(&tip)
                    .await?
                    .try_skip_while(|parent| ready(Ok(parent.flushed_at > at)))
                    .take(1)
                    .try_collect::<Vec<_>>()
                    .await?;
                match snap.into_iter().next() {
                    Some(snap) => Ok(snap.id),
                    None => Err(RepositoryErrorKind::InvalidAsOfSpec {
                        branch: branch.clone(),
                        at,
                    }
                    .into()),
                }
            }
        }
    }

    #[instrument(skip(self, repo_info))]
    async fn resolve_version_v2(
        &self,
        repo_info: &RepoInfo,
        version: &VersionInfo,
    ) -> RepositoryResult<SnapshotId> {
        match version.try_into() {
            Ok(ref_version_info) => {
                self.resolve_ref_version_v2(repo_info, &ref_version_info).await
            }
            Err((branch, at)) => {
                let snap_id = repo_info.resolve_branch(branch.as_str())?;
                let ancestry = repo_info.ancestry(&snap_id)?;
                let snap: Vec<_> = ancestry
                    .skip_while(|parent| {
                        if let Ok(parent) = parent {
                            parent.flushed_at > at
                        } else {
                            false
                        }
                    })
                    .take(1)
                    .try_collect()?;

                match snap.into_iter().next() {
                    Some(snap) => Ok(snap.id),
                    None => Err(RepositoryErrorKind::InvalidAsOfSpec {
                        branch: branch.clone(),
                        at,
                    }
                    .into()),
                }
            }
        }
    }

    #[instrument(skip(self))]
    /// Compute the diff between `from` and `to` snapshots.
    ///
    /// If `from` is not in the ancestry of `to`, `RepositoryErrorKind::BadSnapshotChainForDiff`
    /// will be returned.
    ///
    /// Result includes the diffs in `to` snapshot but not in `from`.
    pub async fn diff(
        &self,
        from: &VersionInfo,
        to: &VersionInfo,
    ) -> SessionResult<Diff> {
        let from = self.resolve_version(from).await?;
        let to = self.resolve_version(to).await?;
        let all_snaps = self
            .ancestry(&VersionInfo::SnapshotId(to))
            .await?
            .try_take_while(|snap_info| ready(Ok(snap_info.id != from)))
            .try_collect::<Vec<_>>()
            .await?;

        if all_snaps.last().and_then(|info| info.parent_id.as_ref()) != Some(&from) {
            return Err(SessionErrorKind::BadSnapshotChainForDiff.into());
        }

        // we don't include the changes in from
        let fut: FuturesOrdered<_> = all_snaps
            .iter()
            .filter_map(|snap_info| {
                if snap_info.is_initial() {
                    None
                } else {
                    Some(
                        self.asset_manager
                            .fetch_transaction_log(&snap_info.id)
                            .in_current_span(),
                    )
                }
            })
            .collect();

        let builder = fut
            .try_fold(DiffBuilder::default(), |mut res, log| {
                res.add_changes(log.as_ref());
                ready(Ok(res))
            })
            .await?;

        if let Some(to_snap) = all_snaps.first().as_ref().map(|snap| snap.id.clone()) {
            let from_session =
                self.readonly_session(&VersionInfo::SnapshotId(from)).await?;
            let to_session =
                self.readonly_session(&VersionInfo::SnapshotId(to_snap)).await?;
            builder.to_diff(&from_session, &to_session).await
        } else {
            Err(SessionErrorKind::BadSnapshotChainForDiff.into())
        }
    }

    #[instrument(skip(self))]
    pub async fn readonly_session(
        &self,
        version: &VersionInfo,
    ) -> RepositoryResult<Session> {
        let snapshot_id = self.resolve_version(version).await?;
        let session = Session::create_readonly_session(
            self.config.clone(),
            self.storage_settings.clone(),
            self.storage.clone(),
            Arc::clone(&self.asset_manager),
            self.virtual_resolver.clone(),
            snapshot_id.clone(),
        );
        self.preload_manifests(snapshot_id);

        Ok(session)
    }

    #[instrument(skip(self))]
    pub async fn writable_session(&self, branch: &str) -> RepositoryResult<Session> {
        if !self.storage.can_write() {
            return Err(RepositoryErrorKind::ReadonlyStorage(
                "Cannot create writable_session".to_string(),
            )
            .into());
        }
        let snapshot_id = self.lookup_branch(branch).await?;

        let session = Session::create_writable_session(
            self.config.clone(),
            self.storage_settings.clone(),
            self.storage.clone(),
            Arc::clone(&self.asset_manager),
            self.virtual_resolver.clone(),
            branch.to_string(),
            snapshot_id.clone(),
            self.default_commit_metadata.clone(),
        );

        self.preload_manifests(snapshot_id);

        Ok(session)
    }

    #[instrument(skip(self))]
    pub async fn rearrange_session(&self, branch: &str) -> RepositoryResult<Session> {
        if !self.storage.can_write() {
            return Err(RepositoryErrorKind::ReadonlyStorage(
                "Cannot create writable_session".to_string(),
            )
            .into());
        }
        let snapshot_id = self.lookup_branch(branch).await?;

        let session = Session::create_rearrange_session(
            self.config.clone(),
            self.storage_settings.clone(),
            self.storage.clone(),
            Arc::clone(&self.asset_manager),
            self.virtual_resolver.clone(),
            branch.to_string(),
            snapshot_id.clone(),
            self.default_commit_metadata.clone(),
        );

        self.preload_manifests(snapshot_id);

        Ok(session)
    }

    #[instrument(skip(self))]
    fn preload_manifests(&self, snapshot_id: SnapshotId) {
        debug!("Preloading manifests");
        let asset_manager = Arc::clone(self.asset_manager());
        let preload_config = self.config().manifest().preload().clone();
        if preload_config.max_total_refs() == 0
            || matches!(preload_config.preload_if(), ManifestPreloadCondition::False)
        {
            return;
        }
        tokio::spawn(async move {
            let mut loaded_manifests: HashSet<ManifestId> = HashSet::new();
            let mut loaded_refs: u32 = 0;
            let futures = FuturesUnordered::new();
            // TODO: unnest this code
            if let Ok(snap) = asset_manager.fetch_snapshot(&snapshot_id).await {
                let snap_c = Arc::clone(&snap);
                for node in snap
                    .iter_arc(&Path::root())
                    .filter_ok(|node| node.node_type() == NodeType::Array)
                    // TODO: make configurable
                    .take(50)
                {
                    match node {
                        Err(err) => {
                            error!(error=%err, "Error retrieving snapshot nodes");
                        }
                        Ok(node) => match node.node_data {
                            NodeData::Group => {}
                            NodeData::Array { manifests, .. } => {
                                for manifest in manifests {
                                    if !loaded_manifests.contains(&manifest.object_id) {
                                        let manifest_id = manifest.object_id;
                                        if let Some(manifest_info) =
                                            snap_c.manifest_info(&manifest_id)
                                            && loaded_refs + manifest_info.num_chunk_refs
                                                <= preload_config.max_total_refs()
                                            && preload_config
                                                .preload_if()
                                                .matches(&node.path, &manifest_info)
                                        {
                                            let size_bytes = manifest_info.size_bytes;
                                            let asset_manager =
                                                Arc::clone(&asset_manager);
                                            let manifest_id_c = manifest_id.clone();
                                            let path = node.path.clone();
                                            futures.push(async move {
                                                    trace!("Preloading manifest {} for array {}", &manifest_id_c, path);
                                                    if let Err(err) = asset_manager
                                                        .fetch_manifest(
                                                            &manifest_id_c,
                                                            size_bytes,
                                                        )
                                                        .await
                                                    {
                                                        error!(
                                                            "Failure pre-loading manifest {}: {}",
                                                            &manifest_id_c, err
                                                        );
                                                    }
                                                });
                                            loaded_manifests.insert(manifest_id);
                                            loaded_refs += manifest_info.num_chunk_refs;
                                        }
                                    }
                                }
                            }
                        },
                    }
                }
                futures.collect::<()>().await;
            };
            ().in_current_span()
        });
    }
}

struct AncestryIteratorV2 {
    // we need to keep the Arc alive
    _repo_info: Arc<RepoInfo>,
    it: Box<dyn Iterator<Item = RepositoryResult<SnapshotInfo>> + Send>,
}

impl Iterator for AncestryIteratorV2 {
    type Item = RepositoryResult<SnapshotInfo>;

    fn next(&mut self) -> Option<Self::Item> {
        self.it.next()
    }
}

impl AncestryIteratorV2 {
    fn new(repo_info: Arc<RepoInfo>, snapshot_id: &SnapshotId) -> RepositoryResult<Self> {
        let it = unsafe {
            let repo_info_ref = &*Arc::as_ptr(&repo_info);
            Box::new(repo_info_ref.ancestry(snapshot_id)?.map(|e| e.err_into()))
        };
        Ok(Self { _repo_info: repo_info, it })
    }
}

impl ManifestPreloadCondition {
    pub fn matches(&self, path: &Path, info: &ManifestFileInfo) -> bool {
        match self {
            ManifestPreloadCondition::Or(vec) => {
                vec.iter().any(|c| c.matches(path, info))
            }
            ManifestPreloadCondition::And(vec) => {
                vec.iter().all(|c| c.matches(path, info))
            }
            // TODO: precompile the regex
            ManifestPreloadCondition::PathMatches { regex } => Regex::new(regex)
                .map(|regex| regex.is_match(path.to_string().as_bytes()))
                .unwrap_or(false),
            // TODO: precompile the regex
            ManifestPreloadCondition::NameMatches { regex } => Regex::new(regex)
                .map(|regex| {
                    path.name()
                        .map(|name| regex.is_match(name.as_bytes()))
                        .unwrap_or(false)
                })
                .unwrap_or(false),
            ManifestPreloadCondition::NumRefs { from, to } => {
                (*from, *to).contains(&info.num_chunk_refs)
            }
            ManifestPreloadCondition::True => true,
            ManifestPreloadCondition::False => false,
        }
    }
}

fn validate_credentials(
    config: &RepositoryConfig,
    creds: &HashMap<String, Option<Credentials>>,
) -> RepositoryResult<()> {
    for (url_prefix, cred) in creds {
        if let Some(cont) = config.get_virtual_chunk_container(url_prefix)
            && let Err(error) = cont.validate_credentials(cred.as_ref())
        {
            return Err(RepositoryErrorKind::StorageError(StorageErrorKind::Other(
                error,
            ))
            .into());
        }
    }
    Ok(())
}

async fn raise_if_invalid_snapshot_id_v1(
    asset_manager: &AssetManager,
    snapshot_id: &SnapshotId,
) -> RepositoryResult<()> {
    asset_manager
        .fetch_snapshot(snapshot_id)
        .await
        .map_err(|_| RepositoryErrorKind::SnapshotNotFound { id: snapshot_id.clone() })?;
    Ok(())
}

fn raise_if_invalid_snapshot_id_v2(
    repo_info: &RepoInfo,
    snapshot_id: &SnapshotId,
) -> RepositoryResult<()> {
    repo_info.find_snapshot(snapshot_id)?;
    Ok(())
}

#[cfg(test)]
#[allow(clippy::panic, clippy::unwrap_used, clippy::expect_used)]
mod tests {
    use std::{collections::HashMap, error::Error, iter::zip, path::PathBuf, sync::Arc};

    use bytes::Bytes;
    use icechunk_macros::tokio_test;
    use itertools::enumerate;
    use storage::logging::LoggingStorage;
    use tempfile::TempDir;

    use crate::{
        Repository, Storage,
        config::{
            CachingConfig, ManifestConfig, ManifestPreloadConfig, ManifestSplitCondition,
            ManifestSplitDim, ManifestSplitDimCondition, ManifestSplittingConfig,
            RepositoryConfig,
        },
        conflicts::basic_solver::BasicConflictSolver,
        format::{
            ByteRange, ChunkIndices, MANIFESTS_FILE_PATH,
            manifest::{ChunkPayload, ManifestSplits},
            snapshot::{ArrayShape, DimensionName},
        },
        new_local_filesystem_storage,
        ops::manifests::rewrite_manifests,
        session::{CommitMethod, SessionError, get_chunk},
        storage::new_in_memory_storage,
    };

    use super::*;

    fn ravel_multi_index(index: &[u32], shape: &[u32]) -> u32 {
        index
            .iter()
            .zip(shape.iter())
            .rev()
            .fold((0, 1), |(acc, stride), (index, size)| {
                (acc + *index * stride, stride * *size)
            })
            .0
    }

    async fn assert_manifest_count(
        asset_manager: &Arc<AssetManager>,
        total_manifests: usize,
    ) {
        let expected = asset_manager.list_manifests().await.unwrap().count().await;
        assert_eq!(
            total_manifests, expected,
            "Mismatch in manifest count: expected {expected}, but got {total_manifests}",
        );
    }

    #[tokio::test]
    async fn test_repository_persistent_config() -> Result<(), Box<dyn Error>> {
        let storage: Arc<dyn Storage + Send + Sync> = new_in_memory_storage().await?;

        let repo = Repository::create(None, Arc::clone(&storage), HashMap::new()).await?;

        // initializing a repo does not create the config file
        assert!(Repository::fetch_config(Arc::clone(&storage)).await?.is_none());
        // it inits with the default config
        assert_eq!(repo.config(), &RepositoryConfig::default());
        // updating the persistent config create a new file with default values
        let version = repo.save_config().await?;
        assert_ne!(version, storage::VersionInfo::for_creation());
        assert_eq!(
            Repository::fetch_config(Arc::clone(&storage)).await?.unwrap().0,
            RepositoryConfig::default()
        );

        // reload the repo changing config
        let repo = Repository::open(
            Some(RepositoryConfig {
                inline_chunk_threshold_bytes: Some(42),
                ..Default::default()
            }),
            Arc::clone(&storage),
            HashMap::new(),
        )
        .await?;

        assert_eq!(repo.config().inline_chunk_threshold_bytes(), 42);

        // update the persistent config
        let version = repo.save_config().await?;
        assert_ne!(version, storage::VersionInfo::for_creation());
        assert_eq!(
            Repository::fetch_config(Arc::clone(&storage))
                .await?
                .unwrap()
                .0
                .inline_chunk_threshold_bytes(),
            42
        );

        // verify loading again gets the value from persistent config
        let repo = Repository::open(None, storage, HashMap::new()).await?;
        assert_eq!(repo.config().inline_chunk_threshold_bytes(), 42);

        // creating a repo we can override certain config atts:
        let storage: Arc<dyn Storage + Send + Sync> = new_in_memory_storage().await?;
        let config = RepositoryConfig {
            inline_chunk_threshold_bytes: Some(20),
            caching: Some(CachingConfig {
                num_chunk_refs: Some(21),
                ..CachingConfig::default()
            }),
            ..RepositoryConfig::default()
        };
        let repo = Repository::create(Some(config), Arc::clone(&storage), HashMap::new())
            .await?;
        assert_eq!(repo.config().inline_chunk_threshold_bytes(), 20);
        assert_eq!(repo.config().caching().num_chunk_refs(), 21);

        // reopen merges configs too
        let config = RepositoryConfig {
            caching: Some(CachingConfig {
                num_chunk_refs: Some(100),
                ..CachingConfig::default()
            }),
            ..RepositoryConfig::default()
        };
        let repo = repo.reopen(Some(config.clone()), None)?;
        assert_eq!(repo.config().inline_chunk_threshold_bytes(), 20);
        assert_eq!(repo.config().caching().num_chunk_refs(), 100);

        // and we can save the merge
        let version = repo.save_config().await?;
        assert_ne!(version, storage::VersionInfo::for_creation());
        assert_eq!(&Repository::fetch_config(storage).await?.unwrap().0, repo.config());

        Ok(())
    }

    #[tokio::test]
    async fn test_manage_refs() -> Result<(), Box<dyn Error>> {
        let storage: Arc<dyn Storage + Send + Sync> = new_in_memory_storage().await?;

        let repo = Repository::create(None, Arc::clone(&storage), HashMap::new()).await?;

        let initial_branches = repo.list_branches().await?;
        assert_eq!(initial_branches, BTreeSet::from(["main".into()]));

        let initial_tags = repo.list_tags().await?;
        assert_eq!(initial_tags, BTreeSet::new());

        // cannot create invalid tag
        assert!(repo.create_tag("foo", &SnapshotId::random()).await.is_err());
        assert_eq!(repo.list_tags().await?, BTreeSet::new());

        // cannot create invalid branch
        assert!(repo.create_branch("bar", &SnapshotId::random()).await.is_err());
        assert_eq!(repo.list_branches().await?, BTreeSet::from(["main".into()]));

        // Create some branches
        let initial_snapshot = repo.lookup_branch("main").await?;
        repo.create_branch("branch1", &initial_snapshot).await?;
        repo.create_branch("branch2", &initial_snapshot).await?;

        let branches = repo.list_branches().await?;
        assert_eq!(
            branches,
            BTreeSet::from([
                "main".to_string(),
                "branch1".to_string(),
                "branch2".to_string()
            ])
        );

        // Main branch cannot be deleted
        assert!(matches!(
            repo.delete_branch("main").await,
            Err(RepositoryError { kind: RepositoryErrorKind::CannotDeleteMain, .. })
        ));

        // Delete a branch
        repo.delete_branch("branch1").await?;

        let branches = repo.list_branches().await?;
        assert_eq!(branches, BTreeSet::from(["main".to_string(), "branch2".to_string()]));

        // Create some tags
        repo.create_tag("tag1", &initial_snapshot).await?;

        let tags = repo.list_tags().await?;
        assert_eq!(tags, BTreeSet::from(["tag1".to_string()]));

        // get the snapshot id of the tag
        let tag_snapshot = repo.lookup_tag("tag1").await?;
        assert_eq!(tag_snapshot, initial_snapshot);

        Ok(())
    }

    #[test]
    fn test_manifest_preload_default_condition() {
        let condition =
            RepositoryConfig::default().manifest().preload().preload_if().clone();
        // no name match
        assert!(!condition.matches(
            &"/array".try_into().unwrap(),
            &ManifestFileInfo {
                id: ManifestId::random(),
                size_bytes: 1,
                num_chunk_refs: 1
            }
        ));
        // partial match only
        assert!(!condition.matches(
            &"/nottime".try_into().unwrap(),
            &ManifestFileInfo {
                id: ManifestId::random(),
                size_bytes: 1,
                num_chunk_refs: 1
            }
        ));
        // too large to match
        assert!(!condition.matches(
            &"/time".try_into().unwrap(),
            &ManifestFileInfo {
                id: ManifestId::random(),
                size_bytes: 1,
                num_chunk_refs: 1_000_000
            }
        ));
    }

    fn reopen_repo_with_new_splitting_config(
        repo: &Repository,
        split_sizes: Option<Vec<(ManifestSplitCondition, Vec<ManifestSplitDim>)>>,
    ) -> Repository {
        let split_config = ManifestSplittingConfig { split_sizes };
        let man_config = ManifestConfig {
            preload: Some(ManifestPreloadConfig {
                max_total_refs: None,
                preload_if: None,
            }),
            splitting: Some(split_config.clone()),
        };
        let config = RepositoryConfig {
            manifest: Some(man_config),
            ..RepositoryConfig::default()
        };
        repo.reopen(Some(config), None).unwrap()
    }

    async fn create_repo_with_split_manifest_config(
        path: &Path,
        shape: &ArrayShape,
        dimension_names: &Option<Vec<DimensionName>>,
        split_config: &ManifestSplittingConfig,
        storage: Option<Arc<dyn Storage + Send + Sync>>,
    ) -> Result<Repository, Box<dyn Error>> {
        let backend: Arc<dyn Storage + Send + Sync> =
            storage.unwrap_or(new_in_memory_storage().await?);
        let storage = Arc::clone(&backend);

        let man_config = ManifestConfig {
            preload: Some(ManifestPreloadConfig {
                max_total_refs: None,
                preload_if: None,
            }),
            splitting: Some(split_config.clone()),
        };
        let config = RepositoryConfig {
            manifest: Some(man_config),
            ..RepositoryConfig::default()
        };
        let repository =
            Repository::create(Some(config), storage, HashMap::new()).await?;

        let mut session = repository.writable_session("main").await?;

        let def = Bytes::from_static(br#"{"this":"array"}"#);
        session.add_group(Path::root(), def.clone()).await?;
        session
            .add_array(path.clone(), shape.clone(), dimension_names.clone(), def.clone())
            .await?;
        session.commit("initialized", None).await?;

        Ok(repository)
    }

    #[tokio_test]
    async fn test_resize_rewrites_manifests() -> Result<(), Box<dyn Error>> {
        let storage: Arc<dyn Storage + Send + Sync> = new_in_memory_storage().await?;
        let repo = Repository::create(
            Some(RepositoryConfig {
                inline_chunk_threshold_bytes: Some(0),
                ..Default::default()
            }),
            Arc::clone(&storage),
            HashMap::new(),
        )
        .await?;
        let mut session = repo.writable_session("main").await?;
        session.add_group(Path::root(), Bytes::copy_from_slice(b"")).await?;

        let array_path: Path = "/array".to_string().try_into().unwrap();
        let shape = ArrayShape::new(vec![(4, 1)]).unwrap();
        let dimension_names = Some(vec!["t".into()]);
        let array_def = Bytes::from_static(br#"{"this":"other array"}"#);

        session
            .add_array(
                array_path.clone(),
                shape.clone(),
                dimension_names.clone(),
                array_def.clone(),
            )
            .await?;

        let bytes = Bytes::copy_from_slice(&42i8.to_be_bytes());
        for idx in 0..4 {
            let payload = session.get_chunk_writer()?(bytes.clone()).await?;
            session
                .set_chunk_ref(array_path.clone(), ChunkIndices(vec![idx]), Some(payload))
                .await?;
        }
        session.commit("first commit", None).await?;
        assert_manifest_count(repo.asset_manager(), 1).await;

        // Important we are not issuing any chunk deletes here (which is what Zarr does)
        // Note we are still rewriting the manifest even without chunk changes
        // GH604
        let mut session = repo.writable_session("main").await?;
        let shape2 = ArrayShape::new(vec![(2, 1)]).unwrap();
        session
            .update_array(
                &array_path,
                shape2.clone(),
                dimension_names.clone(),
                array_def.clone(),
            )
            .await?;
        session.commit("second commit", None).await?;
        assert_manifest_count(repo.asset_manager(), 2).await;

        // Now we expand the size, but don't write chunks.
        // No new manifests need to be written
        let mut session = repo.writable_session("main").await?;
        let shape3 = ArrayShape::new(vec![(6, 1)]).unwrap();
        session
            .update_array(
                &array_path,
                shape3.clone(),
                dimension_names.clone(),
                array_def.clone(),
            )
            .await?;
        session.commit("second commit", None).await?;
        assert_manifest_count(repo.asset_manager(), 2).await;

        Ok(())
    }

    #[tokio_test]
    async fn test_splits_change_in_session() -> Result<(), Box<dyn Error>> {
        let shape = ArrayShape::new(vec![(13, 1), (2, 1), (1, 1)]).unwrap();
        let dimension_names = Some(vec!["t".into(), "y".into(), "x".into()]);
        let new_dimension_names = Some(vec!["time".into(), "y".into(), "x".into()]);
        let array_path: Path = "/temperature".try_into().unwrap();
        let array_def = Bytes::from_static(br#"{"this":"other array"}"#);

        // two possible split sizes t: 3, time: 4;
        // then we rename `t` to `time` 😈
        let split_sizes = vec![
            (
                ManifestSplitCondition::PathMatches { regex: r".*".to_string() },
                vec![ManifestSplitDim {
                    condition: ManifestSplitDimCondition::DimensionName(
                        "^t$".to_string(),
                    ),
                    num_chunks: 3,
                }],
            ),
            (
                ManifestSplitCondition::PathMatches { regex: r".*".to_string() },
                vec![ManifestSplitDim {
                    condition: ManifestSplitDimCondition::DimensionName(
                        "time".to_string(),
                    ),
                    num_chunks: 4,
                }],
            ),
        ];
        let split_config = ManifestSplittingConfig { split_sizes: Some(split_sizes) };

        let backend: Arc<dyn Storage + Send + Sync> = new_in_memory_storage().await?;
        let logging = Arc::new(LoggingStorage::new(Arc::clone(&backend)));
        let storage: Arc<dyn Storage + Send + Sync> = logging.clone();
        let repository = create_repo_with_split_manifest_config(
            &array_path,
            &shape,
            &dimension_names,
            &split_config,
            Some(Arc::clone(&storage)),
        )
        .await?;

        let verify_data = async |session: &Session, offset: u32| {
            for idx in 0..12 {
                let actual = get_chunk(
                    session
                        .get_chunk_reader(
                            &array_path,
                            &ChunkIndices(vec![idx, 0, 0]),
                            &ByteRange::ALL,
                        )
                        .await
                        .unwrap(),
                )
                .await
                .unwrap()
                .unwrap();
                let expected =
                    Bytes::copy_from_slice(format!("{0}", idx + offset).as_bytes());
                assert_eq!(actual, expected);
            }
        };

        let mut session = repository.writable_session("main").await?;
        for i in 0..12 {
            session
                .set_chunk_ref(
                    array_path.clone(),
                    ChunkIndices(vec![i, 0, 0]),
                    Some(ChunkPayload::Inline(format!("{i}").into())),
                )
                .await?
        }
        verify_data(&session, 0).await;

        let node = session.get_node(&array_path).await?;
        let orig_splits = session.lookup_splits(&node.id).cloned();
        assert_eq!(
            orig_splits,
            Some(ManifestSplits::from_edges(vec![
                vec![0, 3, 6, 9, 12, 13],
                vec![0, 2],
                vec![0, 1]
            ]))
        );

        // this should update the splits
        session
            .update_array(
                &array_path,
                shape.clone(),
                new_dimension_names.clone(),
                array_def.clone(),
            )
            .await?;
        verify_data(&session, 0).await;
        let new_splits = session.lookup_splits(&node.id).cloned();
        assert_eq!(
            new_splits,
            Some(ManifestSplits::from_edges(vec![
                vec![0, 4, 8, 12, 13],
                vec![0, 2],
                vec![0, 1]
            ]))
        );

        // update data
        for i in 0..12 {
            session
                .set_chunk_ref(
                    array_path.clone(),
                    ChunkIndices(vec![i, 0, 0]),
                    Some(ChunkPayload::Inline(format!("{0}", i + 10).into())),
                )
                .await?
        }
        verify_data(&session, 10).await;

        Ok(())
    }

    #[tokio_test]
    async fn tests_manifest_rewriting_simple() -> Result<(), Box<dyn Error>> {
        let split_size = 3u32;
        let dim_size = 10u32;

        let shape = ArrayShape::new(vec![(dim_size as u64, 1)]).unwrap();
        let dimension_names = Some(vec!["t".into()]);
        let temp_path: Path = "/temperature".try_into().unwrap();
        let split_config = ManifestSplittingConfig::with_size(split_size);

        let storage: Arc<dyn Storage + Send + Sync> = new_in_memory_storage().await?;
        let repository = create_repo_with_split_manifest_config(
            &temp_path,
            &shape,
            &dimension_names,
            &split_config,
            Some(Arc::clone(&storage)),
        )
        .await?;

        let mut total_manifests = 0;
        assert_manifest_count(repository.asset_manager(), total_manifests).await;

        let mut session = repository.writable_session("main").await?;
        for i in 0..dim_size {
            session
                .set_chunk_ref(
                    temp_path.clone(),
                    ChunkIndices(vec![i]),
                    Some(ChunkPayload::Inline(format!("{i}").into())),
                )
                .await?
        }
        session.commit("first split", None).await?;
        total_manifests += 4;
        assert_manifest_count(repository.asset_manager(), total_manifests).await;

        // make sure data is correct
        let validate_data = async || {
            let new_repo = reopen_repo_with_new_splitting_config(&repository, None);
            let session = new_repo
                .readonly_session(&VersionInfo::BranchTipRef("main".to_string()))
                .await
                .unwrap();
            for i in 0..dim_size {
                let val = get_chunk(
                    session
                        .get_chunk_reader(
                            &temp_path,
                            &ChunkIndices(vec![i]),
                            &ByteRange::ALL,
                        )
                        .await
                        .unwrap(),
                )
                .await
                .unwrap()
                .unwrap();
                assert_eq!(val, Bytes::copy_from_slice(format!("{i}").as_bytes()));
            }
        };

        validate_data().await;

        // consolidate manifests together
        let split_sizes = vec![(
            ManifestSplitCondition::PathMatches { regex: r".*".to_string() },
            vec![ManifestSplitDim {
                condition: ManifestSplitDimCondition::Any,
                num_chunks: 12,
            }],
        )];

        let new_repo =
            reopen_repo_with_new_splitting_config(&repository, Some(split_sizes));

        let snap = rewrite_manifests(
            &new_repo,
            "main",
            "rewrite_manifests with split-size=12",
            None,
            CommitMethod::Amend,
        )
        .await?;
        total_manifests += 1;
        assert_manifest_count(new_repo.asset_manager(), total_manifests).await;
        validate_data().await;
        assert!(
            repository
                .lookup_snapshot(&snap)
                .await?
                .metadata
                .contains_key("splitting_config")
        );

        // split manifests to smaller sizes
        let split_sizes = vec![(
            ManifestSplitCondition::PathMatches { regex: r".*".to_string() },
            vec![ManifestSplitDim {
                condition: ManifestSplitDimCondition::Any,
                num_chunks: 4,
            }],
        )];

        let new_repo =
            reopen_repo_with_new_splitting_config(&repository, Some(split_sizes));

        let snap = rewrite_manifests(
            &new_repo,
            "main",
            "rewrite_manifests with split-size=4",
            None,
            CommitMethod::Amend,
        )
        .await?;
        total_manifests += 3;
        assert_manifest_count(new_repo.asset_manager(), total_manifests).await;
        validate_data().await;
        assert!(
            repository
                .lookup_snapshot(&snap)
                .await?
                .metadata
                .contains_key("splitting_config")
        );

        Ok(())
    }

    #[tokio_test]
    async fn tests_manifest_splitting_simple() -> Result<(), Box<dyn Error>> {
        let dim_size = 25u32;
        let chunk_size = 1u32;
        let split_size = 3u32;

        let shape =
            ArrayShape::new(vec![(dim_size.into(), chunk_size.into()), (2, 1), (1, 1)])
                .unwrap();
        let dimension_names = Some(vec!["t".into()]);
        let temp_path: Path = "/temperature".try_into().unwrap();
        let split_config = ManifestSplittingConfig::with_size(split_size);

        let backend: Arc<dyn Storage + Send + Sync> = new_in_memory_storage().await?;
        let logging = Arc::new(LoggingStorage::new(Arc::clone(&backend)));
        let storage: Arc<dyn Storage + Send + Sync> = logging.clone();
        let repository = create_repo_with_split_manifest_config(
            &temp_path,
            &shape,
            &dimension_names,
            &split_config,
            Some(Arc::clone(&storage)),
        )
        .await?;

        let mut total_manifests = 0;
        assert_manifest_count(repository.asset_manager(), total_manifests).await;

        logging.clear();
        let ops = logging.fetch_operations();
        assert!(ops.is_empty());
        let mut session = repository.writable_session("main").await?;

        // only add refs that will be packed in the first split.
        for i in 0..2 {
            session
                .set_chunk_ref(
                    temp_path.clone(),
                    ChunkIndices(vec![i, 0, 0]),
                    Some(ChunkPayload::Inline(format!("{i}").into())),
                )
                .await?
        }
        session.commit("first split", None).await?;
        total_manifests += 1;
        assert_manifest_count(repository.asset_manager(), total_manifests).await;

        // now only last split
        let last_chunk = dim_size - 1;
        let mut session = repository.writable_session("main").await?;
        session
            .set_chunk_ref(
                temp_path.clone(),
                ChunkIndices(vec![last_chunk, 0, 0]),
                Some(ChunkPayload::Inline(format!("{last_chunk}").into())),
            )
            .await?;
        session.commit("last split", None).await?;
        total_manifests += 1;
        assert_manifest_count(repository.asset_manager(), total_manifests).await;

        // check that reads are optimized; we should only fetch the last split for this query
        let logging2 = Arc::new(LoggingStorage::new(Arc::clone(&backend)));
        let storage2: Arc<dyn Storage + Send + Sync> = logging2.clone();
        let config = RepositoryConfig {
            manifest: Some(ManifestConfig::empty()),
            storage: Some(Default::default()),
            ..RepositoryConfig::default()
        };
        let read_repo = Repository::open(Some(config), storage2, HashMap::new()).await?;
        let session = read_repo
            .readonly_session(&VersionInfo::BranchTipRef("main".to_string()))
            .await?;
        get_chunk(
            session
                .get_chunk_reader(
                    &temp_path,
                    &ChunkIndices(vec![last_chunk, 0, 0]),
                    &ByteRange::ALL,
                )
                .await
                .unwrap(),
        )
        .await
        .unwrap()
        .unwrap();
        let ops = logging2.fetch_operations();
        assert_eq!(ops.iter().filter(|(_, key)| key.starts_with("manifests")).count(), 1);

        // fetching a chunk that wasn't written shouldn't fetch any more manifests
        logging2.clear();
        get_chunk(
            session
                .get_chunk_reader(
                    &temp_path,
                    &ChunkIndices(vec![split_size + 1, 0, 0]),
                    &ByteRange::ALL,
                )
                .await
                .unwrap(),
        )
        .await
        .unwrap();
        let ops = logging2.fetch_operations();
        assert_eq!(
            ops.iter().filter(|(op, _)| op == "fetch_manifest_splitting").count(),
            0
        );

        // write one ref per split
        let mut session = repository.writable_session("main").await?;
        for i in (0..dim_size).step_by(split_size as usize) {
            total_manifests += 1;
            session
                .set_chunk_ref(
                    temp_path.clone(),
                    ChunkIndices(vec![i, 0, 0]),
                    Some(ChunkPayload::Inline(format!("{i}").into())),
                )
                .await?
        }
        session.commit("wrote all splits", None).await?;
        assert_manifest_count(repository.asset_manager(), total_manifests).await;

        let mut session = repository.writable_session("main").await?;
        for i in 0..dim_size {
            session
                .set_chunk_ref(
                    temp_path.clone(),
                    ChunkIndices(vec![i, 0, 0]),
                    Some(ChunkPayload::Inline(format!("{i}").into())),
                )
                .await?
        }
        // We are counting total manifests in the `assert_manifest_count` helper function
        // So we keep a running count of the total and update that at each step.
        total_manifests += dim_size.div_ceil(split_size) as usize;
        session.commit("full overwrite", None).await?;
        assert_manifest_count(repository.asset_manager(), total_manifests).await;

        // test reads
        for i in 0..dim_size {
            let val = get_chunk(
                session
                    .get_chunk_reader(
                        &temp_path,
                        &ChunkIndices(vec![i, 0, 0]),
                        &ByteRange::ALL,
                    )
                    .await
                    .unwrap(),
            )
            .await
            .unwrap()
            .unwrap();
            assert_eq!(val, Bytes::copy_from_slice(format!("{i}").as_bytes()));
        }

        // delete all chunks
        let mut session = repository.writable_session("main").await?;
        for i in 0..dim_size {
            session
                .set_chunk_ref(temp_path.clone(), ChunkIndices(vec![i, 0, 0]), None)
                .await?;
        }
        total_manifests += 0;
        session.commit("clear existing array", None).await?;
        assert_manifest_count(repository.asset_manager(), total_manifests).await;

        // add a new array
        let def = Bytes::from_static(br#"{"this":"array"}"#);
        let array_path: Path = "/array2".to_string().try_into().unwrap();
        let mut session = repository.writable_session("main").await?;
        session
            .add_array(
                array_path.clone(),
                shape.clone(),
                dimension_names.clone(),
                def.clone(),
            )
            .await?;
        // set a chunk
        session
            .set_chunk_ref(
                array_path.clone(),
                ChunkIndices(vec![1, 0, 0]),
                Some(ChunkPayload::Inline(format!("{0}", 10).into())),
            )
            .await?;
        // delete that chunk, so the chunks iterator is empty
        // regression test for bug found by hypothesis
        session
            .set_chunk_ref(array_path.clone(), ChunkIndices(vec![1, 0, 0]), None)
            .await?;
        total_manifests += 0;
        session.commit("clear new array", None).await?;
        assert_manifest_count(repository.asset_manager(), total_manifests).await;

        Ok(())
    }

    #[tokio_test]
    async fn test_manifest_splitting_complex_config() -> Result<(), Box<dyn Error>> {
        let shape = ArrayShape::new(vec![(25, 1), (10, 1), (3, 1), (4, 1)]).unwrap();
        let dimension_names = Some(vec!["t".into(), "z".into(), "y".into(), "x".into()]);
        let temp_path: Path = "/temperature".try_into().unwrap();

        let split_sizes = vec![
            (
                ManifestSplitCondition::PathMatches { regex: r".*".to_string() },
                vec![ManifestSplitDim {
                    condition: ManifestSplitDimCondition::DimensionName("t".to_string()),
                    num_chunks: 12,
                }],
            ),
            (
                ManifestSplitCondition::PathMatches { regex: r".*".to_string() },
                vec![ManifestSplitDim {
                    condition: ManifestSplitDimCondition::Axis(2),
                    num_chunks: 2,
                }],
            ),
            (
                ManifestSplitCondition::PathMatches { regex: r".*".to_string() },
                vec![ManifestSplitDim {
                    condition: ManifestSplitDimCondition::Any,
                    num_chunks: 9,
                }],
            ),
        ];
        let split_config = ManifestSplittingConfig { split_sizes: Some(split_sizes) };

        let expected = ManifestSplits::from_edges(vec![
            vec![0, 12, 24, 25],
            vec![0, 9, 10],
            vec![0, 2, 3],
            vec![0, 4],
        ]);

        let actual = split_config.get_split_sizes(&temp_path, &shape, &dimension_names);
        assert_eq!(actual, expected);

        let split_sizes = vec![(
            ManifestSplitCondition::PathMatches { regex: r".*".to_string() },
            vec![
                ManifestSplitDim {
                    condition: ManifestSplitDimCondition::DimensionName("t".to_string()),
                    num_chunks: 12,
                },
                ManifestSplitDim {
                    condition: ManifestSplitDimCondition::Axis(2),
                    num_chunks: 2,
                },
                ManifestSplitDim {
                    condition: ManifestSplitDimCondition::Any,
                    num_chunks: 9,
                },
            ],
        )];
        let split_config = ManifestSplittingConfig { split_sizes: Some(split_sizes) };
        let actual = split_config.get_split_sizes(&temp_path, &shape, &dimension_names);
        assert_eq!(actual, expected);

        Ok(())
    }

    #[tokio_test]
    async fn test_manifest_splitting_complex_writes() -> Result<(), Box<dyn Error>> {
        let t_split_size = 12u32;
        let other_split_size = 9u32;
        let y_split_size = 2u32;

        let shape = ArrayShape::new(vec![(25, 1), (10, 1), (3, 1), (4, 1)]).unwrap();
        let dimension_names = Some(vec!["t".into(), "z".into(), "y".into(), "x".into()]);
        let temp_path: Path = "/temperature".try_into().unwrap();

        let split_sizes = vec![
            (
                ManifestSplitCondition::AnyArray,
                vec![ManifestSplitDim {
                    condition: ManifestSplitDimCondition::DimensionName("t".to_string()),
                    num_chunks: t_split_size,
                }],
            ),
            (
                ManifestSplitCondition::PathMatches { regex: r".*".to_string() },
                vec![ManifestSplitDim {
                    condition: ManifestSplitDimCondition::Axis(2),
                    num_chunks: y_split_size,
                }],
            ),
            (
                ManifestSplitCondition::NameMatches { regex: r".*".to_string() },
                vec![ManifestSplitDim {
                    condition: ManifestSplitDimCondition::Any,
                    num_chunks: other_split_size,
                }],
            ),
        ];

        let expected_split_sizes = [t_split_size, 9, y_split_size, 9];

        let split_config = ManifestSplittingConfig { split_sizes: Some(split_sizes) };
        let backend: Arc<dyn Storage + Send + Sync> = new_in_memory_storage().await?;
        let logging = Arc::new(LoggingStorage::new(Arc::clone(&backend)));
        let logging_c: Arc<dyn Storage + Send + Sync> = logging.clone();
        let repository = create_repo_with_split_manifest_config(
            &temp_path,
            &shape,
            &dimension_names,
            &split_config,
            Some(logging_c),
        )
        .await?;
        let repo_clone = repository.reopen(None, None)?;

        let mut total_manifests = 0;
        assert_manifest_count(repo_clone.asset_manager(), total_manifests).await;

        logging.clear();
        let ops = logging.fetch_operations();
        assert!(ops.is_empty());

        let array_shape =
            shape.iter().map(|x| x.array_length() as u32).collect::<Vec<_>>();

        let verify_data = async |ax, session: &Session| {
            for i in 0..shape.get(ax).unwrap().array_length() {
                let mut index = vec![0u32, 0, 0, 0];
                index[ax] = i as u32;
                let ic = index.clone();
                let val = get_chunk(
                    session
                        .get_chunk_reader(
                            &temp_path,
                            &ChunkIndices(index),
                            &ByteRange::ALL,
                        )
                        .await
                        .unwrap(),
                )
                .await
                .unwrap()
                .unwrap_or_else(|| panic!("getting chunk ref failed for {:?}", &ic));
                let expected_value =
                    ravel_multi_index(ic.as_slice(), array_shape.as_slice());
                let expected =
                    Bytes::copy_from_slice(format!("{expected_value}").as_bytes());
                assert_eq!(
                    val, expected,
                    "For chunk {ic:?}, received {val:?}, expected {expected:?}"
                );
            }
        };
        let verify_all_data = async |repo: &Repository| {
            let session = repo
                .readonly_session(&VersionInfo::BranchTipRef("main".to_string()))
                .await
                .unwrap();
            for ax in 0..shape.len() {
                verify_data(ax, &session).await;
            }
        };

        //=========================================================
        // This loop iterates over axis and rewrites the boundary chunks.
        // Each loop iteration must rewrite chunk_shape/split_size manifests
        for ax in 0..shape.len() {
            let mut session = repository.writable_session("main").await?;
            let axis_size = shape.get(ax).unwrap().array_length();
            for i in 0..axis_size {
                let mut index = vec![0u32, 0, 0, 0];
                index[ax] = i as u32;
                let value = ravel_multi_index(index.as_slice(), array_shape.as_slice());
                session
                    .set_chunk_ref(
                        temp_path.clone(),
                        ChunkIndices(index),
                        Some(ChunkPayload::Inline(format!("{value}").into())),
                    )
                    .await?
            }

            total_manifests +=
                (axis_size as u32).div_ceil(expected_split_sizes[ax]) as usize;
            session.commit(format!("finished axis {ax}").as_ref(), None).await?;
            assert_manifest_count(repository.asset_manager(), total_manifests).await;

            verify_data(ax, &session).await;
        }
        verify_all_data(&repository).await;

        //=========================================================
        // Now change splitting config
        let split_sizes = vec![(
            ManifestSplitCondition::AnyArray,
            vec![ManifestSplitDim {
                condition: ManifestSplitDimCondition::DimensionName("t".to_string()),
                num_chunks: t_split_size,
            }],
        )];

        let repository =
            reopen_repo_with_new_splitting_config(&repository, Some(split_sizes));
        verify_all_data(&repository).await;
        let mut session = repository.writable_session("main").await?;
        let index = vec![13, 0, 0, 0];
        let value = ravel_multi_index(index.as_slice(), array_shape.as_slice());
        session
            .set_chunk_ref(
                temp_path.clone(),
                ChunkIndices(index),
                Some(ChunkPayload::Inline(format!("{value}").into())),
            )
            .await?;
        // Important: we only create one new manifest in this case for
        // the first split in the `t`-axis. Since the other splits
        // are not modified we preserve all the old manifests
        total_manifests += 1;
        session.commit("finished time again".to_string().as_ref(), None).await?;
        assert_manifest_count(repository.asset_manager(), total_manifests).await;
        verify_all_data(&repository).await;

        // now modify all splits to trigger a full rewrite
        let mut session = repository.writable_session("main").await?;
        for idx in [0, 12, 24] {
            let index = vec![idx, 0, 0, 0];
            let value = ravel_multi_index(index.as_slice(), array_shape.as_slice());
            session
                .set_chunk_ref(
                    temp_path.clone(),
                    ChunkIndices(index),
                    Some(ChunkPayload::Inline(format!("{value}").into())),
                )
                .await?;
        }
        total_manifests +=
            (shape.get(0).unwrap().array_length() as u32).div_ceil(t_split_size) as usize;
        session.commit("finished time again".to_string().as_ref(), None).await?;
        assert_manifest_count(repository.asset_manager(), total_manifests).await;
        verify_all_data(&repository).await;

        //=========================================================
        // Now get back to original repository with original config
        // Modify one `t` split.
        let mut session = repo_clone.writable_session("main").await?;
        session
            .set_chunk_ref(
                temp_path.clone(),
                ChunkIndices(vec![0, 0, 0, 0]),
                Some(ChunkPayload::Inline(format!("{0}", 0).into())),
            )
            .await?;
        // Important: now we rewrite one split per dimension
        total_manifests += 3;
        session.commit("finished time again".to_string().as_ref(), None).await?;
        assert_manifest_count(repository.asset_manager(), total_manifests).await;
        verify_all_data(&repo_clone).await;
        verify_all_data(&repository).await;

        let mut session = repo_clone.writable_session("main").await?;
        for idx in [0, 12, 24] {
            let index = vec![idx, 0, 0, 0];
            let value = ravel_multi_index(index.as_slice(), array_shape.as_slice());
            session
                .set_chunk_ref(
                    temp_path.clone(),
                    ChunkIndices(index),
                    Some(ChunkPayload::Inline(format!("{value}").into())),
                )
                .await?;
        }
        total_manifests +=
            (shape.get(0).unwrap().array_length() as u32).div_ceil(t_split_size) as usize;
        session.commit("finished time again".to_string().as_ref(), None).await?;
        assert_manifest_count(repo_clone.asset_manager(), total_manifests).await;
        verify_all_data(&repo_clone).await;

        // do that again, but with different values and test those specifically
        let mut session = repo_clone.writable_session("main").await?;
        for idx in [0, 12, 24] {
            let index = vec![idx, 0, 0, 0];
            session
                .set_chunk_ref(
                    temp_path.clone(),
                    ChunkIndices(index),
                    Some(ChunkPayload::Inline(format!("{0}", idx + 2).into())),
                )
                .await?;
        }
        total_manifests +=
            (shape.get(0).unwrap().array_length() as u32).div_ceil(t_split_size) as usize;
        session.commit("finished time again".to_string().as_ref(), None).await?;
        assert_manifest_count(repo_clone.asset_manager(), total_manifests).await;
        for idx in [0, 12, 24] {
            let actual = get_chunk(
                session
                    .get_chunk_reader(
                        &temp_path,
                        &ChunkIndices(vec![idx, 0, 0, 0]),
                        &ByteRange::ALL,
                    )
                    .await
                    .unwrap(),
            )
            .await
            .unwrap()
            .unwrap();
            let expected = Bytes::copy_from_slice(format!("{0}", idx + 2).as_bytes());
            assert_eq!(actual, expected);
        }
        Ok(())
    }

    #[tokio_test]
    async fn test_manifest_splits_merge_sessions() -> Result<(), Box<dyn Error>> {
        let shape = ArrayShape::new(vec![(25, 1), (10, 1), (3, 1), (4, 1)]).unwrap();
        let dimension_names = Some(vec!["t".into(), "z".into(), "y".into(), "x".into()]);
        let temp_path: Path = "/temperature".try_into().unwrap();

        let orig_split_sizes = vec![(
            ManifestSplitCondition::AnyArray,
            vec![ManifestSplitDim {
                condition: ManifestSplitDimCondition::DimensionName("t".to_string()),
                num_chunks: 12u32,
            }],
        )];
        let split_config =
            ManifestSplittingConfig { split_sizes: Some(orig_split_sizes.clone()) };
        let backend: Arc<dyn Storage + Send + Sync> = new_in_memory_storage().await?;
        let repository = create_repo_with_split_manifest_config(
            &temp_path,
            &shape,
            &dimension_names,
            &split_config,
            Some(backend),
        )
        .await?;

        let indices =
            [vec![0, 0, 1, 0], vec![0, 0, 0, 0], vec![0, 2, 0, 0], vec![0, 2, 0, 1]];

        let mut session1 = repository.writable_session("main").await?;
        let node_id = session1.get_node(&temp_path).await?.id;
        session1
            .set_chunk_ref(
                temp_path.clone(),
                ChunkIndices(indices[0].clone()),
                Some(ChunkPayload::Inline(format!("{0}", 0).into())),
            )
            .await?;
        session1
            .set_chunk_ref(
                temp_path.clone(),
                ChunkIndices(indices[1].clone()),
                Some(ChunkPayload::Inline(format!("{0}", 1).into())),
            )
            .await?;

        for incompatible_size in [1, 11u32, 24u32, u32::MAX] {
            let incompatible_split_sizes = vec![(
                ManifestSplitCondition::AnyArray,
                vec![ManifestSplitDim {
                    condition: ManifestSplitDimCondition::DimensionName("t".to_string()),
                    num_chunks: incompatible_size,
                }],
            )];
            let other_repo = reopen_repo_with_new_splitting_config(
                &repository,
                Some(incompatible_split_sizes),
            );

            assert_ne!(other_repo.config(), repository.config());

            let mut session2 = other_repo.writable_session("main").await?;
            session2
                .set_chunk_ref(
                    temp_path.clone(),
                    ChunkIndices(indices[2].clone()),
                    Some(ChunkPayload::Inline(format!("{0}", 2).into())),
                )
                .await?;
            session2
                .set_chunk_ref(
                    temp_path.clone(),
                    ChunkIndices(indices[3].clone()),
                    Some(ChunkPayload::Inline(format!("{0}", 3).into())),
                )
                .await?;

            assert!(session1.merge(session2).await.is_err());
        }

        // now with the same split sizes
        let other_repo =
            reopen_repo_with_new_splitting_config(&repository, Some(orig_split_sizes));
        let mut session2 = other_repo.writable_session("main").await?;
        session2
            .set_chunk_ref(
                temp_path.clone(),
                ChunkIndices(indices[2].clone()),
                Some(ChunkPayload::Inline(format!("{0}", 2).into())),
            )
            .await?;
        session2
            .set_chunk_ref(
                temp_path.clone(),
                ChunkIndices(indices[3].clone()),
                Some(ChunkPayload::Inline(format!("{0}", 3).into())),
            )
            .await?;

        // Session.splits should be _complete_ so it should be identical for the same node
        // on any two sessions with compatible splits
        let splits = session1.lookup_splits(&node_id).unwrap().clone();
        assert_eq!(session1.lookup_splits(&node_id), session2.lookup_splits(&node_id));
        session1.merge(session2).await?;
        assert_eq!(session1.lookup_splits(&node_id), Some(&splits));
        for (val, idx) in enumerate(indices.iter()) {
            let actual = get_chunk(
                session1
                    .get_chunk_reader(
                        &temp_path,
                        &ChunkIndices(idx.clone()),
                        &ByteRange::ALL,
                    )
                    .await
                    .unwrap(),
            )
            .await
            .unwrap()
            .unwrap_or_else(|| panic!("getting chunk ref failed for {:?}", &idx));
            let expected = Bytes::copy_from_slice(format!("{val}").as_bytes());
            assert_eq!(actual, expected);
        }

        // now merge two sessions: one with only writes, one with only deletes
        let mut session1 = repository.writable_session("main").await?;
        session1
            .set_chunk_ref(
                temp_path.clone(),
                ChunkIndices(indices[0].clone()),
                Some(ChunkPayload::Inline(format!("{0}", 3).into())),
            )
            .await?;
        session1
            .set_chunk_ref(
                temp_path.clone(),
                ChunkIndices(indices[1].clone()),
                Some(ChunkPayload::Inline(format!("{0}", 4).into())),
            )
            .await?;
        let mut session2 = repository.writable_session("main").await?;
        session2
            .set_chunk_ref(temp_path.clone(), ChunkIndices(indices[2].clone()), None)
            .await?;
        session2
            .set_chunk_ref(temp_path.clone(), ChunkIndices(indices[3].clone()), None)
            .await?;

        session1.merge(session2).await?;
        let expected = [Some(3), Some(4), None, None];
        for (expect, idx) in zip(expected.iter(), indices.iter()) {
            let actual = get_chunk(
                session1
                    .get_chunk_reader(
                        &temp_path,
                        &ChunkIndices(idx.clone()),
                        &ByteRange::ALL,
                    )
                    .await
                    .unwrap(),
            )
            .await
            .unwrap();
            let expected_value =
                expect.map(|val| Bytes::copy_from_slice(format!("{val}").as_bytes()));
            assert_eq!(actual, expected_value);
        }

        Ok(())
    }

    #[tokio_test]
    async fn test_commits_with_conflicting_manifest_splits() -> Result<(), Box<dyn Error>>
    {
        let shape = ArrayShape::new(vec![(25, 1), (10, 1), (3, 1), (4, 1)]).unwrap();
        let dimension_names = Some(vec!["t".into(), "z".into(), "y".into(), "x".into()]);
        let temp_path: Path = "/temperature".try_into().unwrap();

        let orig_split_sizes = vec![(
            ManifestSplitCondition::AnyArray,
            vec![ManifestSplitDim {
                condition: ManifestSplitDimCondition::DimensionName("t".to_string()),
                num_chunks: 12u32,
            }],
        )];
        let split_config =
            ManifestSplittingConfig { split_sizes: Some(orig_split_sizes.clone()) };
        let backend: Arc<dyn Storage + Send + Sync> = new_in_memory_storage().await?;
        let repository = create_repo_with_split_manifest_config(
            &temp_path,
            &shape,
            &dimension_names,
            &split_config,
            Some(backend),
        )
        .await?;

        let indices =
            [vec![0, 0, 1, 0], vec![0, 0, 0, 0], vec![0, 2, 0, 0], vec![0, 2, 0, 1]];

        let mut session1 = repository.writable_session("main").await?;
        session1
            .set_chunk_ref(
                temp_path.clone(),
                ChunkIndices(indices[0].clone()),
                Some(ChunkPayload::Inline(format!("{0}", 0).into())),
            )
            .await?;
        session1
            .set_chunk_ref(
                temp_path.clone(),
                ChunkIndices(indices[1].clone()),
                Some(ChunkPayload::Inline(format!("{0}", 1).into())),
            )
            .await?;

        let incompatible_size = 11u32;
        let incompatible_split_sizes = vec![(
            ManifestSplitCondition::AnyArray,
            vec![ManifestSplitDim {
                condition: ManifestSplitDimCondition::DimensionName("t".to_string()),
                num_chunks: incompatible_size,
            }],
        )];
        let other_repo = reopen_repo_with_new_splitting_config(
            &repository,
            Some(incompatible_split_sizes),
        );

        assert_ne!(other_repo.config(), repository.config());

        let mut session2 = other_repo.writable_session("main").await?;
        session2
            .set_chunk_ref(
                temp_path.clone(),
                ChunkIndices(indices[2].clone()),
                Some(ChunkPayload::Inline(format!("{0}", 2).into())),
            )
            .await?;
        session2
            .set_chunk_ref(
                temp_path.clone(),
                ChunkIndices(indices[3].clone()),
                Some(ChunkPayload::Inline(format!("{0}", 3).into())),
            )
            .await?;

        session1.commit("first commit", None).await?;
        if let Err(SessionError { kind: SessionErrorKind::Conflict { .. }, .. }) =
            session2.commit("second commit", None).await
        {
            let solver = BasicConflictSolver::default();
            // different chunks were written so this should fast forward
            assert!(session2.rebase(&solver).await.is_ok());
            session2.commit("second commit after rebase", None).await?;
        } else {
            panic!("this should have conflicted!");
        }

        let new_session = repository
            .readonly_session(&VersionInfo::BranchTipRef("main".into()))
            .await?;
        for (val, idx) in enumerate(indices.iter()) {
            let actual = get_chunk(
                new_session
                    .get_chunk_reader(
                        &temp_path,
                        &ChunkIndices(idx.clone()),
                        &ByteRange::ALL,
                    )
                    .await
                    .unwrap(),
            )
            .await
            .unwrap()
            .unwrap_or_else(|| panic!("getting chunk ref failed for {:?}", &idx));
            let expected = Bytes::copy_from_slice(format!("{val}").as_bytes());
            assert_eq!(actual, expected);
        }

        Ok(())
    }

    #[tokio::test]
    /// Writes four arrays to a repo, checks preloading of the manifests
    ///
    /// Three of the arrays have a preload name. But on of them (time) is larger
    /// than what we allow for preload (via config).
    ///
    /// We verify only the correct two arrays are preloaded
    async fn test_manifest_preload_known_manifests() -> Result<(), Box<dyn Error>> {
        //let backend: Arc<dyn Storage + Send + Sync> =
        //    new_local_filesystem_storage(&(std::path::Path::new("/tmp/testrepo2")))
        //        .await?;
        let backend: Arc<dyn Storage + Send + Sync> = new_in_memory_storage().await?;
        let storage = Arc::clone(&backend);

        let repository = Repository::create(None, storage, HashMap::new()).await?;

        let mut session = repository.writable_session("main").await?;

        let def = Bytes::from_static(br#"{"this":"array"}"#);
        session.add_group(Path::root(), def.clone()).await?;

        let shape = ArrayShape::new(vec![(1_000, 1), (1, 1), (1, 1)]).unwrap();
        let dimension_names = Some(vec!["t".into()]);

        let time_path: Path = "/time".try_into().unwrap();
        let temp_path: Path = "/temperature".try_into().unwrap();
        let lat_path: Path = "/latitude".try_into().unwrap();
        let lon_path: Path = "/longitude".try_into().unwrap();
        session
            .add_array(
                time_path.clone(),
                shape.clone(),
                dimension_names.clone(),
                def.clone(),
            )
            .await?;
        session
            .add_array(
                temp_path.clone(),
                shape.clone(),
                dimension_names.clone(),
                def.clone(),
            )
            .await?;
        session
            .add_array(
                lat_path.clone(),
                shape.clone(),
                dimension_names.clone(),
                def.clone(),
            )
            .await?;
        session
            .add_array(
                lon_path.clone(),
                shape.clone(),
                dimension_names.clone(),
                def.clone(),
            )
            .await?;

        session
            .set_chunk_ref(
                time_path.clone(),
                ChunkIndices(vec![0, 0, 0]),
                Some(ChunkPayload::Inline("hello".into())),
            )
            .await?;

        session
            .set_chunk_ref(
                time_path.clone(),
                ChunkIndices(vec![1, 0, 0]),
                Some(ChunkPayload::Inline("hello".into())),
            )
            .await?;

        session
            .set_chunk_ref(
                time_path.clone(),
                ChunkIndices(vec![2, 0, 0]),
                Some(ChunkPayload::Inline("hello".into())),
            )
            .await?;

        session
            .set_chunk_ref(
                lat_path.clone(),
                ChunkIndices(vec![0, 0, 0]),
                Some(ChunkPayload::Inline("hello".into())),
            )
            .await?;
        session
            .set_chunk_ref(
                lon_path.clone(),
                ChunkIndices(vec![0, 0, 0]),
                Some(ChunkPayload::Inline("hello".into())),
            )
            .await?;
        session
            .set_chunk_ref(
                temp_path.clone(),
                ChunkIndices(vec![0, 0, 0]),
                Some(ChunkPayload::Inline("hello".into())),
            )
            .await?;

        session.commit("create arrays", None).await?;

        let logging = Arc::new(LoggingStorage::new(Arc::clone(&backend)));
        let logging_c: Arc<dyn Storage + Send + Sync> = logging.clone();
        let storage = Arc::clone(&logging_c);

        let man_config = ManifestConfig {
            preload: Some(ManifestPreloadConfig {
                max_total_refs: Some(2),
                preload_if: None,
            }),
            ..ManifestConfig::default()
        };
        let config = RepositoryConfig {
            manifest: Some(man_config),
            storage: Some(Default::default()),
            ..RepositoryConfig::default()
        };
        let repository = Repository::open(Some(config), storage, HashMap::new()).await?;

        let ops =
            Vec::from_iter(logging.fetch_operations().into_iter().filter(|(_, key)| {
                key != "repo" && key != "config.yaml" && !key.contains("ref.json")
            }));
        assert!(ops.is_empty());

        let session = repository
            .readonly_session(&VersionInfo::BranchTipRef("main".to_string()))
            .await?;

        // give some time for manifests to load
        let mut retries = 0;
        while retries < 50
            && !logging
                .fetch_operations()
                .iter()
                .any(|(_, key)| key.starts_with("manifests"))
        {
            tokio::time::sleep(std::time::Duration::from_secs_f32(0.1)).await;
            retries += 1
        }
        let ops =
            Vec::from_iter(logging.fetch_operations().into_iter().filter(|(_, key)| {
                key.starts_with("manifests") || key.starts_with("snapshots")
            }));

        let lat_manifest_id = match session.get_node(&lat_path).await?.node_data {
            NodeData::Array { manifests, .. } => manifests[0].object_id.to_string(),
            NodeData::Group => panic!(),
        };
        let lon_manifest_id = match session.get_node(&lon_path).await?.node_data {
            NodeData::Array { manifests, .. } => manifests[0].object_id.to_string(),
            NodeData::Group => panic!(),
        };
        assert!(ops[0].1.starts_with("snapshots"));
        // nodes sorted lexicographically
        assert_eq!(
            ops[1],
            (
                "get_object_range".to_string(),
                format!("{MANIFESTS_FILE_PATH}/{lat_manifest_id}")
            )
        );
        assert_eq!(
            ops[2],
            (
                "get_object_range".to_string(),
                format!("{MANIFESTS_FILE_PATH}/{lon_manifest_id}")
            )
        );

        Ok(())
    }

    #[tokio::test]
    async fn creation_in_non_empty_directory_fails() -> Result<(), Box<dyn Error>> {
        let repo_dir = TempDir::new()?;

        let storage: Arc<dyn Storage + Send + Sync> =
            new_local_filesystem_storage(repo_dir.path())
                .await
                .expect("Creating local storage failed");

        Repository::create(None, Arc::clone(&storage), HashMap::new()).await?;
        assert!(
            Repository::create(None, Arc::clone(&storage), HashMap::new()).await.is_err()
        );

        let inner_path: PathBuf =
            [repo_dir.path().to_string_lossy().into_owned().as_str(), "snapshots"]
                .iter()
                .collect();
        let storage: Arc<dyn Storage + Send + Sync> =
            new_local_filesystem_storage(&inner_path)
                .await
                .expect("Creating local storage failed");

        assert!(
            Repository::create(None, Arc::clone(&storage), HashMap::new()).await.is_err()
        );

        Ok(())
    }
}<|MERGE_RESOLUTION|>--- conflicted
+++ resolved
@@ -551,13 +551,12 @@
         &self.asset_manager
     }
 
-<<<<<<< HEAD
     pub fn spec_version(&self) -> SpecVersionBin {
         self.spec_version
-=======
+    }
+
     pub fn authorized_virtual_container_prefixes(&self) -> HashSet<String> {
         self.authorized_virtual_containers.keys().cloned().collect()
->>>>>>> 9ba19153
     }
 
     /// Returns the sequence of parents of the current session, in order of latest first.
@@ -752,7 +751,8 @@
     #[instrument(skip(self))]
     async fn list_branches_v2(&self) -> RepositoryResult<BTreeSet<String>> {
         let (ri, _) = self.get_repo_info().await?;
-        Ok(ri.branch_names()?.map(|s| s.to_string()).collect())
+        let it = ri.branch_names()?;
+        Ok(it.map(|s| s.to_string()).collect())
     }
 
     #[instrument(skip(self))]
