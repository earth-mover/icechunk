--- conflicted
+++ resolved
@@ -18,11 +18,7 @@
 base64 = "0.22.1"
 futures = "0.3.31"
 itertools = "0.14.0"
-<<<<<<< HEAD
-object_store = { version = "0.12.0", features = ["aws", "gcp", "azure", "http"] }
-=======
-object_store = { version = "0.12.1", features = ["aws", "gcp", "azure"] }
->>>>>>> d737c449
+object_store = { version = "0.12.1", features = ["aws", "gcp", "azure", "http"] }
 rand = "0.9.1"
 thiserror = "2.0.12"
 serde_json = "1.0.140"
