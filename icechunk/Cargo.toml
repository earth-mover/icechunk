--- conflicted
+++ resolved
@@ -65,12 +65,8 @@
 dialoguer = { version = "0.12.0", optional = true }
 dirs = { version = "6.0.0", optional = true }
 assert_fs = { version = "1.1.3", optional = true }
-<<<<<<< HEAD
 flatbuffers = "25.2.10"
 flexbuffers = "25.2.10"
-=======
-flatbuffers = "25.9.23"
->>>>>>> 9ba19153
 
 [dev-dependencies]
 fs_extra = "1.3.0"
