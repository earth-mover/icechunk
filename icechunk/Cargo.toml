--- conflicted
+++ resolved
@@ -25,11 +25,8 @@
 chrono = { version = "0.4.38", features = ["serde"] }
 async-recursion = "1.1.1"
 rmp-serde = "1.3.0"
-<<<<<<< HEAD
 url = "2.5.2"
-=======
 async-stream = "0.3.5"
->>>>>>> 9f4c2a5b
 
 [dev-dependencies]
 pretty_assertions = "1.4.1"
