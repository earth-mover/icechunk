--- conflicted
+++ resolved
@@ -28,19 +28,11 @@
     );
 
     let storage: Arc<dyn Storage + Send + Sync> =
-<<<<<<< HEAD
-        Arc::new(ObjectStorage::new_in_memory_store());
+        Arc::new(ObjectStorage::new_in_memory_store(None));
     let mut ds = Dataset::init(
         Arc::new(MemCachingStorage::new(Arc::clone(&storage), 100_000_000)),
         false,
     )
-=======
-        Arc::new(ObjectStorage::new_in_memory_store(None));
-    let mut ds = Dataset::init(Arc::new(MemCachingStorage::new(
-        Arc::clone(&storage),
-        100_000_000,
-    )))
->>>>>>> b6879527
     .await?
     .build();
 
